--- conflicted
+++ resolved
@@ -1400,8 +1400,13 @@
         try: 
             compare_pd = compare_models_dict(apiurl, version_list, 
             by_model_type, best_model, verbose)
-
-<<<<<<< HEAD
+        except:
+
+            compare_pd = compare_models_aws(apiurl, version_list, 
+                by_model_type, best_model, verbose)
+    
+    return compare_pd
+
 def _get_onnx_from_string(onnx_string):
     # generate tempfile for onnx object 
     temp_dir = tempfile.gettempdir()
@@ -1413,17 +1418,7 @@
 
     # load onnx file from temporary path
     onx = onnx.load(temp_path)
-=======
-        except:
-
-            compare_pd = compare_models_aws(apiurl, version_list, 
-                by_model_type, best_model, verbose)
-    
-    return compare_pd
->>>>>>> f306da02
-
     return onx
-
 
 def _get_onnx_from_bucket(apiurl, aws_client, version=None):
 
