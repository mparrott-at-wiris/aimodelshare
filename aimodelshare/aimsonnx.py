# data wrangling
import pandas as pd
import numpy as np

# ml frameworks
import sklearn
from sklearn.model_selection import GridSearchCV, RandomizedSearchCV
import torch
import xgboost
import tensorflow as tf
import scikeras
from scikeras.wrappers import KerasClassifier, KerasRegressor


# onnx modules
import onnx
import skl2onnx
from skl2onnx import convert_sklearn
import tf2onnx
from torch.onnx import export
from onnx.tools.net_drawer import GetPydotGraph, GetOpNodeProducer
import importlib
import onnxmltools
import onnxruntime as rt


# aims modules
from aimodelshare.aws import run_function_on_lambda, get_aws_client
from aimodelshare.reproducibility import set_reproducibility_env

# os etc
import os
import ast
import tempfile
import json
import re
import pickle
import requests
import sys
import tempfile
import wget            


from pympler import asizeof
from IPython.core.display import display, HTML, SVG
import absl.logging
import networkx as nx

absl.logging.set_verbosity(absl.logging.ERROR)

def _extract_onnx_metadata(onnx_model, framework):
    '''Extracts model metadata from ONNX file.'''

    # get model graph
    graph = onnx_model.graph

    # initialize metadata dict
    metadata_onnx = {}

    # get input shape
    metadata_onnx["input_shape"] = graph.input[0].type.tensor_type.shape.dim[1].dim_value

    # get output shape
    metadata_onnx["output_shape"] = graph.output[0].type.tensor_type.shape.dim[1].dim_value 
    
    # get layers and activations NEW
    # match layers and nodes and initalizers in sinle object
    # insert here....

    # get layers & activations 
    layer_nodes = ['MatMul', 'Gemm', 'Conv'] #add MaxPool, Transpose, Flatten
    activation_nodes = ['Relu', 'Softmax']

    layers = []
    activations = []

    for op_id, op in enumerate(graph.node):

        if op.op_type in layer_nodes:
            layers.append(op.op_type)
            #if op.op_type == 'MaxPool':
                #activations.append(None)
            
        if op.op_type in activation_nodes:
            activations.append(op.op_type)


    # get shapes and parameters
    layers_shapes = []
    layers_n_params = []

    if framework == 'keras':
        initializer = list(reversed(graph.initializer))
        for layer_id, layer in enumerate(initializer):
            if(len(layer.dims)>= 2):
                layers_shapes.append(layer.dims[1])

                try:
                    n_params = int(np.prod(layer.dims) + initializer[layer_id-1].dims)
                except:
                    n_params = None

                layers_n_params.append(n_params)
                

    elif framework == 'pytorch':
        initializer = graph.initializer
        for layer_id, layer in enumerate(initializer):
            if(len(layer.dims)>= 2):
                layers_shapes.append(layer.dims[0])
                n_params = int(np.prod(layer.dims) + initializer[layer_id-1].dims)
                layers_n_params.append(n_params)


    # get model architecture stats
    model_architecture = {'layers_number': len(layers),
                      'layers_sequence': layers,
                      'layers_summary': {i:layers.count(i) for i in set(layers)},
                      'layers_n_params': layers_n_params,
                      'layers_shapes': layers_shapes,
                      'activations_sequence': activations,
                      'activations_summary': {i:activations.count(i) for i in set(activations)}
                     }

    metadata_onnx["model_architecture"] = model_architecture

    return metadata_onnx



def _misc_to_onnx(model, initial_types, transfer_learning=None,
                    deep_learning=None, task_type=None):

    # generate metadata dict 
    metadata = {}
    
    # placeholders, need to be generated elsewhere
    metadata['model_id'] = None
    metadata['data_id'] = None
    metadata['preprocessor_id'] = None
    
    # infer ml framework from function call
    if isinstance(model, (xgboost.XGBClassifier, xgboost.XGBRegressor)):
        metadata['ml_framework'] = 'xgboost'
        onx = onnxmltools.convert.convert_xgboost(model, initial_types=initial_types)

    # also integrate lightGBM 
    
    # get model type from model object
    model_type = str(model).split('(')[0]
    metadata['model_type'] = model_type
    
    # get transfer learning bool from user input
    metadata['transfer_learning'] = transfer_learning

    # get deep learning bool from user input
    metadata['deep_learning'] = deep_learning
    
    # get task type from user input
    metadata['task_type'] = task_type
    
    # placeholders, need to be inferred from data 
    metadata['target_distribution'] = None
    metadata['input_type'] = None
    metadata['input_shape'] = None
    metadata['input_dtypes'] = None       
    metadata['input_distribution'] = None
    
    # get model config dict from sklearn model object
    metadata['model_config'] = str(model.get_params())

    # get model state from sklearn model object
    metadata['model_state'] = None


    model_architecture = {}

    if hasattr(model, 'coef_'):
        model_architecture['layers_n_params'] = [len(model.coef_.flatten())]
    if hasattr(model, 'solver'):
        model_architecture['optimizer'] = model.solver

    metadata['model_architecture'] = str(model_architecture)

    metadata['memory_size'] = asizeof.asizeof(model)    


    # placeholder, needs evaluation engine
    metadata['eval_metrics'] = None  
    
    # add metadata from onnx object
    # metadata['metadata_onnx'] = str(_extract_onnx_metadata(onx, framework='sklearn'))
    metadata['metadata_onnx'] = None

    meta = onx.metadata_props.add()
    meta.key = 'model_metadata'
    meta.value = str(metadata)

    return onx



def _sklearn_to_onnx(model, initial_types, transfer_learning=None,
                    deep_learning=None, task_type=None):
    '''Extracts metadata from sklearn model object.'''
    
    # check whether this is a fitted sklearn model
    # sklearn.utils.validation.check_is_fitted(model)

    # deal with pipelines and parameter search 
    if isinstance(model, (GridSearchCV, RandomizedSearchCV)):
        model = model.best_estimator_

    if isinstance(model, sklearn.pipeline.Pipeline):
        model = model.steps[-1][1]

    # fix ensemble voting models
    if all([hasattr(model, 'flatten_transform'),hasattr(model, 'voting')]):
      model.flatten_transform=False
    
    # convert to onnx
    onx = convert_sklearn(model, initial_types=initial_types)
    
    ## Dynamically set model ir_version to ensure sklearn opsets work properly
    from onnx.helper import VERSION_TABLE
    import onnx
    import numpy as np

    indexlocationlist=[]
    for i in VERSION_TABLE:
      indexlocationlist.append(str(i).find(str(onnx.__version__)))


    arr = np.array(indexlocationlist)

    def condition(x): return x > -1

    bool_arr = condition(arr)

    output = np.where(bool_arr)[0]

    ir_version=VERSION_TABLE[output[0]][1]

    #add to model object before saving
    onx.ir_version = ir_version
    
    # generate metadata dict 
    metadata = {}
    
    # placeholders, need to be generated elsewhere
    metadata['model_id'] = None
    metadata['data_id'] = None
    metadata['preprocessor_id'] = None
    
    # infer ml framework from function call
    metadata['ml_framework'] = 'sklearn'
    
    # get model type from model object
    model_type = str(model).split('(')[0]
    metadata['model_type'] = model_type
    
    # get transfer learning bool from user input
    metadata['transfer_learning'] = transfer_learning

    # get deep learning bool from user input
    metadata['deep_learning'] = deep_learning
    
    # get task type from user input
    metadata['task_type'] = task_type
    
    # placeholders, need to be inferred from data 
    metadata['target_distribution'] = None
    metadata['input_type'] = None
    metadata['input_shape'] = None
    metadata['input_dtypes'] = None       
    metadata['input_distribution'] = None
    
    # get model config dict from sklearn model object
    metadata['model_config'] = str(model.get_params())

    # get weights for pretrained models 
    temp_dir = tempfile.gettempdir()
    temp_path = os.path.join(temp_dir, 'temp_file_name')

    with open(temp_path, 'wb') as f:
        pickle.dump(model, f)

    with open(temp_path, "rb") as f:
        pkl_str = f.read()

    metadata['model_weights'] = pkl_str
    
    # get model state from sklearn model object
    metadata['model_state'] = None

    # get model architecture    
    if model_type == 'MLPClassifier' or model_type == 'MLPRegressor':

        if model_type == 'MLPClassifier':
            loss = 'log-loss'
        if model_type == 'MLPRegressor':
            loss = 'squared-loss'

        n_params = []
        layer_dims = [model.n_features_in_] + model.hidden_layer_sizes + [model.n_outputs_]
        for i in range(len(layer_dims)-1):
            n_params.append(layer_dims[i]*layer_dims[i+1] + layer_dims[i+1])

        # insert data into model architecture dict 
        model_architecture = {'layers_number': len(model.hidden_layer_sizes),
                              'layers_sequence': ['Dense']*len(model.hidden_layer_sizes),
                              'layers_summary': {'Dense': len(model.hidden_layer_sizes)},
                              'layers_n_params': n_params, #double check 
                              'layers_shapes': model.hidden_layer_sizes,
                              'activations_sequence': [model.activation]*len(model.hidden_layer_sizes),
                              'activations_summary': {model.activation: len(model.hidden_layer_sizes)},
                              'loss': loss,
                              'optimizer': model.solver
                             }

        metadata['model_architecture'] = str(model_architecture)


    else:
        model_architecture = {}

        if hasattr(model, 'coef_'):
            model_architecture['layers_n_params'] = [len(model.coef_.flatten())]
        if hasattr(model, 'solver'):
            model_architecture['optimizer'] = model.solver

        metadata['model_architecture'] = str(model_architecture)

    metadata['memory_size'] = asizeof.asizeof(model)    

    # placeholder, needs evaluation engine
    metadata['eval_metrics'] = None  
    
    # add metadata from onnx object
    # metadata['metadata_onnx'] = str(_extract_onnx_metadata(onx, framework='sklearn'))
    metadata['metadata_onnx'] = None

    meta = onx.metadata_props.add()
    meta.key = 'model_metadata'
    meta.value = str(metadata)

    return onx



def _keras_to_onnx(model, transfer_learning=None,
                  deep_learning=None, task_type=None, epochs=None):
    '''Extracts metadata from keras model object.'''

    # check whether this is a fitted keras model
    # isinstance...


    # handle keras models in sklearn wrapper
    if isinstance(model, (GridSearchCV, RandomizedSearchCV)):
        model = model.best_estimator_

    if isinstance(model, sklearn.pipeline.Pipeline):
        model = model.steps[-1][1]

    sklearn_wrappers = (tf.keras.wrappers.scikit_learn.KerasClassifier,
                    tf.keras.wrappers.scikit_learn.KerasRegressor)

    if isinstance(model, sklearn_wrappers):
        model = model.model
    
    # convert to onnx
    #onx = convert_keras(model)
    # generate tempfile for onnx object 
    temp_dir = tempfile.mkdtemp()



    
    tf.get_logger().setLevel('ERROR') # probably not good practice
    output_path = os.path.join(temp_dir, 'temp.onnx')
<<<<<<< HEAD

    try: 
        model.save(temp_dir)
    except AttributeError:
        model.model_.save(temp_dir)
=======
    
    
    model.save(temp_dir)
>>>>>>> 2b03c6ca

    # Convert the model
    try:
            modelstringtest="python -m tf2onnx.convert --saved-model  "+temp_dir+" --output "+output_path+" --opset 13"
            resultonnx=os.system(modelstringtest)
            resultonnx2=1
            if resultonnx==0:
              pass
            else:
              raise Exception('Model conversion to onnx unsuccessful.  Please try different model or submit predictions to leaderboard without submitting preprocessor or model files.')
    except:
            converter = tf.lite.TFLiteConverter.from_saved_model(temp_dir) # path to the SavedModel directory
            converter.target_spec.supported_ops = [
                tf.lite.OpsSet.TFLITE_BUILTINS, # enable TensorFlow Lite ops.
                tf.lite.OpsSet.SELECT_TF_OPS # enable TensorFlow ops.
              ]
            tflite_model = converter.convert()

            # Save the model.
            with open(os.path.join(temp_dir,'tempmodel.tflite'), 'wb') as f:
              f.write(tflite_model)

            modelstringtest="python -m tf2onnx.convert --tflite "+os.path.join(temp_dir,'tempmodel.tflite')+" --output "+output_path+" --opset 13"
            resultonnx2=os.system(modelstringtest)
            pass

    if any([resultonnx==0, resultonnx2==0]):
      pass
    else:
      return print("Model conversion to onnx unsuccessful.  Please try different model or submit\npredictions to leaderboard without submitting preprocessor or model files.")

    onx = onnx.load(output_path)


    # generate metadata dict 
    metadata = {}

    # placeholders, need to be generated elsewhere
    metadata['model_id'] = None
    metadata['data_id'] = None
    metadata['preprocessor_id'] = None

    # infer ml framework from function call
    metadata['ml_framework'] = 'keras'

    # get model type from model object
    metadata['model_type'] =  str(model.__class__.__name__)

    # get transfer learning bool from user input
    metadata['transfer_learning'] = transfer_learning

    # get deep learning bool from user input
    metadata['deep_learning'] = deep_learning

    # get task type from user input
    metadata['task_type'] = task_type

    # placeholders, need to be inferred from data 
    metadata['target_distribution'] = None
    metadata['input_type'] = None
    metadata['input_shape'] = None
    metadata['input_dtypes'] = None       
    metadata['input_distribution'] = None

    # get model config dict from keras model object
    metadata['model_config'] = str(model.get_config())

    # get model weights from keras object 
    def to_list(x):
        return x.tolist()

    metadata['model_weights'] = str(list(map(to_list, model.get_weights())))

    # get model state from pytorch model object
    metadata['model_state'] = None
    
    # get list of current layer types 
    layer_list, activation_list = _get_layer_names()

    # extract model architecture metadata 
    layers = []
    layers_n_params = []
    layers_shapes = []
    activations = []
    
    for i in model.layers: 
        
        # get layer names 
        if i.__class__.__name__ in layer_list:
            layers.append(i.__class__.__name__)
            layers_n_params.append(i.count_params())
            layers_shapes.append(i.output_shape)
        
        # get activation names
        if i.__class__.__name__ in activation_list: 
            activations.append(i.__class__.__name__.lower())
        if hasattr(i, 'activation') and i.activation.__name__ in activation_list:
            activations.append(i.activation.__name__)

    if hasattr(model, 'loss'):
        loss = model.loss.__class__.__name__
    else:
        loss = None
        
    if hasattr(model, 'optimizer'):
        optimizer = model.optimizer.__class__.__name__
    else:
        optimizer = None 

    model_summary_pd = model_summary_keras(model)
    
    # insert data into model architecture dict 
    model_architecture = {'layers_number': len(layers),
                          'layers_sequence': layers,
                          'layers_summary': {i:layers.count(i) for i in set(layers)},
                          'layers_n_params': layers_n_params,
                          'layers_shapes': layers_shapes,
                          'activations_sequence': activations,
                          'activations_summary': {i:activations.count(i) for i in set(activations)},
                          'loss':loss,
                          'optimizer': optimizer
                         }

    metadata['model_architecture'] = str(model_architecture)

    metadata['model_summary'] = model_summary_pd.to_json()

    metadata['memory_size'] = asizeof.asizeof(model)

    metadata['epochs'] = epochs

    # model graph 
    G = model_graph_keras(model)
    metadata['model_graph'] = G.create_dot().decode('utf-8')

    # placeholder, needs evaluation engine
    metadata['eval_metrics'] = None

    # add metadata from onnx object
    # metadata['metadata_onnx'] = str(_extract_onnx_metadata(onx, framework='keras'))
    metadata['metadata_onnx'] = None
    # add metadata dict to onnx object
    
    meta = onx.metadata_props.add()
    meta.key = 'model_metadata'
    meta.value = str(metadata)

    return onx


def _pytorch_to_onnx(model, model_input, transfer_learning=None, 
                    deep_learning=None, task_type=None, 
                    epochs=None):
    
    '''Extracts metadata from pytorch model object.'''

    # TODO check whether this is a fitted pytorch model
    # isinstance...

    # generate tempfile for onnx object 
    temp_dir = tempfile.gettempdir()
    temp_path = os.path.join(temp_dir, 'temp_file_name')

    # generate onnx file and save it to temporary path
    export(model, model_input, temp_path)

    # load onnx file from temporary path
    onx = onnx.load(temp_path)

    # generate metadata dict 
    metadata = {}

    # placeholders, need to be generated elsewhere
    metadata['model_id'] = None
    metadata['data_id'] = None
    metadata['preprocessor_id'] = None

    # infer ml framework from function call
    metadata['ml_framework'] = 'pytorch'

    # get model type from model object
    metadata['model_type'] = str(model.__class__).split('.')[-1].split("'")[0] + '()'

    # get transfer learning bool from user input
    metadata['transfer_learning'] = transfer_learning 

    # get deep learning bool from user input
    metadata['deep_learning'] = deep_learning

    # get task type from user input 
    metadata['task_type'] = task_type

    # placeholders, need to be inferred from data 
    metadata['target_distribution'] = None
    metadata['input_type'] = None
    metadata['input_shape'] = None
    metadata['input_dtypes'] = None       
    metadata['input_distribution'] = None

    # get model config dict from pytorch model object
    metadata['model_config'] = str(model.__dict__)

    # get model state from pytorch model object
    metadata['model_state'] = str(model.state_dict())


    name_list, layer_list, param_list, weight_list, activation_list = torch_metadata(model)

    model_summary_pd = pd.DataFrame({"Name": name_list,
    "Layer": layer_list,
    "Shape": weight_list,
    "Params": param_list,
    "Connect": None,
    "Activation": None})

    model_architecture = {'layers_number': len(layer_list),
                  'layers_sequence': layer_list,
                  'layers_summary': {i:layer_list.count(i) for i in set(layer_list)},
                  'layers_n_params': param_list,
                  'layers_shapes': weight_list,
                  'activations_sequence': activation_list,
                  'activations_summary': {i:activation_list.count(i) for i in set(activation_list)},
                  'loss': None,
                  'optimizer': None}

    metadata['model_architecture'] = str(model_architecture)

    metadata['model_summary'] = model_summary_pd.to_json()


    metadata['memory_size'] = asizeof.asizeof(model)    
    metadata['epochs'] = epochs

    # placeholder, needs evaluation engine
    metadata['eval_metrics'] = None

    # add metadata from onnx object
    # metadata['metadata_onnx'] = str(_extract_onnx_metadata(onx, framework='pytorch'))
    metadata['metadata_onnx'] = None

    # add metadata dict to onnx object
    meta = onx.metadata_props.add()
    meta.key = 'model_metadata'
    meta.value = str(metadata)
    

    return onx


def model_to_onnx(model, framework, model_input=None, initial_types=None,
                  transfer_learning=None, deep_learning=None, task_type=None, 
                  epochs=None):
    
    '''Transforms sklearn, keras, or pytorch model object into ONNX format 
    and extracts model metadata dictionary. The model metadata dictionary 
    is saved in the ONNX file's metadata_props. 
    
    Parameters: 
    model: fitted sklearn, keras, or pytorch model object
    Specifies the model object that will be converted to ONNX. 
    
    framework: {"sklearn", "keras", "pytorch"}
    Specifies the machine learning framework of the model object.
    
    model_input: array_like, default=None
    Required when framework="pytorch".
    initial_types: initial types tuple, default=None
    Required when framework="sklearn".
     
    transfer_learning: bool, default=None
    Indicates whether transfer learning was used. 
    
    deep_learning: bool, default=None
    Indicates whether deep learning was used. 
    
    task_type: {"classification", "regression"}
    Indicates whether the model is a classification model or
    a regression model.
    
    Returns:
    ONNX object with model metadata saved in metadata props
    '''

    # assert that framework exists
    frameworks = ['sklearn', 'keras', 'pytorch', 'xgboost']
    assert framework in frameworks, \
    'Please choose "sklearn", "keras", "pytorch", or "xgboost".'
    
    # assert model input type THIS IS A PLACEHOLDER
    if model_input is not None:
        assert isinstance(model_input, (list, pd.core.series.Series, np.ndarray, torch.Tensor)), \
        'Please format model input as XYZ.'
    
    # assert initialtypes 
    if initial_types != None:
        assert isinstance(initial_types[0][1], (skl2onnx.common.data_types.FloatTensorType)), \
        'Please use FloatTensorType as initial types.'
        
    # assert transfer_learning
    if transfer_learning != None:
        assert isinstance(transfer_learning, (bool)), \
        'Please pass boolean to indicate whether transfer learning was used.'
        
    # assert deep_learning
    if deep_learning != None:
        assert isinstance(deep_learning, (bool)), \
        'Please pass boolean to indicate whether deep learning was used.'
        
    # assert task_type
    if task_type != None:
        assert task_type in ['classification', 'regression'], \
        'Please specify task type as "classification" or "regression".'
    

    if framework == 'sklearn':
        onnx = _sklearn_to_onnx(model, initial_types=initial_types, 
                                transfer_learning=transfer_learning, 
                                deep_learning=deep_learning, 
                                task_type=task_type)
    elif framework == 'xgboost':
        onnx = _misc_to_onnx(model, initial_types=initial_types, 
                                transfer_learning=transfer_learning, 
                                deep_learning=deep_learning, 
                                task_type=task_type)
        
    elif framework == 'keras':
        onnx = _keras_to_onnx(model, transfer_learning=transfer_learning, 
                              deep_learning=deep_learning, 
                              task_type=task_type,
                              epochs=epochs)

        
    elif framework == 'pytorch':
        onnx = _pytorch_to_onnx(model, model_input=model_input,
                                transfer_learning=transfer_learning, 
                                deep_learning=deep_learning, 
                                task_type=task_type,
                                epochs=epochs)


    try: 
        rt.InferenceSession(onnx.SerializeToString())   
    except Exception as e: 
        print(e)

    return onnx



def _get_metadata(onnx_model):
    '''Fetches previously extracted model metadata from ONNX object
    and returns model metadata dict.'''
    
    # double check this 
    #assert(isinstance(onnx_model, onnx.onnx_ml_pb2.ModelProto)), \
     #"Please pass a onnx model object."
    
    try: 
        onnx_meta = onnx_model.metadata_props

        onnx_meta_dict = {'model_metadata': ''}

        for i in onnx_meta:
            onnx_meta_dict[i.key] = i.value

        onnx_meta_dict = ast.literal_eval(onnx_meta_dict['model_metadata'])
        
        #if onnx_meta_dict['model_config'] != None and \
        #onnx_meta_dict['ml_framework'] != 'pytorch':
        #    onnx_meta_dict['model_config'] = ast.literal_eval(onnx_meta_dict['model_config'])
        
        if onnx_meta_dict['model_architecture'] != None:
            onnx_meta_dict['model_architecture'] = ast.literal_eval(onnx_meta_dict['model_architecture'])
            
        if onnx_meta_dict['metadata_onnx'] != None:
            onnx_meta_dict['metadata_onnx'] = ast.literal_eval(onnx_meta_dict['metadata_onnx'])
        
        # onnx_meta_dict['model_image'] = onnx_to_image(onnx_model)

    except Exception as e:
    
        print(e)
        
        onnx_meta_dict = ast.literal_eval(onnx_meta_dict)
        
    return onnx_meta_dict



def _get_leaderboard_data(onnx_model, eval_metrics=None):
    
    if eval_metrics is not None:
        metadata = eval_metrics
    else:
        metadata = dict()
        
    metadata_raw = _get_metadata(onnx_model)

    # get list of current layer types 
    layer_list_keras, activation_list_keras = _get_layer_names()
    layer_list_pytorch, activation_list_pytorch = _get_layer_names_pytorch()

    layer_list = list(set(layer_list_keras + layer_list_pytorch))
    activation_list =  list(set(activation_list_keras + activation_list_pytorch))

    # get general model info
    metadata['ml_framework'] = metadata_raw['ml_framework']
    metadata['transfer_learning'] = metadata_raw['transfer_learning']
    metadata['deep_learning'] = metadata_raw['deep_learning']
    metadata['model_type'] = metadata_raw['model_type']


    # get neural network metrics
    if metadata_raw['ml_framework'] in ['keras', 'pytorch'] or metadata_raw['model_type'] in ['MLPClassifier', 'MLPRegressor']:
        metadata['depth'] = metadata_raw['model_architecture']['layers_number']
        metadata['num_params'] = sum(metadata_raw['model_architecture']['layers_n_params'])

        for i in layer_list:
            if i in metadata_raw['model_architecture']['layers_summary']:
                metadata[i.lower()+'_layers'] = metadata_raw['model_architecture']['layers_summary'][i]
            else:
                metadata[i.lower()+'_layers'] = 0

        for i in activation_list:
            if i in metadata_raw['model_architecture']['activations_summary']:
                if i.lower()+'_act' in metadata:
                    metadata[i.lower()+'_act'] += metadata_raw['model_architecture']['activations_summary'][i]
                else:    
                    metadata[i.lower()+'_act'] = metadata_raw['model_architecture']['activations_summary'][i]
            else:
                if i.lower()+'_act' not in metadata:
                    metadata[i.lower()+'_act'] = 0
                
        metadata['loss'] = metadata_raw['model_architecture']['loss']
        metadata['optimizer'] = metadata_raw['model_architecture']["optimizer"]
        metadata['model_config'] = metadata_raw['model_config']
        metadata['epochs'] = metadata_raw['epochs']
        metadata['memory_size'] = metadata_raw['memory_size']

    # get sklearn model metrics
    elif metadata_raw['ml_framework'] == 'sklearn' or metadata_raw['ml_framework'] == 'xgboost':
        metadata['depth'] = 0

        try:
            metadata['num_params'] = sum(metadata_raw['model_architecture']['layers_n_params'])
        except:
            metadata['num_params'] = 0

        for i in layer_list:
            metadata[i.lower()+'_layers'] = 0

        for i in activation_list:
            metadata[i.lower()+'_act'] = 0

        metadata['loss'] = None

        try:
            metadata['optimizer'] = metadata_raw['model_architecture']['optimizer']
        except:
            metadata['optimizer'] = None

        try:
            metadata['model_config'] = metadata_raw['model_config']
        except:
            metadata['model_config'] = None
    
    return metadata
    


def _model_summary(meta_dict, from_onnx=False):
    '''Creates model summary table from model metadata dict.'''
    
    assert(isinstance(meta_dict, dict)), \
    "Please pass valid metadata dict."
    
    assert('model_architecture' in meta_dict.keys()), \
    "Please make sure model architecture data is included."

    if from_onnx == True:
        model_summary = pd.read_json(meta_dict['metadata_onnx']["model_summary"])
    else:
        model_summary = pd.read_json(meta_dict["model_summary"])
       
    return model_summary



def onnx_to_image(model):
    '''Creates model graph image in pydot format.'''
    
    OP_STYLE = {
    'shape': 'box',
    'color': '#0F9D58',
    'style': 'filled',
    'fontcolor': '#FFFFFF'
    }
    
    pydot_graph = GetPydotGraph(
        model.graph,
        name=model.graph.name,
        rankdir='TB',
        node_producer=GetOpNodeProducer(
            embed_docstring=False,
            **OP_STYLE
        )
    )
    
    return pydot_graph

def inspect_model_aws(apiurl, version=None):
    if all(["AWS_ACCESS_KEY_ID" in os.environ, 
            "AWS_SECRET_ACCESS_KEY" in os.environ,
            "AWS_REGION" in os.environ, 
           "username" in os.environ, 
           "password" in os.environ]):
        pass
    else:
        return print("'Inspect Model' unsuccessful. Please provide credentials with set_credentials().")

    aws_client = get_aws_client() 

    onnx_model = _get_onnx_from_bucket(apiurl, aws_client, version=version)

    meta_dict = _get_metadata(onnx_model)

    if meta_dict['ml_framework'] == 'keras':
        inspect_pd = _model_summary(meta_dict)
        
    elif meta_dict['ml_framework'] in ['sklearn', 'xgboost']:
        model_config = meta_dict["model_config"]
        model_config = ast.literal_eval(model_config)
        inspect_pd = pd.DataFrame({'param_name': model_config.keys(),
                                   'param_value': model_config.values()})
    
    return inspect_pd

def inspect_model_lambda(apiurl, version=None, naming_convention = None):
    if all(["username" in os.environ, 
           "password" in os.environ]):
        pass
    else:
        return print("'Inspect Model' unsuccessful. Please provide credentials with set_credentials().")

    post_dict = {"y_pred": [],
               "return_eval": "False",
               "return_y": "False",
               "inspect_model": "True",
               "version": version}
    
    headers = { 'Content-Type':'application/json', 'authorizationToken': os.environ.get("AWS_TOKEN"),} 

    apiurl_eval=apiurl[:-1]+"eval"

    inspect_json = requests.post(apiurl_eval,headers=headers,data=json.dumps(post_dict)) 

    inspect_pd = pd.DataFrame(json.loads(inspect_json.text))

    return inspect_pd


def inspect_model_dict(apiurl, version=None, naming_convention = None):

    if all(["AWS_ACCESS_KEY_ID" in os.environ, 
            "AWS_SECRET_ACCESS_KEY" in os.environ,
            "AWS_REGION" in os.environ, 
           "username" in os.environ, 
           "password" in os.environ]):
        pass
    else:
        return print("'Inspect Model' unsuccessful. Please provide credentials with set_credentials().")

    aws_client=get_aws_client(aws_key=os.environ.get('AWS_ACCESS_KEY_ID'), 
                              aws_secret=os.environ.get('AWS_SECRET_ACCESS_KEY'), 
                              aws_region=os.environ.get('AWS_REGION'))

    # Get bucket and model_id for user
    response, error = run_function_on_lambda(
        apiurl, **{"delete": "FALSE", "versionupdateget": "TRUE"}
    )
    if error is not None:
        raise error

    _, bucket, model_id = json.loads(response.content.decode("utf-8"))

    key = model_id+'/inspect_pd_'+str(version)+'.json'
    
    try:
      resp = aws_client['client'].get_object(Bucket=bucket, Key=key)
      data = resp.get('Body').read()
      model_dict = json.loads(data)
    except Exception as e:
        print(e)

    ml_framework = model_dict.get(str(version))['ml_framework']
    model_type = model_dict.get(str(version))['model_type']
    inspect_pd = pd.DataFrame(model_dict.get(str(version))['model_dict'])

    if naming_convention == 'keras' and ml_framework=='pytorch': 
        inspect_pd['Layer'] = rename_layers(inspect_pd['Layer'], direction="torch_to_keras", activation=False)

    elif naming_convention == 'pytorch' and ml_framework=='keras': 
        inspect_pd['Layer'] = rename_layers(inspect_pd['Layer'], direction="keras_to_torch", activation=False)
    
    return inspect_pd



def inspect_model(apiurl, version=None, naming_convention=None):
    if all(["username" in os.environ, 
           "password" in os.environ]):
        pass
    else:
        return print("'Inspect Model' unsuccessful. Please provide credentials with set_credentials().")

    try:
        inspect_pd = inspect_model_lambda(apiurl, version)
    except:

        try: 
            inspect_pd = inspect_model_dict(apiurl, version)
        except: 
            inspect_pd = inspect_model_aws(apiurl, version)

    if naming_convention == 'keras': 
        inspect_pd['Layer'] = rename_layers(inspect_pd['Layer'], direction="torch_to_keras", activation=False)

    elif naming_convention == 'pytorch': 
        inspect_pd['Layer'] = rename_layers(inspect_pd['Layer'], direction="keras_to_torch", activation=False)

    if inspect_pd.empty:
        print("No metadata available for model "+ str(version)+".")
    else:
        return inspect_pd


def compare_models_dict(apiurl, version_list=None, 
    by_model_type=None, best_model=None, verbose=1, naming_convention=None):
    
    if not isinstance(version_list, list):
        raise Exception("Argument 'version' must be a list.")
    
    if all(["AWS_ACCESS_KEY_ID" in os.environ, 
            "AWS_SECRET_ACCESS_KEY" in os.environ,
            "AWS_REGION" in os.environ, 
           "username" in os.environ, 
           "password" in os.environ]):
        pass
    else:
        return print("'Compare Models' unsuccessful. Please provide credentials with set_credentials().")

    aws_client=get_aws_client(aws_key=os.environ.get('AWS_ACCESS_KEY_ID'), 
                              aws_secret=os.environ.get('AWS_SECRET_ACCESS_KEY'), 
                              aws_region=os.environ.get('AWS_REGION'))

    # Get bucket and model_id for user
    response, error = run_function_on_lambda(
        apiurl, **{"delete": "FALSE", "versionupdateget": "TRUE"}
    )
    if error is not None:
        raise error

    _, bucket, model_id = json.loads(response.content.decode("utf-8"))


    ml_framework_list = []
    model_type_list = []
    model_dict_list = []
    model_dict = {}

    for i in version_list: 

        key = model_id+'/inspect_pd_'+str(i)+'.json'
        
        try:
          resp = aws_client['client'].get_object(Bucket=bucket, Key=key)
          data = resp.get('Body').read()
          model_dict_temp = json.loads(data)
        except Exception as e:
            print(e)

        ml_framework_list.append(model_dict_temp[str(i)]['ml_framework'])
        model_type_list.append(model_dict_temp[str(i)]['model_type'])
        model_dict_list.append(model_dict_temp[str(i)]['model_dict'])

        model_dict[str(i)] = model_dict_temp[str(i)]


    comp_dict_out = {}
    comp_pd_nn = pd.DataFrame()

    
    for i, j in zip(version_list, ml_framework_list): 

        if j == "sklearn":
        
            temp_pd = pd.DataFrame(model_dict[str(i)]['model_dict'])
            temp_pd.columns = ['param_name', 'default_value', "model_version_"+str(i)]

            if model_dict[str(i)]['model_type'] in comp_dict_out.keys():

                comp_pd = comp_dict_out[model_dict[str(i)]['model_type']]
                comp_pd = comp_pd.merge(temp_pd.drop('default_value', axis=1), on='param_name')

                comp_dict_out[model_dict[str(i)]['model_type']] = comp_pd

            else:
                comp_dict_out[model_dict[str(i)]['model_type']] = temp_pd


        elif j == "keras" or j == 'pytorch':

            temp_pd_nn = pd.DataFrame(model_dict[str(i)]['model_dict'])

            temp_pd_nn.iloc[:,2] = temp_pd_nn.iloc[:,2].astype(str)

            if verbose == 0: 
                temp_pd_nn = temp_pd_nn[['Layer']]
            elif verbose == 1: 
                temp_pd_nn = temp_pd_nn[['Layer', 'Shape', 'Params']]
            elif verbose == 2: 
                temp_pd_nn = temp_pd_nn[['Name', 'Layer', 'Shape', 'Params', 'Connect']]
            elif verbose == 3: 
                temp_pd_nn = temp_pd_nn[['Name', 'Layer', 'Shape', 'Params', 'Connect', 'Activation']]

            if naming_convention == 'pytorch': 
                temp_pd_nn['Layer'] = rename_layers(temp_pd_nn['Layer'], direction="keras_to_torch", activation=False)

            if naming_convention == 'keras': 
                temp_pd_nn['Layer'] = rename_layers(temp_pd_nn['Layer'], direction="torch_to_keras", activation=False)

            temp_pd_nn = temp_pd_nn.add_prefix('Model_'+str(i)+'_')    

            comp_pd_nn = pd.concat([comp_pd_nn, temp_pd_nn], axis=1)

            comp_dict_out["nn"] = comp_pd_nn
        
    return comp_dict_out


def color_pal_assign(val, naming_convention=None):
  import pandas as pd
  
  # create Pandas Series with default index values
  # default index ranges is from 0 to len(list) - 1
  layer_name_df =  pd.DataFrame(['AbstractRNNCell',
  'Activation',
  'ActivityRegularization',
  'Add',
  'AdditiveAttention',
  'AlphaDropout',
  'Attention',
  'Average',
  'AveragePooling1D',
  'AveragePooling2D',
  'AveragePooling3D',
  'AvgPool1D',
  'AvgPool2D',
  'AvgPool3D',
  'BatchNormalization',
  'Bidirectional',
  'CategoryEncoding',
  'CenterCrop',
  'Concatenate',
  'Conv1D',
  'Conv1DTranspose',
  'Conv2D',
  'Conv2DTranspose',
  'Conv3D',
  'Conv3DTranspose',
  'ConvLSTM1D',
  'ConvLSTM2D',
  'ConvLSTM3D',
  'Convolution1D',
  'Convolution1DTranspose',
  'Convolution2D',
  'Convolution2DTranspose',
  'Convolution3D',
  'Convolution3DTranspose',
  'Cropping1D',
  'Cropping2D',
  'Cropping3D',
  'Dense',
  'DenseFeatures',
  'DepthwiseConv2D',
  'Discretization',
  'Dot',
  'Dropout',
  'Embedding',
  'Flatten',
  'GRU',
  'GRUCell',
  'GaussianDropout',
  'GaussianNoise',
  'GlobalAveragePooling1D',
  'GlobalAveragePooling2D',
  'GlobalAveragePooling3D',
  'GlobalAvgPool1D',
  'GlobalAvgPool2D',
  'GlobalAvgPool3D',
  'GlobalMaxPool1D',
  'GlobalMaxPool2D',
  'GlobalMaxPool3D',
  'GlobalMaxPooling1D',
  'GlobalMaxPooling2D',
  'GlobalMaxPooling3D',
  'Hashing',
  'Input',
  'InputLayer',
  'InputSpec',
  'IntegerLookup',
  'LSTM',
  'LSTMCell',
  'Lambda',
  'Layer',
  'LayerNormalization',
  'LocallyConnected1D',
  'LocallyConnected2D',
  'Masking',
  'MaxPool1D',
  'MaxPool2D',
  'MaxPool3D',
  'MaxPooling1D',
  'MaxPooling2D',
  'MaxPooling3D',
  'Maximum',
  'Minimum',
  'MultiHeadAttention',
  'Multiply',
  'Normalization',
  'Permute',
  'RNN',
  'RandomContrast',
  'RandomCrop',
  'RandomFlip',
  'RandomHeight',
  'RandomRotation',
  'RandomTranslation',
  'RandomWidth',
  'RandomZoom',
  'RepeatVector',
  'Rescaling',
  'Reshape',
  'Resizing',
  'SeparableConv1D',
  'SeparableConv2D',
  'SeparableConvolution1D',
  'SeparableConvolution2D',
  'SimpleRNN',
  'SimpleRNNCell',
  'SpatialDropout1D',
  'SpatialDropout2D',
  'SpatialDropout3D',
  'StackedRNNCells',
  'StringLookup',
  'Subtract',
  'TextVectorization',
  'TimeDistributed',
  'UpSampling1D',
  'UpSampling2D',
  'UpSampling3D',
  'Wrapper',
  'ZeroPadding1D',
  'ZeroPadding2D',
  'ZeroPadding3D'])

  layernamelist=list(layer_name_df[0])

  if naming_convention == "pytorch":

    layernamelist = rename_layers(layernamelist, direction="keras_to_torch", activation=False)


  import seaborn as sns
  paldata=sns.color_palette("Pastel2", len(layernamelist)).as_hex()

  if val in layernamelist: 
      valindex=layernamelist.index(val)
      if any([val=="Concatenate",val=="Conv2D", val=="Conv2d"]):
        valindex=valindex+4
      else:
        pass
      palvalue=paldata[valindex]
  else:
     pass
  color = palvalue if val in layernamelist else 'white'
  return 'background: %s' % color

def stylize_model_comparison(comp_dict_out, naming_convention=None):

    for i in comp_dict_out.keys():

        if i == 'nn':

            df_styled = comp_dict_out['nn'].style.applymap(color_pal_assign, naming_convention=naming_convention)

            df_styled = df_styled.set_properties(**{'color': 'black'})

            df_styled = df_styled.set_caption('Model type: ' + 'Neural Network').set_table_styles([{'selector': 'caption',
                'props': [('color', 'white'), ('font-size', '18px')]}])

            df_styled = df_styled.set_properties(**{'color': 'black'})

            df_styled = df_styled.set_caption('Model type: ' + 'Neural Network').set_table_styles([{'selector': 'caption',
                'props': [('color', 'black'), ('font-size', '18px')]}])

            display(HTML(df_styled.render()))

        elif 'undefined' in i:

            version = i.split('_')[-1]

            df_styled = comp_dict_out[i].style

            df_styled = df_styled.set_caption("No metadata available for model "+ str(version)).set_table_styles([{'selector': 'caption',
                'props': [('color', 'black'), ('font-size', '18px')]}])

            display(HTML(df_styled.render()))
            print('\n\n')

        else:

            comp_pd = comp_dict_out[i]

            df_styled = comp_pd.style.apply(lambda x: ["background: tomato" if v != x.iloc[0] else "" for v in x], 
                axis = 1, subset=comp_pd.columns[1:])

            df_styled = df_styled.set_caption('Model type: ' + i).set_table_styles([{'selector': 'caption',
                'props': [('color', 'black'), ('font-size', '18px')]}])

            display(HTML(df_styled.render()))
            print('\n\n')


def compare_models_aws(apiurl, version_list=None, 
    by_model_type=None, best_model=None, verbose=3):
    
    if not isinstance(version_list, list):
        raise Exception("Argument 'version' must be a list.")
    
    if all(["AWS_ACCESS_KEY_ID" in os.environ, 
            "AWS_SECRET_ACCESS_KEY" in os.environ,
            "AWS_REGION" in os.environ, 
           "username" in os.environ, 
           "password" in os.environ]):
        pass
    else:
        return print("'Compare Models' unsuccessful. Please provide credentials with set_credentials().")

    aws_client = get_aws_client()
    
    models_dict = {}
    
    for i in version_list: 
        
        onnx_model = _get_onnx_from_bucket(apiurl, aws_client, version=i)
        meta_dict = _get_metadata(onnx_model)
        
        models_dict[i] = meta_dict
        
    ml_framework_list = [models_dict[i]['ml_framework'] for i in models_dict]
    model_type_list = [models_dict[i]['model_type'] for i in models_dict]
    
    if not all(x==ml_framework_list[0] for x in ml_framework_list):
        raise Exception("Incongruent frameworks. Please compare models from the same ML frameworks.")
        
    if not all(x==model_type_list[0] for x in model_type_list):
        raise Exception("Incongruent model types. Please compare models of the same model type.")
    
    if ml_framework_list[0] == 'sklearn':
        
        model_type = model_type_list[0]
        model_class = model_from_string(model_type)
        default = model_class()
        default_config = default.get_params()
        
        comp_pd = pd.DataFrame({'param_name': default_config.keys(),
                           'param_value': default_config.values()})
        
        for i in version_list: 
            
            temp_pd = inspect_model(apiurl, version=i)
            comp_pd = comp_pd.merge(temp_pd, on='param_name')
        
        comp_pd.columns = ['param_name', 'model_default'] + ["Model_"+str(i) for i in version_list]
        
        df_styled = comp_pd.style.apply(lambda x: ["background: tomato" if v != x.iloc[0] else "" for v in x], 
                                        axis = 1, subset=comp_pd.columns[1:])

        
    if ml_framework_list[0] == 'keras':

        comp_pd = pd.DataFrame()

        for i in version_list: 

            temp_pd = inspect_model(apiurl, version=i)

            temp_pd = temp_pd.iloc[:,0:verbose]

            temp_pd = temp_pd.add_prefix('Model_'+str(i)+'_')    
            comp_pd = pd.concat([comp_pd, temp_pd], axis=1, ignore_index=True)

        layer_names = _get_layer_names()

        dense_layers = [i for i in layer_names[0] if 'Dense' in i]
        df_styled = df_styled.style.apply(lambda x: ["background: #DFFF00" if v in dense_layers else "" for v in x], 
                                axis = 1)
        drop_layers = [i for i in layer_names[0] if 'Dropout' in i]
        df_styled = df_styled.apply(lambda x: ["background: #FFBF00" if v in drop_layers else "" for v in x], 
                                axis = 1)
        conv_layers = [i for i in layer_names[0] if 'Conv' in i]
        df_styled = df_styled.apply(lambda x: ["background: #FF7F50" if v in conv_layers else "" for v in x], 
                                axis = 1)
        seq_layers = [i for i in layer_names[0] if 'RNN' in i or 'LSTM' in i or 'GRU' in i] + ['Bidirectional']
        df_styled = df_styled.apply(lambda x: ["background: #DE3163" if v in seq_layers else "" for v in x], 
                                axis = 1)
        pool_layers = [i for i in layer_names[0] if 'Pool' in i]
        df_styled = df_styled.apply(lambda x: ["background: #9FE2BF" if v in pool_layers else "" for v in x], 
                                axis = 1)
        rest_layers = [i for i in layer_names[0] if i not in dense_layers+drop_layers+conv_layers+seq_layers+pool_layers]
        df_styled = df_styled.apply(lambda x: ["background: lightgrey" if v in rest_layers else "" for v in x], 
                            axis = 1)

    df_styled = df_styled.style.set_properties(**{'color': 'lawngreen'})

    return df_styled


def compare_models_lambda(apiurl, version_list="None", 
    by_model_type=None, best_model=None, verbose=1, naming_convention=None):
    if all(["username" in os.environ, 
           "password" in os.environ]):
        pass
    else:
        return print("'Inspect Model' unsuccessful. Please provide credentials with set_credentials().")

    post_dict = {"y_pred": [],
               "return_eval": "False",
               "return_y": "False",
               "inspect_model": "False",
               "version": "None", 
               "compare_models": "True",
               "version_list": version_list,
               "verbose": verbose, 
               "naming_convention": naming_convention}
    
    headers = { 'Content-Type':'application/json', 'authorizationToken': os.environ.get("AWS_TOKEN"),} 

    apiurl_eval=apiurl[:-1]+"eval"

    compare_json = requests.post(apiurl_eval,headers=headers,data=json.dumps(post_dict)) 

    compare_dict = json.loads(compare_json.text)

    comp_dict_out = {i: pd.DataFrame(json.loads(compare_dict[i])) for i in compare_dict}

    return comp_dict_out


def compare_models(apiurl, version_list="None", 
    by_model_type=None, best_model=None, verbose=1, naming_convention=None):

    if all(["username" in os.environ, 
           "password" in os.environ]):
        pass
    else:
        return print("'Compare Model' unsuccessful. Please provide credentials with set_credentials().")

    if len(version_list) != len(set(version_list)):
        return print("Model comparison failed. Version list contains duplicates.")
    
    try: 
        compare_pd = compare_models_lambda(apiurl, version_list, 
            by_model_type, best_model, verbose, naming_convention)

    except: 

        try: 
            compare_pd = compare_models_dict(apiurl, version_list, 
            by_model_type, best_model, verbose, naming_convention)
        except:

            compare_pd = compare_models_aws(apiurl, version_list, 
                by_model_type, best_model, verbose, naming_convention)
    
    return compare_pd

def _get_onnx_from_string(onnx_string):
    # generate tempfile for onnx object 
    temp_dir = tempfile.gettempdir()
    temp_path = os.path.join(temp_dir, 'temp_file_name')

    # save onnx to temporary path
    with open(temp_path, "wb") as f:
        f.write(onnx_string)

    # load onnx file from temporary path
    onx = onnx.load(temp_path)
    return onx

def _get_onnx_from_bucket(apiurl, aws_client, version=None):

    # generate name of onnx model in bucket
    onnx_model_name = "/onnx_model_v{version}.onnx".format(version = version)

    # Get bucket and model_id for user
    response, error = run_function_on_lambda(
        apiurl, **{"delete": "FALSE", "versionupdateget": "TRUE"}
    )
    if error is not None:
        raise error

    _, bucket, model_id = json.loads(response.content.decode("utf-8"))

    try:
        onnx_string = aws_client["client"].get_object(
            Bucket=bucket, Key=model_id + onnx_model_name
        )

        onnx_string = onnx_string['Body'].read()

    except Exception as err:
        raise err

    onx = _get_onnx_from_string(onnx_string)

    return onx


def instantiate_model(apiurl, version=None, trained=False, reproduce=False):
    # Confirm that creds are loaded, print warning if not
    if all(["username" in os.environ, 
          "password" in os.environ]):
      pass
    else:
      return print("'Submit Model' unsuccessful. Please provide credentials with set_credentials().")

    post_dict = {
        "y_pred": [],
        "return_eval": "False",
        "return_y": "False",
        "inspect_model": "False",
        "version": "None", 
        "compare_models": "False",
        "version_list": "None",
        "get_leaderboard": "False",
        "instantiate_model": "True",
        "reproduce": reproduce,
        "trained": trained,
        "model_version": version
    }

    headers = { 'Content-Type':'application/json', 'authorizationToken': os.environ.get("AWS_TOKEN"),} 

    apiurl_eval=apiurl[:-1]+"eval"

    resp = requests.post(apiurl_eval,headers=headers,data=json.dumps(post_dict)) 

    resp_dict = json.loads(resp.text)

    if resp_dict['model_metadata'] == None:
        print("Model for this version doesn't exist or is not submitted by the author")
        return None

    if reproduce:
        if resp_dict['reproducibility_env'] != None:
            set_reproducibility_env(resp_dict['reproducibility_env'])
            print("Your reproducibility environment is successfully setup")
        else:
            print("Reproducibility environment is not found")

    print("Instantiate the model from metadata..")
    
    model_metadata = resp_dict['model_metadata']
    model_weight_url = resp_dict['model_weight_url']
    model_config = ast.literal_eval(model_metadata['model_config'])
    ml_framework = model_metadata['ml_framework']

    if ml_framework == 'sklearn':
        if trained == False or reproduce == True:
            model_type = model_metadata['model_type']
            model_class = model_from_string(model_type)
            model = model_class(**model_config)

        elif trained == True:
            model_pkl = None
            temp = tempfile.mkdtemp()
            temp_path = temp + "/" + "onnx_model_v{}.onnx".format(version)
            
            # Get leaderboard
            status = wget.download(model_weight_url, out=temp_path)
            onnx_model = onnx.load(temp_path)
            model_pkl = _get_metadata(onnx_model)['model_weights']
        
            temp_dir = tempfile.gettempdir()
            temp_path = os.path.join(temp_dir, 'temp_file_name')

            with open(temp_path, "wb") as f:
                f.write(model_pkl)

            with open(temp_path, 'rb') as f:
                model = pickle.load(f)

    if ml_framework == 'keras':
        if trained == False or reproduce == True:
            model = tf.keras.Sequential().from_config(model_config)

        elif trained == True:
            model_weights = None
            temp = tempfile.mkdtemp()
            temp_path = temp + "/" + "onnx_model_v{}.onnx".format(version)
        
            # Get leaderboard
            status = wget.download(model_weight_url, out=temp_path)
            onnx_model = onnx.load(temp_path)
            model_weights = json.loads(_get_metadata(onnx_model)['model_weights'])
            
            model = tf.keras.Sequential().from_config(model_config)
            
            def to_array(x):
                return np.array(x, dtype="float32")

            model_weights = list(map(to_array, model_weights))

            model.set_weights(model_weights)

    print("Your model is successfully instantiated.")
    return model

# def instantiate_model(apiurl, version=None, trained=False):
#     if all(["AWS_ACCESS_KEY_ID" in os.environ, 
#             "AWS_SECRET_ACCESS_KEY" in os.environ,
#             "AWS_REGION" in os.environ, 
#             "username" in os.environ, 
#             "password" in os.environ]):
#         pass
#     else:
#         return print("'Instantiate Model' unsuccessful. Please provide credentials with set_credentials().")

#     aws_client = get_aws_client()   
#     onnx_model = _get_onnx_from_bucket(apiurl, aws_client, version=version)
#     meta_dict = _get_metadata(onnx_model)

#     # get model config 
#     model_config = ast.literal_eval(meta_dict['model_config'])
#     ml_framework = meta_dict['ml_framework']
    
#     if ml_framework == 'sklearn':

#         if trained == False:
#             model_type = meta_dict['model_type']
#             model_class = model_from_string(model_type)
#             model = model_class(**model_config)

#         if trained == True:
            
#             model_pkl = meta_dict['model_weights']

#             temp_dir = tempfile.gettempdir()
#             temp_path = os.path.join(temp_dir, 'temp_file_name')

#             with open(temp_path, "wb") as f:
#                 f.write(model_pkl)

#             with open(temp_path, 'rb') as f:
#                 model = pickle.load(f)


#     if ml_framework == 'keras':

#         if trained == False:
#             model = tf.keras.Sequential().from_config(model_config)

#         if trained == True: 
#             model = tf.keras.Sequential().from_config(model_config)
#             model_weights = json.loads(meta_dict['model_weights'])

#             def to_array(x):
#                 return np.array(x, dtype="float32")

#             model_weights = list(map(to_array, model_weights))

#             model.set_weights(model_weights)

#     return model


def _get_layer_names():

    activation_list = [i for i in dir(tf.keras.activations)]
    activation_list = [i for i in activation_list if callable(getattr(tf.keras.activations, i))]
    activation_list = [i for i in activation_list if  not i.startswith("_")]
    activation_list.remove('deserialize')
    activation_list.remove('get')
    activation_list.remove('linear')
    activation_list = activation_list+['Activation', 'ReLU', 'Softmax', 'LeakyReLU', 'PReLU', 'ELU', 'ThresholdedReLU']


    layer_list = [i for i in dir(tf.keras.layers)]
    layer_list = [i for i in dir(tf.keras.layers) if callable(getattr(tf.keras.layers, i))]
    layer_list = [i for i in layer_list if not i.startswith("_")]
    layer_list = [i for i in layer_list if re.match('^[A-Z]', i)]
    layer_list = [i for i in layer_list if i.lower() not in [i.lower() for i in activation_list]]

    return layer_list, activation_list


def _get_layer_names_pytorch():

    activation_list = ['ELU', 'Hardshrink', 'Hardsigmoid', 'Hardtanh', 'Hardswish', 'LeakyReLU', 'LogSigmoid', 
                    'MultiheadAttention', 'PReLU', 'ReLU', 'ReLU6', 'RReLU', 'SELU', 'CELU', 'GELU', 'Sigmoid',
                    'SiLU', 'Mish', 'Softplus', 'Softshrink', 'Softsign', 'Tanh', 'Tanhshrink', 'Threshold',
                    'GLU', 'Softmin', 'Softmax', 'Softmax2d', 'LogSoftmax', 'AdaptiveLogSoftmaxWithLoss']

    layer_list = [i for i in dir(torch.nn) if callable(getattr(torch.nn, i))]
    layer_list = [i for i in layer_list if not i in activation_list and not 'Loss' in i]

    return layer_list, activation_list


def _get_sklearn_modules():
    
    import sklearn

    sklearn_modules = ['ensemble', 'gaussian_process', 'isotonic',
                       'linear_model', 'mixture', 'multiclass', 'naive_bayes',
                       'neighbors', 'neural_network', 'svm', 'tree']

    models_modules_dict = {}

    for i in sklearn_modules:
        models_list = [j for j in dir(eval('sklearn.'+i)) if callable(getattr(eval('sklearn.'+i), j))]
        models_list = [j for j in models_list if re.match('^[A-Z]', j)]

        for k in models_list: 
            models_modules_dict[k] = 'sklearn.'+i
    
    return models_modules_dict



def model_from_string(model_type):
    models_modules_dict = _get_sklearn_modules()
    module = models_modules_dict[model_type]
    model_class = getattr(importlib.import_module(module), model_type)
    return model_class


def print_y_stats(y_stats): 

  print("y_test example: ", y_stats['ytest_example'])
  print("y_test class labels", y_stats['class_labels'])
  print("y_test class balance", y_stats['class_balance'])
  print("y_test label dtypes", y_stats['label_dtypes'])


def inspect_y_test(apiurl):

  # Confirm that creds are loaded, print warning if not
  if all(["username" in os.environ, 
          "password" in os.environ]):
      pass
  else:
      return print("'Submit Model' unsuccessful. Please provide credentials with set_credentials().")

  post_dict = {"y_pred": [],
               "return_eval": "False",
               "return_y": "True"}
    
  headers = { 'Content-Type':'application/json', 'authorizationToken': os.environ.get("AWS_TOKEN"),}

  apiurl_eval=apiurl[:-1]+"eval"

  y_stats = requests.post(apiurl_eval,headers=headers,data=json.dumps(post_dict)) 

  y_stats_dict = json.loads(y_stats.text)

  # print_y_stats(y_stats_dict)

  return y_stats_dict



def model_summary_keras(model):

    # extract model architecture metadata 
    layer_names = []
    layer_types = []
    layer_n_params = []
    layer_shapes = []
    layer_connect = []
    activations = []


    for i in model.layers: 

        try:
            layer_names.append(i.name)
        except:
            layer_names.append(None)

        try:
            layer_types.append(i.__class__.__name__)
        except:
            layer_types.append(None)

        try:
            layer_shapes.append(i.output_shape)
        except:
            layer_shapes.append(None)

        try:
            layer_n_params.append(i.count_params())
        except:
            layer_n_params.append(None)

        try:
            if isinstance(i.inbound_nodes[0].inbound_layers, list):
              layer_connect.append([x.name for x in i.inbound_nodes[0].inbound_layers])
            else: 
              layer_connect.append(i.inbound_nodes[0].inbound_layers.name)
        except:
            layer_connect.append(None)

        try: 
            activations.append(i.activation.__name__)
        except:
            activations.append(None)


    model_summary = pd.DataFrame({"Name": layer_names,
    "Layer": layer_types,
    "Shape": layer_shapes,
    "Params": layer_n_params,
    "Connect": layer_connect,
    "Activation": activations})

    return model_summary



def model_graph_keras(model):

    # extract model architecture metadata 
    layer_names = []
    layer_types = []
    layer_n_params = []
    layer_shapes = []
    layer_connect = []
    activations = []

    graph_nodes = []
    graph_edges = []


    for i in model.layers: 

        try:
            layer_name = i.name
        except:
            layer_name = None
        finally:
            layer_names.append(layer_name)


        try:
            layer_type = i.__class__.__name__
        except:
            layer_type = None
        finally:
            layer_types.append(layer_type)

        try:
            layer_shape = i.output_shape
        except:
            layer_shape = None
        finally:
            layer_shapes.append(layer_shape)


        try:
            layer_params = i.count_params()
        except:
            layer_params = None
        finally:
            layer_n_params.append(layer_params)


        try:
            if isinstance(i.inbound_nodes[0].inbound_layers, list):
              layer_input = [x.name for x in i.inbound_nodes[0].inbound_layers]
            else: 
              layer_input = i.inbound_nodes[0].inbound_layers.name
        except:
            layer_connect = None
        finally:
            layer_connect.append(layer_input)


        try: 
            activation = i.activation.__name__
        except:
            activation = None
        finally:
            activations.append(activation)

        layer_color = color_pal_assign(layer_type)
        layer_color =  layer_color.split(' ')[-1]


        graph_nodes.append((layer_name, {"label": layer_type + '\n' + str(layer_shape),
                                         "URL": "https://keras.io/search.html?query="+layer_type.lower(),
                                         "color": layer_color,
                                         "style": "bold",
                                    "Name": layer_name,
                                    "Layer": layer_type,
                                    "Shape": layer_shape,
                                    "Params": layer_params,
                                    "Activation": activation}))
        
        if isinstance(layer_input, list):
            for i in layer_input:
                graph_edges.append((i, layer_name))
        else:
            graph_edges.append((layer_input, layer_name))

    G = nx.DiGraph()
    G.add_nodes_from(graph_nodes)
    G.add_edges_from(graph_edges)

    G_pydot = nx.drawing.nx_pydot.to_pydot(G)

    return G_pydot


def plot_keras(model):

    G =  model_graph_keras(model)

    display(SVG(G.create_svg()))



def torch_unpack(model):
    
    layers = []
    keys = []
    
    for key, module in model._modules.items():
                
        if type(module) in [torch.nn.modules.container.Container, torch.nn.modules.container.Sequential]:
            
            layers_out, keys_out = torch_unpack(module)
            
            layers = layers + layers_out
            keys = keys + keys_out
            
            
        else:
            
            layers.append(module)
            keys.append(key)
            
    return layers, keys
    


def torch_metadata(model):

    name_list_out = []
    layer_list = []
    param_list = []
    weight_list = []
    activation_list = []
    
    layers, name_list = torch_unpack(model)

    layer_names, activation_names = _get_layer_names_pytorch()

    for module, name in zip(layers, name_list):

        module_name = module._get_name()


        if module_name in layer_names:

                name_list_out.append(name)

                layer_list.append(module_name)

                params = sum([np.prod(p.size()) for p in module.parameters()])
                param_list.append(params)

                weights = tuple([tuple(p.size()) for p in module.parameters()])
                weight_list.append(weights)

        if module_name in activation_names: 

                activation_list.append(module_name)

    return name_list_out, layer_list, param_list, weight_list, activation_list


def layer_mapping(direction='torch_to_keras', activation=False):

    torch_keras = {'AdaptiveAvgPool1d': 'AvgPool1D',
    'AdaptiveAvgPool2d': 'AvgPool2D',
    'AdaptiveAvgPool3d': 'AvgPool3D',
    'AdaptiveMaxPool1d': 'MaxPool1D',
    'AdaptiveMaxPool2d': 'MaxPool2D',
    'AdaptiveMaxPool3d': 'MaxPool3D',
    'AlphaDropout': None,
    'AvgPool1d': 'AvgPool1D',
    'AvgPool2d': 'AvgPool2D',
    'AvgPool3d': 'AvgPool3D',
    'BatchNorm1d': 'BatchNormalization',
    'BatchNorm2d': 'BatchNormalization',
    'BatchNorm3d': 'BatchNormalization',
    'Bilinear': None,
    'ConstantPad1d': None,
    'ConstantPad2d': None,
    'ConstantPad3d': None,
    'Container': None,
    'Conv1d': 'Conv1D',
    'Conv2d': 'Conv2D',
    'Conv3d': 'Conv3D',
    'ConvTranspose1d': 'Conv1DTranspose',
    'ConvTranspose2d': 'Conv2DTranspose',
    'ConvTranspose3d': 'Conv3DTranspose',
    'CosineSimilarity': None,
    'CrossMapLRN2d': None,
    'DataParallel': None,
    'Dropout': 'Dropout',
    'Dropout2d': 'Dropout',
    'Dropout3d': 'Dropout',
    'Embedding': 'Embedding',
    'EmbeddingBag': 'Embedding',
    'FeatureAlphaDropout': None,
    'Flatten': 'Flatten',
    'Fold': None,
    'FractionalMaxPool2d': "MaxPool2D",
    'FractionalMaxPool3d': "MaxPool3D",
    'GRU': 'GRU',
    'GRUCell': 'GRUCell',
    'GroupNorm': None,
    'Identity': None,
    'InstanceNorm1d': None,
    'InstanceNorm2d': None,
    'InstanceNorm3d': None,
    'LPPool1d': None,
    'LPPool2d': None,
    'LSTM': 'LSTM',
    'LSTMCell': 'LSTMCell',
    'LayerNorm': None,
    'Linear': 'Dense',
    'LocalResponseNorm': None,
    'MaxPool1d': 'MaxPool1D',
    'MaxPool2d': 'MaxPool2D',
    'MaxPool3d': 'MaxPool3D',
    'MaxUnpool1d': None,
    'MaxUnpool2d': None,
    'MaxUnpool3d': None,
    'Module': None,
    'ModuleDict': None,
    'ModuleList': None,
    'PairwiseDistance': None,
    'Parameter': None,
    'ParameterDict': None,
    'ParameterList': None,
    'PixelShuffle': None,
    'RNN': 'RNN',
    'RNNBase': None,
    'RNNCell': None,
    'RNNCellBase': None,
    'ReflectionPad1d': None,
    'ReflectionPad2d': None,
    'ReplicationPad1d': None,
    'ReplicationPad2d': None,
    'ReplicationPad3d': None,
    'Sequential': None,
    'SyncBatchNorm': None,
    'Transformer': None,
    'TransformerDecoder': None,
    'TransformerDecoderLayer': None,
    'TransformerEncoder': None,
    'TransformerEncoderLayer': None,
    'Unfold': None,
    'Upsample': 'UpSampling1D',
    'UpsamplingBilinear2d': 'UpSampling2D',
    'UpsamplingNearest2d': 'UpSampling2D',
    'ZeroPad2d': 'ZeroPadding2D'}

    keras_torch = {'AbstractRNNCell': None,
    'Activation': None,
    'ActivityRegularization': None,
    'Add': None,
    'AdditiveAttention': None,
    'AlphaDropout': None,
    'Attention': None,
    'Average': None,
    'AveragePooling1D': 'AvgPool1d',
    'AveragePooling2D': 'AvgPool2d',
    'AveragePooling3D': 'AvgPool3d',
    'AvgPool1D': 'AvgPool1d',
    'AvgPool2D': 'AvgPool2d',
    'AvgPool3D': 'AvgPool3d',
    'BatchNormalization': None,
    'Bidirectional': None,
    'Concatenate': None,
    'Conv1D': 'Conv1d',
    'Conv1DTranspose': 'ConvTranspose1d',
    'Conv2D': 'Conv2d',
    'Conv2DTranspose':  'ConvTranspose2d',
    'Conv3D': 'Conv3d',
    'Conv3DTranspose':  'ConvTranspose3d',
    'ConvLSTM2D': None,
    'Convolution1D': None,
    'Convolution1DTranspose': None,
    'Convolution2D': None,
    'Convolution2DTranspose': None,
    'Convolution3D': None,
    'Convolution3DTranspose': None,
    'Cropping1D': None,
    'Cropping2D': None,
    'Cropping3D': None,
    'Dense': 'Linear',
    'DenseFeatures': None,
    'DepthwiseConv2D': None,
    'Dot': None,
    'Dropout': 'Dropout',
    'Embedding': 'Embedding',
    'Flatten': 'Flatten',
    'GRU': 'GRU',
    'GRUCell': 'GRUCell',
    'GaussianDropout': None,
    'GaussianNoise': None,
    'GlobalAveragePooling1D': None,
    'GlobalAveragePooling2D': None,
    'GlobalAveragePooling3D': None,
    'GlobalAvgPool1D': None,
    'GlobalAvgPool2D': None,
    'GlobalAvgPool3D': None,
    'GlobalMaxPool1D': None,
    'GlobalMaxPool2D': None,
    'GlobalMaxPool3D': None,
    'GlobalMaxPooling1D': None,
    'GlobalMaxPooling2D': None,
    'GlobalMaxPooling3D': None,
    'Input': None,
    'InputLayer': None,
    'InputSpec': None,
    'LSTM': 'LSTM',
    'LSTMCell': 'LSTMCell',
    'Lambda': None,
    'Layer': None,
    'LayerNormalization': None,
    'LocallyConnected1D': None,
    'LocallyConnected2D': None,
    'Masking': None,
    'MaxPool1D': 'MaxPool1d',
    'MaxPool2D': 'MaxPool2d',
    'MaxPool3D': 'MaxPool3d',
    'MaxPooling1D': 'MaxPool1d',
    'MaxPooling2D': 'MaxPool2d',
    'MaxPooling3D': 'MaxPool3d',
    'Maximum': None,
    'Minimum': None,
    'MultiHeadAttention': None,
    'Multiply': None,
    'Permute': None,
    'RNN': 'RNN',
    'RepeatVector': None,
    'Reshape': None,
    'SeparableConv1D': None,
    'SeparableConv2D': None,
    'SeparableConvolution1D': None,
    'SeparableConvolution2D': None,
    'SimpleRNN': None,
    'SimpleRNNCell': None,
    'SpatialDropout1D': None,
    'SpatialDropout2D': None,
    'SpatialDropout3D': None,
    'StackedRNNCells': None,
    'Subtract': None,
    'TimeDistributed': None,
    'UpSampling1D': 'Upsample',
    'UpSampling2D': None,
    'UpSampling3D': None,
    'Wrapper': None,
    'ZeroPadding1D': None,
    'ZeroPadding2D': 'ZeroPad2d',
    'ZeroPadding3D': None}

    torch_keras_act = {
    'AdaptiveLogSoftmaxWithLoss': None,
    'CELU': None,
    'ELU': 'elu',
    'GELU': 'gelu',
    'GLU': None,
    'Hardshrink': None,
    'Hardsigmoid': 'hard_sigmoid',
    'Hardswish': None,
    'Hardtanh': None,
    'LeakyReLU': 'LeakyReLU',
    'LogSigmoid': None,
    'LogSoftmax': None,
    'Mish': None,
    'MultiheadAttention': None,
    'PReLU': 'PReLU',
    'RReLU': None,
    'ReLU': 'relu',
    'ReLU6': 'relu',
    'SELU': 'selu',
    'SiLU': 'swish',
    'Sigmoid': 'sigmoid',
    'Softmax': 'softmax',
    'Softmax2d': None,
    'Softmin': None,
    'Softplus': 'softplus',
    'Softshrink': None,
    'Softsign': 'softsign',
    'Tanh': 'tanh',
    'Tanhshrink': None,
    'Threshold': None}

    keras_torch_act = {
    'ELU': 'ELU',
    'LeakyReLU': 'LeakyReLU',
    'PReLU': 'PReLU',
    'ReLU': 'ReLU',
    'Softmax': 'Softmax',
    'ThresholdedReLU': None,
    'elu': 'ELU',
    'exponential': None,
    'gelu': 'GELU',
    'hard_sigmoid': 'Hardsigmoid',
    'relu': 'ReLU',
    'selu': 'SELU',
    'serialize': None,
    'sigmoid': 'Sigmoid',
    'softmax': 'Softmax',
    'softplus': 'Softplus',
    'softsign': 'Softsign',
    'swish': 'SiLU',
    'tanh': 'Tanh'}


    if direction == 'torch_to_keras' and activation:

        return torch_keras_act

    elif direction == 'kreas_to_torch' and not activation:

        return keras_torch_act

    elif direction == 'torch_to_keras':

        return torch_keras

    elif direction == 'keras_to_torch': 

        return keras_torch


def rename_layers(in_layers, direction="torch_to_keras", activation=False):

  mapping_dict = layer_mapping(direction=direction, activation=activation)

  out_layers = []

  for i in in_layers:

    layer_name_temp = mapping_dict.get(i, None)

    if layer_name_temp == None:
      out_layers.append(i)
    else:
      out_layers.append(layer_name_temp)

  return out_layers


<|MERGE_RESOLUTION|>--- conflicted
+++ resolved
@@ -8,8 +8,6 @@
 import torch
 import xgboost
 import tensorflow as tf
-import scikeras
-from scikeras.wrappers import KerasClassifier, KerasRegressor
 
 
 # onnx modules
@@ -379,17 +377,9 @@
     
     tf.get_logger().setLevel('ERROR') # probably not good practice
     output_path = os.path.join(temp_dir, 'temp.onnx')
-<<<<<<< HEAD
-
-    try: 
-        model.save(temp_dir)
-    except AttributeError:
-        model.model_.save(temp_dir)
-=======
     
     
     model.save(temp_dir)
->>>>>>> 2b03c6ca
 
     # Convert the model
     try:
