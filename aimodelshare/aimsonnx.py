--- conflicted
+++ resolved
@@ -700,11 +700,9 @@
     # model graph 
     #G = model_graph_keras(model)
     #metadata['model_graph'] = G.create_dot().decode('utf-8')
-<<<<<<< HEAD
+
     metadata['model_graph'] = ""
-=======
-    metadata['model_graph'] =""
->>>>>>> 78f7e662
+
     # placeholder, needs evaluation engine
     metadata['eval_metrics'] = None
 
