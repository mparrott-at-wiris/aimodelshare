# data wrangling
import pandas as pd
import numpy as np

# ml frameworks
import sklearn
from sklearn.model_selection import GridSearchCV, RandomizedSearchCV
import torch
import xgboost
import tensorflow as tf

# onnx modules
import onnx
import skl2onnx
from skl2onnx import convert_sklearn
import tf2onnx
from torch.onnx import export
from onnx.tools.net_drawer import GetPydotGraph, GetOpNodeProducer
import importlib
import onnxmltools
import onnxruntime as rt


# aims modules
from aimodelshare.aws import run_function_on_lambda, get_aws_client

# os etc
import os
import ast
import tempfile
import json
import re
import pickle
import requests
import sys

from pympler import asizeof
<<<<<<< HEAD
from IPython.core.display import display, HTML

=======
import absl.logging
absl.logging.set_verbosity(absl.logging.ERROR)
>>>>>>> fe4fae64

def _extract_onnx_metadata(onnx_model, framework):
    '''Extracts model metadata from ONNX file.'''

    # get model graph
    graph = onnx_model.graph

    # initialize metadata dict
    metadata_onnx = {}

    # get input shape
    metadata_onnx["input_shape"] = graph.input[0].type.tensor_type.shape.dim[1].dim_value

    # get output shape
    metadata_onnx["output_shape"] = graph.output[0].type.tensor_type.shape.dim[1].dim_value 
    
    # get layers and activations NEW
    # match layers and nodes and initalizers in sinle object
    # insert here....

    # get layers & activations 
    layer_nodes = ['MatMul', 'Gemm', 'Conv'] #add MaxPool, Transpose, Flatten
    activation_nodes = ['Relu', 'Softmax']

    layers = []
    activations = []

    for op_id, op in enumerate(graph.node):

        if op.op_type in layer_nodes:
            layers.append(op.op_type)
            #if op.op_type == 'MaxPool':
                #activations.append(None)
            
        if op.op_type in activation_nodes:
            activations.append(op.op_type)


    # get shapes and parameters
    layers_shapes = []
    layers_n_params = []

    if framework == 'keras':
        initializer = list(reversed(graph.initializer))
        for layer_id, layer in enumerate(initializer):
            if(len(layer.dims)>= 2):
                layers_shapes.append(layer.dims[1])

                try:
                    n_params = int(np.prod(layer.dims) + initializer[layer_id-1].dims)
                except:
                    n_params = None

                layers_n_params.append(n_params)
                

    elif framework == 'pytorch':
        initializer = graph.initializer
        for layer_id, layer in enumerate(initializer):
            if(len(layer.dims)>= 2):
                layers_shapes.append(layer.dims[0])
                n_params = int(np.prod(layer.dims) + initializer[layer_id-1].dims)
                layers_n_params.append(n_params)


    # get model architecture stats
    model_architecture = {'layers_number': len(layers),
                      'layers_sequence': layers,
                      'layers_summary': {i:layers.count(i) for i in set(layers)},
                      'layers_n_params': layers_n_params,
                      'layers_shapes': layers_shapes,
                      'activations_sequence': activations,
                      'activations_summary': {i:activations.count(i) for i in set(activations)}
                     }

    metadata_onnx["model_architecture"] = model_architecture

    return metadata_onnx



def _misc_to_onnx(model, initial_types, transfer_learning=None,
                    deep_learning=None, task_type=None):

    # generate metadata dict 
    metadata = {}
    
    # placeholders, need to be generated elsewhere
    metadata['model_id'] = None
    metadata['data_id'] = None
    metadata['preprocessor_id'] = None
    
    # infer ml framework from function call
    if isinstance(model, (xgboost.XGBClassifier, xgboost.XGBRegressor)):
        metadata['ml_framework'] = 'xgboost'
        onx = onnxmltools.convert.convert_xgboost(model, initial_types=initial_types)

    # also integrate lightGBM 
    
    # get model type from model object
    model_type = str(model).split('(')[0]
    metadata['model_type'] = model_type
    
    # get transfer learning bool from user input
    metadata['transfer_learning'] = transfer_learning

    # get deep learning bool from user input
    metadata['deep_learning'] = deep_learning
    
    # get task type from user input
    metadata['task_type'] = task_type
    
    # placeholders, need to be inferred from data 
    metadata['target_distribution'] = None
    metadata['input_type'] = None
    metadata['input_shape'] = None
    metadata['input_dtypes'] = None       
    metadata['input_distribution'] = None
    
    # get model config dict from sklearn model object
    metadata['model_config'] = str(model.get_params())

    # get model state from sklearn model object
    metadata['model_state'] = None


    model_architecture = {}

    if hasattr(model, 'coef_'):
        model_architecture['layers_n_params'] = [len(model.coef_.flatten())]
    if hasattr(model, 'solver'):
        model_architecture['optimizer'] = model.solver

    metadata['model_architecture'] = str(model_architecture)

    metadata['memory_size'] = asizeof.asizeof(model)    


    # placeholder, needs evaluation engine
    metadata['eval_metrics'] = None  
    
    # add metadata from onnx object
    # metadata['metadata_onnx'] = str(_extract_onnx_metadata(onx, framework='sklearn'))
    metadata['metadata_onnx'] = None

    meta = onx.metadata_props.add()
    meta.key = 'model_metadata'
    meta.value = str(metadata)

    return onx



def _sklearn_to_onnx(model, initial_types, transfer_learning=None,
                    deep_learning=None, task_type=None):
    '''Extracts metadata from sklearn model object.'''
    
    # check whether this is a fitted sklearn model
    # sklearn.utils.validation.check_is_fitted(model)

    # deal with pipelines and parameter search 
    if isinstance(model, (GridSearchCV, RandomizedSearchCV)):
        model = model.best_estimator_

    if isinstance(model, sklearn.pipeline.Pipeline):
        model = model.steps[-1][1]

    # convert to onnx
    onx = convert_sklearn(model, initial_types=initial_types)
    
    ## Dynamically set model ir_version to ensure sklearn opsets work properly
    from onnx.helper import VERSION_TABLE
    import onnx
    import numpy as np

    indexlocationlist=[]
    for i in VERSION_TABLE:
      indexlocationlist.append(str(i).find(str(onnx.__version__)))


    arr = np.array(indexlocationlist)

    def condition(x): return x > -1

    bool_arr = condition(arr)

    output = np.where(bool_arr)[0]

    ir_version=VERSION_TABLE[output[0]][1]

    #add to model object before saving
    onx.ir_version = ir_version
    
    # generate metadata dict 
    metadata = {}
    
    # placeholders, need to be generated elsewhere
    metadata['model_id'] = None
    metadata['data_id'] = None
    metadata['preprocessor_id'] = None
    
    # infer ml framework from function call
    metadata['ml_framework'] = 'sklearn'
    
    # get model type from model object
    model_type = str(model).split('(')[0]
    metadata['model_type'] = model_type
    
    # get transfer learning bool from user input
    metadata['transfer_learning'] = transfer_learning

    # get deep learning bool from user input
    metadata['deep_learning'] = deep_learning
    
    # get task type from user input
    metadata['task_type'] = task_type
    
    # placeholders, need to be inferred from data 
    metadata['target_distribution'] = None
    metadata['input_type'] = None
    metadata['input_shape'] = None
    metadata['input_dtypes'] = None       
    metadata['input_distribution'] = None
    
    # get model config dict from sklearn model object
    metadata['model_config'] = str(model.get_params())

    # get weights for pretrained models 
    temp_dir = tempfile.gettempdir()
    temp_path = os.path.join(temp_dir, 'temp_file_name')

    with open(temp_path, 'wb') as f:
        pickle.dump(model, f)

    with open(temp_path, "rb") as f:
        pkl_str = f.read()

    metadata['model_weights'] = pkl_str
    
    # get model state from sklearn model object
    metadata['model_state'] = None

    # get model architecture    
    if model_type == 'MLPClassifier' or model_type == 'MLPRegressor':

        if model_type == 'MLPClassifier':
            loss = 'log-loss'
        if model_type == 'MLPRegressor':
            loss = 'squared-loss'

        n_params = []
        layer_dims = [model.n_features_in_] + model.hidden_layer_sizes + [model.n_outputs_]
        for i in range(len(layer_dims)-1):
            n_params.append(layer_dims[i]*layer_dims[i+1] + layer_dims[i+1])

        # insert data into model architecture dict 
        model_architecture = {'layers_number': len(model.hidden_layer_sizes),
                              'layers_sequence': ['Dense']*len(model.hidden_layer_sizes),
                              'layers_summary': {'Dense': len(model.hidden_layer_sizes)},
                              'layers_n_params': n_params, #double check 
                              'layers_shapes': model.hidden_layer_sizes,
                              'activations_sequence': [model.activation]*len(model.hidden_layer_sizes),
                              'activations_summary': {model.activation: len(model.hidden_layer_sizes)},
                              'loss': loss,
                              'optimizer': model.solver
                             }

        metadata['model_architecture'] = str(model_architecture)


    else:
        model_architecture = {}

        if hasattr(model, 'coef_'):
            model_architecture['layers_n_params'] = [len(model.coef_.flatten())]
        if hasattr(model, 'solver'):
            model_architecture['optimizer'] = model.solver

        metadata['model_architecture'] = str(model_architecture)

    metadata['memory_size'] = asizeof.asizeof(model)    

    # placeholder, needs evaluation engine
    metadata['eval_metrics'] = None  
    
    # add metadata from onnx object
    # metadata['metadata_onnx'] = str(_extract_onnx_metadata(onx, framework='sklearn'))
    metadata['metadata_onnx'] = None

    meta = onx.metadata_props.add()
    meta.key = 'model_metadata'
    meta.value = str(metadata)

    return onx



def _keras_to_onnx(model, transfer_learning=None,
                  deep_learning=None, task_type=None, epochs=None):
    '''Extracts metadata from keras model object.'''

    # check whether this is a fitted keras model
    # isinstance...


    # handle keras models in sklearn wrapper
    if isinstance(model, (GridSearchCV, RandomizedSearchCV)):
        model = model.best_estimator_

    if isinstance(model, sklearn.pipeline.Pipeline):
        model = model.steps[-1][1]

    sklearn_wrappers = (tf.keras.wrappers.scikit_learn.KerasClassifier,
                    tf.keras.wrappers.scikit_learn.KerasRegressor)

    if isinstance(model, sklearn_wrappers):
        model = model.model
    
    # convert to onnx
    #onx = convert_keras(model)
    # generate tempfile for onnx object 
    temp_dir = os.path.join(tempfile.gettempdir(), 'test')
    temp_dir = tempfile.gettempdir()



    
    tf.get_logger().setLevel('ERROR') # probably not good practice
    output_path = os.path.join(temp_dir, 'temp.onnx')

    model.save(temp_dir)

    # Convert the model
    converter = tf.lite.TFLiteConverter.from_saved_model(temp_dir) # path to the SavedModel directory
    tflite_model = converter.convert()

    # Save the model.
    with open(os.path.join(temp_dir,'tempmodel.tflite'), 'wb') as f:
      f.write(tflite_model)

    modelstringtest="python -m tf2onnx.convert --tflite "+os.path.join(temp_dir,'tempmodel.tflite')+" --output "+output_path+" --opset 13"
    os.system(modelstringtest)
    output_path = os.path.join(temp_dir, 'temp.onnx')
    modelstringtest="python -m tf2onnx.convert --saved-model "+temp_dir+" --output "+output_path+" --opset 13"
    os.system(modelstringtest)
    onx = onnx.load(output_path)


    # generate metadata dict 
    metadata = {}

    # placeholders, need to be generated elsewhere
    metadata['model_id'] = None
    metadata['data_id'] = None
    metadata['preprocessor_id'] = None

    # infer ml framework from function call
    metadata['ml_framework'] = 'keras'

    # get model type from model object
    metadata['model_type'] =  str(model.__class__.__name__)

    # get transfer learning bool from user input
    metadata['transfer_learning'] = transfer_learning

    # get deep learning bool from user input
    metadata['deep_learning'] = deep_learning

    # get task type from user input
    metadata['task_type'] = task_type

    # placeholders, need to be inferred from data 
    metadata['target_distribution'] = None
    metadata['input_type'] = None
    metadata['input_shape'] = None
    metadata['input_dtypes'] = None       
    metadata['input_distribution'] = None

    # get model config dict from keras model object
    metadata['model_config'] = str(model.get_config())

    # get model weights from keras object 
    def to_list(x):
        return x.tolist()

    metadata['model_weights'] = str(list(map(to_list, model.get_weights())))

    # get model state from pytorch model object
    metadata['model_state'] = None
    
    # get list of current layer types 
    layer_list, activation_list = _get_layer_names()

    # extract model architecture metadata 
    layers = []
    layers_n_params = []
    layers_shapes = []
    activations = []
    
    for i in model.layers: 
        
        # get layer names 
        if i.__class__.__name__ in layer_list:
            layers.append(i.__class__.__name__)
            layers_n_params.append(i.count_params())
            layers_shapes.append(i.output_shape)
        
        # get activation names
        if i.__class__.__name__ in activation_list: 
            activations.append(i.__class__.__name__.lower())
        if hasattr(i, 'activation') and i.activation.__name__ in activation_list:
            activations.append(i.activation.__name__)

    if hasattr(model, 'loss'):
        loss = model.loss.__class__.__name__
    else:
        loss = None
        
    if hasattr(model, 'optimizer'):
        optimizer = model.optimizer.__class__.__name__
    else:
        optimizer = None 

    model_summary_pd = model_summary_keras(model)
    
    # insert data into model architecture dict 
    model_architecture = {'layers_number': len(layers),
                          'layers_sequence': layers,
                          'layers_summary': {i:layers.count(i) for i in set(layers)},
                          'layers_n_params': layers_n_params,
                          'layers_shapes': layers_shapes,
                          'activations_sequence': activations,
                          'activations_summary': {i:activations.count(i) for i in set(activations)},
                          'loss':loss,
                          'optimizer': optimizer
                         }

    metadata['model_architecture'] = str(model_architecture)

    metadata['model_summary'] = model_summary_pd.to_json()

    metadata['memory_size'] = asizeof.asizeof(model)

    metadata['epochs'] = epochs

    # placeholder, needs evaluation engine
    metadata['eval_metrics'] = None

    # add metadata from onnx object
    # metadata['metadata_onnx'] = str(_extract_onnx_metadata(onx, framework='keras'))
    metadata['metadata_onnx'] = None
    # add metadata dict to onnx object
    
    meta = onx.metadata_props.add()
    meta.key = 'model_metadata'
    meta.value = str(metadata)

    return onx


def _pytorch_to_onnx(model, model_input, transfer_learning=None, 
                    deep_learning=None, task_type=None, 
                    epochs=None):
    
    '''Extracts metadata from pytorch model object.'''

    # TODO check whether this is a fitted pytorch model
    # isinstance...

    # generate tempfile for onnx object 
    temp_dir = tempfile.gettempdir()
    temp_path = os.path.join(temp_dir, 'temp_file_name')

    # generate onnx file and save it to temporary path
    export(model, model_input, temp_path)

    # load onnx file from temporary path
    onx = onnx.load(temp_path)

    # generate metadata dict 
    metadata = {}

    # placeholders, need to be generated elsewhere
    metadata['model_id'] = None
    metadata['data_id'] = None
    metadata['preprocessor_id'] = None

    # infer ml framework from function call
    metadata['ml_framework'] = 'pytorch'

    # get model type from model object
    metadata['model_type'] = str(model.__class__).split('.')[-1].split("'")[0] + '()'

    # get transfer learning bool from user input
    metadata['transfer_learning'] = transfer_learning 

    # get deep learning bool from user input
    metadata['deep_learning'] = deep_learning

    # get task type from user input 
    metadata['task_type'] = task_type

    # placeholders, need to be inferred from data 
    metadata['target_distribution'] = None
    metadata['input_type'] = None
    metadata['input_shape'] = None
    metadata['input_dtypes'] = None       
    metadata['input_distribution'] = None

    # get model config dict from pytorch model object
    metadata['model_config'] = str(model.__dict__)

    # get model state from pytorch model object
    metadata['model_state'] = str(model.state_dict())

    # extract model architecture metadata
    activation_names = ['ReLU', 'Softmax']   #placeholder
    layer_names = []

    layers = []
    layers_shapes = []
    n_params = []


    for i, j  in model.__dict__['_modules'].items():

        if j._get_name() not in activation_names:

            layers.append(j._get_name())
            layers_shapes.append(j.out_features)
            weights = np.prod(j._parameters['weight'].shape)
            bias = np.prod(j._parameters['bias'].shape)
            n_params.append(weights+bias)


    activations = []
    for i, j in model.__dict__['_modules'].items():
        if str(j).split('(')[0] in activation_names:
            activations.append(str(j).split('(')[0])


    model_architecture = {'layers_number': len(layers),
                  'layers_sequence': layers,
                  'layers_summary': {i:layers.count(i) for i in set(layers)},
                  'layers_n_params': n_params,
                  'layers_shapes': layers_shapes,
                  'activations_sequence': activations,
                  'activations_summary': {i:activations.count(i) for i in set(activations)}
                 }

    metadata['model_architecture'] = str(model_architecture)

    metadata['memory_size'] = asizeof.asizeof(model)    
    metadata['epochs'] = epochs

    # placeholder, needs evaluation engine
    metadata['eval_metrics'] = None

    # add metadata from onnx object
    # metadata['metadata_onnx'] = str(_extract_onnx_metadata(onx, framework='pytorch'))
    metadata['metadata_onnx'] = None

    # add metadata dict to onnx object
    meta = onx.metadata_props.add()
    meta.key = 'model_metadata'
    meta.value = str(metadata)
    

    return onx


def model_to_onnx(model, framework, model_input=None, initial_types=None,
                  transfer_learning=None, deep_learning=None, task_type=None, 
                  epochs=None):
    
    '''Transforms sklearn, keras, or pytorch model object into ONNX format 
    and extracts model metadata dictionary. The model metadata dictionary 
    is saved in the ONNX file's metadata_props. 
    
    Parameters: 
    model: fitted sklearn, keras, or pytorch model object
    Specifies the model object that will be converted to ONNX. 
    
    framework: {"sklearn", "keras", "pytorch"}
    Specifies the machine learning framework of the model object.
    
    model_input: array_like, default=None
    Required when framework="pytorch".
    initial_types: initial types tuple, default=None
    Required when framework="sklearn".
     
    transfer_learning: bool, default=None
    Indicates whether transfer learning was used. 
    
    deep_learning: bool, default=None
    Indicates whether deep learning was used. 
    
    task_type: {"classification", "regression"}
    Indicates whether the model is a classification model or
    a regression model.
    
    Returns:
    ONNX object with model metadata saved in metadata props
    '''

    # assert that framework exists
    frameworks = ['sklearn', 'keras', 'pytorch', 'xgboost']
    assert framework in frameworks, \
    'Please choose "sklearn", "keras", "pytorch", or "xgboost".'
    
    # assert model input type THIS IS A PLACEHOLDER
    if model_input != None:
        assert isinstance(model_input, (list, pd.core.series.Series, np.ndarray, torch.Tensor)), \
        'Please format model input as XYZ.'
    
    # assert initialtypes 
    if initial_types != None:
        assert isinstance(initial_types[0][1], (skl2onnx.common.data_types.FloatTensorType)), \
        'Please use FloatTensorType as initial types.'
        
    # assert transfer_learning
    if transfer_learning != None:
        assert isinstance(transfer_learning, (bool)), \
        'Please pass boolean to indicate whether transfer learning was used.'
        
    # assert deep_learning
    if deep_learning != None:
        assert isinstance(deep_learning, (bool)), \
        'Please pass boolean to indicate whether deep learning was used.'
        
    # assert task_type
    if task_type != None:
        assert task_type in ['classification', 'regression'], \
        'Please specify task type as "classification" or "regression".'
    

    if framework == 'sklearn':
        onnx = _sklearn_to_onnx(model, initial_types=initial_types, 
                                transfer_learning=transfer_learning, 
                                deep_learning=deep_learning, 
                                task_type=task_type)
    elif framework == 'xgboost':
        onnx = _misc_to_onnx(model, initial_types=initial_types, 
                                transfer_learning=transfer_learning, 
                                deep_learning=deep_learning, 
                                task_type=task_type)
        
    elif framework == 'keras':
        onnx = _keras_to_onnx(model, transfer_learning=transfer_learning, 
                              deep_learning=deep_learning, 
                              task_type=task_type,
                              epochs=epochs)

        
    elif framework == 'pytorch':
        onnx = _pytorch_to_onnx(model, model_input=model_input,
                                transfer_learning=transfer_learning, 
                                deep_learning=deep_learning, 
                                task_type=task_type,
                                epochs=epochs)


    try: 
        rt.InferenceSession(onnx.SerializeToString())   
    except Exception as e: 
        print(e)

    return onnx



def _get_metadata(onnx_model):
    '''Fetches previously extracted model metadata from ONNX object
    and returns model metadata dict.'''
    
    # double check this 
    #assert(isinstance(onnx_model, onnx.onnx_ml_pb2.ModelProto)), \
     #"Please pass a onnx model object."
    
    try: 
        onnx_meta = onnx_model.metadata_props

        onnx_meta_dict = {'model_metadata': ''}

        for i in onnx_meta:
            onnx_meta_dict[i.key] = i.value

        onnx_meta_dict = ast.literal_eval(onnx_meta_dict['model_metadata'])
        
        #if onnx_meta_dict['model_config'] != None and \
        #onnx_meta_dict['ml_framework'] != 'pytorch':
        #    onnx_meta_dict['model_config'] = ast.literal_eval(onnx_meta_dict['model_config'])
        
        if onnx_meta_dict['model_architecture'] != None:
            onnx_meta_dict['model_architecture'] = ast.literal_eval(onnx_meta_dict['model_architecture'])
            
        if onnx_meta_dict['metadata_onnx'] != None:
            onnx_meta_dict['metadata_onnx'] = ast.literal_eval(onnx_meta_dict['metadata_onnx'])
        
        # onnx_meta_dict['model_image'] = onnx_to_image(onnx_model)

    except Exception as e:
    
        print(e)
        
        onnx_meta_dict = ast.literal_eval(onnx_meta_dict)
        
    return onnx_meta_dict



def _get_leaderboard_data(onnx_model, eval_metrics=None):
    
    if eval_metrics is not None:
        metadata = eval_metrics
    else:
        metadata = dict()
        
    metadata_raw = _get_metadata(onnx_model)

    # get list of current layer types 
    layer_list, activation_list = _get_layer_names()

    # get general model info
    metadata['ml_framework'] = metadata_raw['ml_framework']
    metadata['transfer_learning'] = metadata_raw['transfer_learning']
    metadata['deep_learning'] = metadata_raw['deep_learning']
    metadata['model_type'] = metadata_raw['model_type']


    # get neural network metrics
    if metadata_raw['ml_framework'] == 'keras' or metadata_raw['model_type'] in ['MLPClassifier', 'MLPRegressor']:
        metadata['depth'] = metadata_raw['model_architecture']['layers_number']
        metadata['num_params'] = sum(metadata_raw['model_architecture']['layers_n_params'])

        for i in layer_list:
            if i in metadata_raw['model_architecture']['layers_summary']:
                metadata[i.lower()+'_layers'] = metadata_raw['model_architecture']['layers_summary'][i]
            else:
                metadata[i.lower()+'_layers'] = 0

        for i in activation_list:
            if i in metadata_raw['model_architecture']['activations_summary']:
                if i.lower()+'_act' in metadata:
                    metadata[i.lower()+'_act'] += metadata_raw['model_architecture']['activations_summary'][i]
                else:    
                    metadata[i.lower()+'_act'] = metadata_raw['model_architecture']['activations_summary'][i]
            else:
                if i.lower()+'_act' not in metadata:
                    metadata[i.lower()+'_act'] = 0
                
        metadata['loss'] = metadata_raw['model_architecture']['loss']
        metadata['optimizer'] = metadata_raw['model_architecture']["optimizer"]
        metadata['model_config'] = metadata_raw['model_config']
        metadata['epochs'] = metadata_raw['epochs']
        metadata['memory_size'] = metadata_raw['memory_size']



    # get sklearn model metrics
    elif metadata_raw['ml_framework'] == 'sklearn' or metadata_raw['ml_framework'] == 'xgboost':
        metadata['depth'] = 0

        try:
            metadata['num_params'] = sum(metadata_raw['model_architecture']['layers_n_params'])
        except:
            metadata['num_params'] = 0

        for i in layer_list:
            metadata[i.lower()+'_layers'] = 0

        for i in activation_list:
            metadata[i.lower()+'_act'] = 0

        metadata['loss'] = None

        try:
            metadata['optimizer'] = metadata_raw['model_architecture']['optimizer']
        except:
            metadata['optimizer'] = None

        try:
            metadata['model_config'] = metadata_raw['model_config']
        except:
            metadata['model_config'] = None
    
    return metadata
    


def _model_summary(meta_dict, from_onnx=False):
    '''Creates model summary table from model metadata dict.'''
    
    assert(isinstance(meta_dict, dict)), \
    "Please pass valid metadata dict."
    
    assert('model_architecture' in meta_dict.keys()), \
    "Please make sure model architecture data is included."

    if from_onnx == True:
        model_summary = pd.read_json(meta_dict['metadata_onnx']["model_summary"])
    else:
        model_summary = pd.read_json(meta_dict["model_summary"])
       
    return model_summary



def onnx_to_image(model):
    '''Creates model graph image in pydot format.'''
    
    OP_STYLE = {
    'shape': 'box',
    'color': '#0F9D58',
    'style': 'filled',
    'fontcolor': '#FFFFFF'
    }
    
    pydot_graph = GetPydotGraph(
        model.graph,
        name=model.graph.name,
        rankdir='TB',
        node_producer=GetOpNodeProducer(
            embed_docstring=False,
            **OP_STYLE
        )
    )
    
    return pydot_graph

def inspect_model_aws(apiurl, version=None):
    if all(["AWS_ACCESS_KEY_ID" in os.environ, 
            "AWS_SECRET_ACCESS_KEY" in os.environ,
            "AWS_REGION" in os.environ, 
           "username" in os.environ, 
           "password" in os.environ]):
        pass
    else:
        return print("'Inspect Model' unsuccessful. Please provide credentials with set_credentials().")

    aws_client = get_aws_client() 

    onnx_model = _get_onnx_from_bucket(apiurl, aws_client, version=version)

    meta_dict = _get_metadata(onnx_model)

    if meta_dict['ml_framework'] == 'keras':
        inspect_pd = _model_summary(meta_dict)
        
    elif meta_dict['ml_framework'] in ['sklearn', 'xgboost']:
        model_config = meta_dict["model_config"]
        model_config = ast.literal_eval(model_config)
        inspect_pd = pd.DataFrame({'param_name': model_config.keys(),
                                   'param_value': model_config.values()})
    
    return inspect_pd

def inspect_model_lambda(apiurl, version=None):
    if all(["username" in os.environ, 
           "password" in os.environ]):
        pass
    else:
        return print("'Inspect Model' unsuccessful. Please provide credentials with set_credentials().")

    post_dict = {"y_pred": [],
               "return_eval": "False",
               "return_y": "False",
               "inspect_model": "True",
               "version": version}
    
    headers = { 'Content-Type':'application/json', 'authorizationToken': os.environ.get("AWS_TOKEN"),} 

    apiurl_eval=apiurl[:-1]+"eval"

    inspect_json = requests.post(apiurl_eval,headers=headers,data=json.dumps(post_dict)) 

    inspect_pd = pd.DataFrame(json.loads(inspect_json.text))

    return inspect_pd


def inspect_model_dict(apiurl, version=None):

    if all(["AWS_ACCESS_KEY_ID" in os.environ, 
            "AWS_SECRET_ACCESS_KEY" in os.environ,
            "AWS_REGION" in os.environ, 
           "username" in os.environ, 
           "password" in os.environ]):
        pass
    else:
        return print("'Inspect Model' unsuccessful. Please provide credentials with set_credentials().")

    aws_client=get_aws_client(aws_key=os.environ.get('AWS_ACCESS_KEY_ID'), 
                              aws_secret=os.environ.get('AWS_SECRET_ACCESS_KEY'), 
                              aws_region=os.environ.get('AWS_REGION'))

    # Get bucket and model_id for user
    response, error = run_function_on_lambda(
        apiurl, **{"delete": "FALSE", "versionupdateget": "TRUE"}
    )
    if error is not None:
        raise error

    _, bucket, model_id = json.loads(response.content.decode("utf-8"))

    key = model_id+'/inspect_pd.json'
    
    try:
      resp = aws_client['client'].get_object(Bucket=bucket, Key=key)
      data = resp.get('Body').read()
      model_dict = json.loads(data)
    except Exception as e:
        print(e)

    ml_framework = model_dict.get(str(version))['ml_framework']
    model_type = model_dict.get(str(version))['model_type']
    inspect_pd = pd.DataFrame(model_dict.get(str(version))['model_dict'])
    
    return inspect_pd



def inspect_model(apiurl, version=None):
    if all(["username" in os.environ, 
           "password" in os.environ]):
        pass
    else:
        return print("'Inspect Model' unsuccessful. Please provide credentials with set_credentials().")

    try:
        inspect_pd = inspect_model_lambda(apiurl, version)
    except:

        try: 
            inspect_pd = inspect_model_dict(apiurl, version)
        except: 
            inspect_pd = inspect_model_aws(apiurl, version)
    
    return inspect_pd


def compare_models_dict(apiurl, version_list=None, 
    by_model_type=None, best_model=None, verbose=5):
    
    if not isinstance(version_list, list):
        raise Exception("Argument 'version' must be a list.")
    
    if all(["AWS_ACCESS_KEY_ID" in os.environ, 
            "AWS_SECRET_ACCESS_KEY" in os.environ,
            "AWS_REGION" in os.environ, 
           "username" in os.environ, 
           "password" in os.environ]):
        pass
    else:
        return print("'Compare Models' unsuccessful. Please provide credentials with set_credentials().")

    aws_client=get_aws_client(aws_key=os.environ.get('AWS_ACCESS_KEY_ID'), 
                              aws_secret=os.environ.get('AWS_SECRET_ACCESS_KEY'), 
                              aws_region=os.environ.get('AWS_REGION'))

    # Get bucket and model_id for user
    response, error = run_function_on_lambda(
        apiurl, **{"delete": "FALSE", "versionupdateget": "TRUE"}
    )
    if error is not None:
        raise error

    _, bucket, model_id = json.loads(response.content.decode("utf-8"))

    key = model_id+'/inspect_pd.json'
    
    try:
      resp = aws_client['client'].get_object(Bucket=bucket, Key=key)
      data = resp.get('Body').read()
      model_dict = json.loads(data)
    except Exception as e:
        print(e)

    ml_framework_list = [model_dict[str(i)]['ml_framework'] for i in version_list]
    model_type_list = [model_dict[str(i)]['model_type'] for i in version_list]
    model_dict_list = [model_dict[str(i)]['model_dict'] for i in version_list]

    if not all(x==ml_framework_list[0] for x in ml_framework_list):
        raise Exception("Incongruent frameworks. Please compare models from the same ML frameworks.")
        

    if ml_framework_list[0] == 'sklearn':

        comp_dict_out = {}
        
        for i in version_list: 
            
            temp_pd = pd.DataFrame(model_dict[str(i)]['model_dict'])
            temp_pd.columns = ['param_name', 'default_value', "model_version_"+str(i)]

            if model_dict[str(i)]['model_type'] in comp_dict_out.keys():

                comp_pd = comp_dict_out[model_dict[str(i)]['model_type']]
                comp_pd = comp_pd.merge(temp_pd.drop('default_value', axis=1), on='param_name')

                comp_dict_out[model_dict[str(i)]['model_type']] = comp_pd

            else:
                comp_dict_out[model_dict[str(i)]['model_type']] = temp_pd

        return comp_dict_out

            
    if ml_framework_list[0] == 'keras':

        comp_pd = pd.DataFrame()

        for i in version_list: 

            temp_pd = pd.DataFrame(model_dict[str(i)]['model_dict'])
            temp_pd = temp_pd.iloc[:,0:verbose]
            temp_pd.iloc[:,2] = temp_pd.iloc[:,2].astype(str)
            temp_pd = temp_pd.add_prefix('Model_'+str(i)+'_')    
            comp_pd = pd.concat([comp_pd, temp_pd], axis=1)

        comp_dict_out = {"Sequential": comp_pd}
        
        return comp_dict_out


def stylize_model_comparison(comp_dict_out):


    if 'Sequential' in comp_dict_out.keys():

        df_styled = comp_dict_out['Sequential']

        layer_names = _get_layer_names()

        dense_layers = [i for i in layer_names[0] if 'Dense' in i]
        df_styled = df_styled.style.apply(lambda x: ["background: #DFFF00" if v in dense_layers else "" for v in x], 
                                axis = 1)
        drop_layers = [i for i in layer_names[0] if 'Dropout' in i]
        df_styled = df_styled.apply(lambda x: ["background: #FFBF00" if v in drop_layers else "" for v in x], 
                                axis = 1)
        conv_layers = [i for i in layer_names[0] if 'Conv' in i]
        df_styled = df_styled.apply(lambda x: ["background: #FF7F50" if v in conv_layers else "" for v in x], 
                                axis = 1)
        seq_layers = [i for i in layer_names[0] if 'RNN' in i or 'LSTM' in i or 'GRU' in i] + ['Bidirectional']
        df_styled = df_styled.apply(lambda x: ["background: #DE3163" if v in seq_layers else "" for v in x], 
                                axis = 1)
        pool_layers = [i for i in layer_names[0] if 'Pool' in i]
        df_styled = df_styled.apply(lambda x: ["background: #9FE2BF" if v in pool_layers else "" for v in x], 
                                axis = 1)
        rest_layers = [i for i in layer_names[0] if i not in dense_layers+drop_layers+conv_layers+seq_layers+pool_layers]
        df_styled = df_styled.apply(lambda x: ["background: lightgrey" if v in rest_layers else "" for v in x], 
                            axis = 1)

        df_styled = df_styled.set_properties(**{'color': 'black'})

        df_styled = df_styled.set_caption('Model type: ' + 'Neural Network').set_table_styles([{'selector': 'caption',
            'props': [('color', 'white'), ('font-size', '18px')]}])

        display(HTML(df_styled.render()))


    else:

        for i in comp_dict_out.keys():

            comp_pd = comp_dict_out[i]

            df_styled = comp_pd.style.apply(lambda x: ["background: tomato" if v != x.iloc[0] else "" for v in x], 
                axis = 1, subset=comp_pd.columns[1:])

            df_styled = df_styled.set_caption('Model type: ' + i).set_table_styles([{'selector': 'caption',
                'props': [('color', 'white'), ('font-size', '18px')]}])

            display(HTML(df_styled.render()))
            print('\n\n')



def compare_models_aws(apiurl, version_list=None, 
    by_model_type=None, best_model=None, verbose=3):
    
    if not isinstance(version_list, list):
        raise Exception("Argument 'version' must be a list.")
    
    if all(["AWS_ACCESS_KEY_ID" in os.environ, 
            "AWS_SECRET_ACCESS_KEY" in os.environ,
            "AWS_REGION" in os.environ, 
           "username" in os.environ, 
           "password" in os.environ]):
        pass
    else:
        return print("'Compare Models' unsuccessful. Please provide credentials with set_credentials().")

    aws_client = get_aws_client()
    
    models_dict = {}
    
    for i in version_list: 
        
        onnx_model = _get_onnx_from_bucket(apiurl, aws_client, version=i)
        meta_dict = _get_metadata(onnx_model)
        
        models_dict[i] = meta_dict
        
    ml_framework_list = [models_dict[i]['ml_framework'] for i in models_dict]
    model_type_list = [models_dict[i]['model_type'] for i in models_dict]
    
    if not all(x==ml_framework_list[0] for x in ml_framework_list):
        raise Exception("Incongruent frameworks. Please compare models from the same ML frameworks.")
        
    if not all(x==model_type_list[0] for x in model_type_list):
        raise Exception("Incongruent model types. Please compare models of the same model type.")
    
    if ml_framework_list[0] == 'sklearn':
        
        model_type = model_type_list[0]
        model_class = model_from_string(model_type)
        default = model_class()
        default_config = default.get_params()
        
        comp_pd = pd.DataFrame({'param_name': default_config.keys(),
                           'param_value': default_config.values()})
        
        for i in version_list: 
            
            temp_pd = inspect_model(apiurl, version=i)
            comp_pd = comp_pd.merge(temp_pd, on='param_name')
        
        comp_pd.columns = ['param_name', 'model_default'] + ["Model_"+str(i) for i in version_list]
        
        df_styled = comp_pd.style.apply(lambda x: ["background: tomato" if v != x.iloc[0] else "" for v in x], 
                                        axis = 1, subset=comp_pd.columns[1:])

        
    if ml_framework_list[0] == 'keras':

        comp_pd = pd.DataFrame()

        for i in version_list: 

            temp_pd = inspect_model(apiurl, version=i)

            temp_pd = temp_pd.iloc[:,0:verbose]

            temp_pd = temp_pd.add_prefix('Model_'+str(i)+'_')    
            comp_pd = pd.concat([comp_pd, temp_pd], axis=1, ignore_index=True)

        layer_names = _get_layer_names()

        dense_layers = [i for i in layer_names[0] if 'Dense' in i]
        df_styled = df_styled.style.apply(lambda x: ["background: #DFFF00" if v in dense_layers else "" for v in x], 
                                axis = 1)
        drop_layers = [i for i in layer_names[0] if 'Dropout' in i]
        df_styled = df_styled.apply(lambda x: ["background: #FFBF00" if v in drop_layers else "" for v in x], 
                                axis = 1)
        conv_layers = [i for i in layer_names[0] if 'Conv' in i]
        df_styled = df_styled.apply(lambda x: ["background: #FF7F50" if v in conv_layers else "" for v in x], 
                                axis = 1)
        seq_layers = [i for i in layer_names[0] if 'RNN' in i or 'LSTM' in i or 'GRU' in i] + ['Bidirectional']
        df_styled = df_styled.apply(lambda x: ["background: #DE3163" if v in seq_layers else "" for v in x], 
                                axis = 1)
        pool_layers = [i for i in layer_names[0] if 'Pool' in i]
        df_styled = df_styled.apply(lambda x: ["background: #9FE2BF" if v in pool_layers else "" for v in x], 
                                axis = 1)
        rest_layers = [i for i in layer_names[0] if i not in dense_layers+drop_layers+conv_layers+seq_layers+pool_layers]
        df_styled = df_styled.apply(lambda x: ["background: lightgrey" if v in rest_layers else "" for v in x], 
                            axis = 1)

    df_styled = df_styled.style.set_properties(**{'color': 'lawngreen'})

    return df_styled


def compare_models_lambda(apiurl, version_list="None", 
    by_model_type=None, best_model=None, verbose=3):
    if all(["username" in os.environ, 
           "password" in os.environ]):
        pass
    else:
        return print("'Inspect Model' unsuccessful. Please provide credentials with set_credentials().")

    post_dict = {"y_pred": [],
               "return_eval": "False",
               "return_y": "False",
               "inspect_model": "False",
               "version": "None", 
               "compare_models": "True",
               "version_list": version_list}
    
    headers = { 'Content-Type':'application/json', 'authorizationToken': os.environ.get("AWS_TOKEN"),} 

    apiurl_eval=apiurl[:-1]+"eval"

    compare_json = requests.post(apiurl_eval,headers=headers,data=json.dumps(post_dict)) 

    compare_dict = json.loads(compare_json.text)

    comp_dict_out = {i: pd.DataFrame(compare_dict[i]) for i in compare_dict}

    return comp_dict_out


def compare_models(apiurl, version_list="None", 
    by_model_type=None, best_model=None, verbose=3):

    if all(["username" in os.environ, 
           "password" in os.environ]):
        pass
    else:
        return print("'Inspect Model' unsuccessful. Please provide credentials with set_credentials().")

    if len(version_list) != len(set(version_list)):
        return print("Model comparison failed. Version list contains duplicates.")
    
    try: 
        compare_pd = compare_models_lambda(apiurl, version_list, 
            by_model_type, best_model, verbose)

    except: 

        try: 
            compare_pd = compare_models_dict(apiurl, version_list, 
            by_model_type, best_model, verbose)

        except:

            compare_pd = compare_models_aws(apiurl, version_list, 
                by_model_type, best_model, verbose)
    
    return compare_pd



def _get_onnx_from_bucket(apiurl, aws_client, version=None):

    # generate name of onnx model in bucket
    onnx_model_name = "/onnx_model_v{version}.onnx".format(version = version)

    # Get bucket and model_id for user
    response, error = run_function_on_lambda(
        apiurl, **{"delete": "FALSE", "versionupdateget": "TRUE"}
    )
    if error is not None:
        raise error

    _, bucket, model_id = json.loads(response.content.decode("utf-8"))

    try:
        onnx_string = aws_client["client"].get_object(
            Bucket=bucket, Key=model_id + onnx_model_name
        )

        onnx_string = onnx_string['Body'].read()

    except Exception as err:
        raise err

    # generate tempfile for onnx object 
    temp_dir = tempfile.gettempdir()
    temp_path = os.path.join(temp_dir, 'temp_file_name')

    # save onnx to temporary path
    with open(temp_path, "wb") as f:
        f.write(onnx_string)

    # load onnx file from temporary path
    onx = onnx.load(temp_path)

    return onx


def instantiate_model(apiurl, version=None, trained=False):
    if all(["AWS_ACCESS_KEY_ID" in os.environ, 
            "AWS_SECRET_ACCESS_KEY" in os.environ,
            "AWS_REGION" in os.environ, 
            "username" in os.environ, 
            "password" in os.environ]):
        pass
    else:
        return print("'Instantiate Model' unsuccessful. Please provide credentials with set_credentials().")

    aws_client = get_aws_client()   
    onnx_model = _get_onnx_from_bucket(apiurl, aws_client, version=version)
    meta_dict = _get_metadata(onnx_model)

    # get model config 
    model_config = ast.literal_eval(meta_dict['model_config'])
    ml_framework = meta_dict['ml_framework']
    
    if ml_framework == 'sklearn':

        if trained == False:
            model_type = meta_dict['model_type']
            model_class = model_from_string(model_type)
            model = model_class(**model_config)

        if trained == True:
            
            model_pkl = meta_dict['model_weights']

            temp_dir = tempfile.gettempdir()
            temp_path = os.path.join(temp_dir, 'temp_file_name')

            with open(temp_path, "wb") as f:
                f.write(model_pkl)

            with open(temp_path, 'rb') as f:
                model = pickle.load(f)


    if ml_framework == 'keras':

        if trained == False:
            model = tf.keras.Sequential().from_config(model_config)

        if trained == True: 
            model = tf.keras.Sequential().from_config(model_config)
            model_weights = json.loads(meta_dict['model_weights'])

            def to_array(x):
                return np.array(x, dtype="float32")

            model_weights = list(map(to_array, model_weights))

            model.set_weights(model_weights)

    return model


def _get_layer_names():

    activation_list = [i for i in dir(tf.keras.activations)]
    activation_list = [i for i in activation_list if callable(getattr(tf.keras.activations, i))]
    activation_list = [i for i in activation_list if  not i.startswith("_")]
    activation_list.remove('deserialize')
    activation_list.remove('get')
    activation_list.remove('linear')
    activation_list = activation_list+['ReLU', 'Softmax', 'LeakyReLU', 'PReLU', 'ELU', 'ThresholdedReLU']


    layer_list = [i for i in dir(tf.keras.layers)]
    layer_list = [i for i in dir(tf.keras.layers) if callable(getattr(tf.keras.layers, i))]
    layer_list = [i for i in layer_list if not i.startswith("_")]
    layer_list = [i for i in layer_list if re.match('^[A-Z]', i)]
    layer_list = [i for i in layer_list if i.lower() not in [i.lower() for i in activation_list]]

    return layer_list, activation_list


def _get_sklearn_modules():
    
    import sklearn

    sklearn_modules = ['ensemble', 'gaussian_process', 'isotonic',
                       'linear_model', 'mixture', 'multiclass', 'naive_bayes', 
                       'neighbors', 'neural_network', 'svm', 'tree']

    models_modules_dict = {}

    for i in sklearn_modules:
        models_list = [j for j in dir(eval('sklearn.'+i)) if callable(getattr(eval('sklearn.'+i), j))]
        models_list = [j for j in models_list if re.match('^[A-Z]', j)]

        for k in models_list: 
            models_modules_dict[k] = 'sklearn.'+i
    
    return models_modules_dict



def model_from_string(model_type):
    models_modules_dict = _get_sklearn_modules()
    module = models_modules_dict[model_type]
    model_class = getattr(importlib.import_module(module), model_type)
    return model_class


def print_y_stats(y_stats): 

  print("y_test example: ", y_stats['ytest_example'])
  print("y_test class labels", y_stats['class_labels'])
  print("y_test class balance", y_stats['class_balance'])
  print("y_test label dtypes", y_stats['label_dtypes'])


def inspect_y_test(apiurl):

  # Confirm that creds are loaded, print warning if not
  if all(["username" in os.environ, 
          "password" in os.environ]):
      pass
  else:
      return print("'Submit Model' unsuccessful. Please provide credentials with set_credentials().")

  post_dict = {"y_pred": [],
               "return_eval": "False",
               "return_y": "True"}
    
  headers = { 'Content-Type':'application/json', 'authorizationToken': os.environ.get("AWS_TOKEN"),} 

  apiurl_eval=apiurl[:-1]+"eval"

  y_stats = requests.post(apiurl_eval,headers=headers,data=json.dumps(post_dict)) 

  y_stats_dict = json.loads(y_stats.text)

  # print_y_stats(y_stats_dict)

  return y_stats_dict


def model_summary_keras(model):

    # extract model architecture metadata 
    layer_names = []
    layer_types = []
    layer_n_params = []
    layer_shapes = []
    layer_connect = []
    activations = []


    for i in model.layers: 

        try:
            layer_names.append(i.name)
        except:
            layer_names.append(None)

        try:
            layer_types.append(i.__class__.__name__)
        except:
            layer_types.append(None)

        try:
            layer_shapes.append(i.output_shape)
        except:
            layer_shapes.append(None)

        try:
            layer_n_params.append(i.count_params())
        except:
            layer_n_params.append(None)

        try:
            if isinstance(i.inbound_nodes[0].inbound_layers, list):
              layer_connect.append([x.name for x in i.inbound_nodes[0].inbound_layers])
            else: 
              layer_connect.append(i.inbound_nodes[0].inbound_layers.name)
        except:
            layer_connect.append(None)

        try: 
            activations.append(i.activation.__name__)
        except:
            activations.append(None)


    model_summary = pd.DataFrame({"Name": layer_names,
    "Layer": layer_types,
    "Shape": layer_shapes,
    "Params": layer_n_params,
    "Connect": layer_connect,
    "Activation": activations})

    return model_summary<|MERGE_RESOLUTION|>--- conflicted
+++ resolved
@@ -35,13 +35,10 @@
 import sys
 
 from pympler import asizeof
-<<<<<<< HEAD
 from IPython.core.display import display, HTML
-
-=======
 import absl.logging
+
 absl.logging.set_verbosity(absl.logging.ERROR)
->>>>>>> fe4fae64
 
 def _extract_onnx_metadata(onnx_model, framework):
     '''Extracts model metadata from ONNX file.'''
