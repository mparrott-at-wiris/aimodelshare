# import packages 
import os
import contextlib
import boto3
from aimodelshare.api import get_api_json
import tempfile
try:
    import torch
except:
    pass
import onnx
from aimodelshare.utils import HiddenPrints
import signal
from aimodelshare.aimsonnx import model_to_onnx, model_to_onnx_timed
from aimodelshare.tools import extract_varnames_fromtrainingdata, _get_extension_from_filepath
import time
import pandas
import requests
from aimodelshare.aws import get_aws_token

class ModelPlayground:
    """
    Parameters:
    ----------
    `model_type` : ``string``
          values - [ 'text' , 'image' , 'tabular' , 'video', 'audio','timeseries' ] 
          type of model data     
    `classification`:    ``bool, default=True``
        True [DEFAULT] if model is of Classification type with categorical target variables
        False if model is of Regression type with continuous target variables
    `private` :   ``bool, default = False``
        True if model and its corresponding data is not public
        False [DEFAULT] if model and its corresponding data is public 
    `email_list`: ``list of string values``
                values - list including all emails of users who have access the private playground.
                list should contain same emails that were used by users to sign up for modelshare.org account.
                [OPTIONAL] set by the playground owner for private playgrounds.  Can also be updated by editing deployed 
                playground page at www.modelshare.org.
    """
    def __init__(self, model_type=None, classification=None, private=None, playground_url=None, email_list=[]):
        # confirm correct args are provided
        if playground_url != None or all([model_type !=None, classification !=None, private!=None]):
            pass
        elif playground_url == None and any([model_type ==None, classification ==None, private==None]):
            return print("Error. To instantiate a ModelPlayground instance, please provide either a playground_url or \n the model_type, classification, and private arguments.")
        
        self.model_type = model_type
        self.categorical = classification 
        self.private = private
        self.playground_url = playground_url
        self.email_list = email_list
        def codestring(self):
            if self.playground_url==None:
              return   "ModelPlayground(model_type="+"'"+str(self.model_type)+"'"+",classification="+str(self.categorical)+",private="+str(self.private)+",playground_url="+str(self.playground_url)+",email_list="+str(self.email_list)+")"
            else:
              return   "ModelPlayground(model_type="+"'"+str(self.model_type)+"'"+",classification="+str(self.categorical)+",private="+str(self.private)+",playground_url="+"'"+str(self.playground_url)+"'"+",email_list="+str(self.email_list)+")"
        self.class_string=codestring(self)
    
    
    def __str__(self):
        return f"ModelPlayground(self.model_type,self.categorical,self.private = private,self.playground_url,self.email_list)"



    def activate(self, model_filepath=None, preprocessor_filepath=None, y_train=None, example_data=None, 
        custom_libraries = "FALSE", image="", reproducibility_env_filepath=None, memory=None, timeout=None, 
        onnx_timeout=60, pyspark_support=False, model_input=None, input_dict=None, playground_id=False): 

        """
        Launches a live model playground to the www.modelshare.org website. The playground can optionally include a live prediction REST API for deploying ML models using model parameters and user credentials, provided by the user.
        Inputs : 7
        Output : model launched to an API
                detailed API info printed out
        Parameters: 
        ----------
        `model_filepath` :  ``string`` ends with '.onnx'
              value - Absolute path to model file 
              .onnx is the only accepted model file extension
              "example_model.onnx" filename for file in directory.
              "/User/xyz/model/example_model.onnx" absolute path to model file from local directory
              if no value is set the playground will be launched with only a placeholder prediction API.
        `preprocessor_filepath`:  ``string``
            value - absolute path to preprocessor file 
            "./preprocessor.zip" 
            searches for an exported zip preprocessor file in the current directory
            file is generated using export_preprocessor function from the AI Modelshare library
            if no value is set the playground will be launched with only a placeholder prediction API.
        `y_train` : training labels for classification models.
            expects pandas dataframe of one hot encoded y train data
            if no value is set ... #TODO 
        `example_data`: ``Example of X data that will be shown on the online Playground page. 
            if no example data is submitted, certain functionalities may be limited, including the deployment of live prediction APIs.
            Example data can be updated at a later stage, using the update_example_data() method.``
        `custom_libraries`: ``string``
            "TRUE" if user wants to load custom Python libraries to their prediction runtime
            "FALSE" if user wishes to use AI Model Share base libraries including latest versions of most common ML libs.
        `reproducibility_env_filepath`: ``TODO``
        `memory`: ``TODO``
        `timeout`: ``TODO``
        `onnx_timeout`: ``int``
            Time in seconds after which ONNX conversion should be interrupted.
            Set to False if you want to force ONNX conversion.
        `pyspark_support`: ``TODO``
        `model_input`: ``array_like``
            Required only when framework="pytorch" 
            One example of X training data in correct format.
         
        Returns:
        --------
        print_api_info : prints statements with generated model playground page and live prediction API details
                        also prints steps to update the model submissions by the user/team 
        """


        # test whether playground is already active
        if self.playground_url: 
            print(self.playground_url)
            def ask_user():
                print("Playground is already active. Would you like to overwrite?")
                response = ''
                while response not in {"yes", "no"}:
                    response = input("Please enter yes or no: ").lower()
                return response != "yes"

            r = ask_user()

            if r: 
                return

        # convert model to onnx 
        if onnx_timeout == False:
            force_onnx=True
        else:
            force_onnx=False
        model_filepath = model_to_onnx_timed(model_filepath, timeout = onnx_timeout, 
            force_onnx=force_onnx, model_input=model_input)

        # keep track of submitted artifacts
        if isinstance(y_train, pandas.Series): 
            y_train_bool = True
        else: 
            y_train_bool = bool(y_train)

        if isinstance(example_data, (pandas.Series, pandas.DataFrame, str)): 
            example_data_bool = True
        else: 
            example_data_bool = False


        track_artifacts = {"model_filepath": bool(model_filepath),
                            "preprocessor_filepath": bool(preprocessor_filepath), 
                            "y_train": y_train_bool,
                            "example_data": example_data_bool,
                            "custom_libraries": bool(custom_libraries),
                            "image": bool(image),
                            "reproducibility_env_filepath": bool(reproducibility_env_filepath),
                            "memory": bool(memory),
                            "timeout": bool(timeout),
                            "pyspark_support": bool(pyspark_support)
                            }

        import pkg_resources

        # insert placeholders into empty arguments
        if model_filepath == None:
            model_filepath = pkg_resources.resource_filename(__name__, "placeholders/model.onnx")

        if preprocessor_filepath == None:
            preprocessor_filepath = pkg_resources.resource_filename(__name__, "placeholders/preprocessor.zip")

        if y_train_bool == False:
            y_train = []

        if example_data_bool == False and self.model_type=="tabular":
            example_data = pandas.DataFrame()

        import json, tempfile
        tfile = tempfile.NamedTemporaryFile(mode="w+")
        json.dump(track_artifacts, tfile)
        tfile.flush()

        if input_dict == None: 
            input_dict = {"requirements": "",
                          "model_name": "Default Model Playground",
                          "model_description": "",
                          "tags": ""}
            playground_id = True
        else:
            playground_id = False

        from aimodelshare.generatemodelapi import model_to_api
        self.playground_url = model_to_api(model_filepath=model_filepath, 
                                      model_type = self.model_type, 
                                      private = self.private, 
                                      categorical = self.categorical,
                                      y_train = y_train, 
                                      preprocessor_filepath = preprocessor_filepath, 
                                      example_data = example_data,
                                      custom_libraries = custom_libraries,
                                      image=image,
                                      reproducibility_env_filepath = reproducibility_env_filepath,
                                      memory=memory,
                                      timeout=timeout,
                                      email_list=self.email_list,
                                      pyspark_support=pyspark_support,
                                      input_dict=input_dict,
                                      print_output=False,
                                      playground_id=playground_id
                                      )
        #remove extra quotes
        self.playground_url = self.playground_url[1:-1]

        # upload track artifacts
        from aimodelshare.aws import get_s3_iam_client
        s3, iam, region = get_s3_iam_client(os.environ.get("AWS_ACCESS_KEY_ID_AIMS"), os.environ.get("AWS_SECRET_ACCESS_KEY_AIMS"), os.environ.get("AWS_REGION_AIMS"))


        unique_model_id = self.playground_url.split(".")[0].split("//")[-1]

        s3["client"].upload_file(tfile.name, os.environ.get("BUCKET_NAME"), unique_model_id + "/track_artifacts.json") 


    def deploy(self, model_filepath, preprocessor_filepath, y_train, example_data=None, custom_libraries = "FALSE", 
        image="", reproducibility_env_filepath=None, memory=None, timeout=None, onnx_timeout=60, pyspark_support=False,
        model_input=None, input_dict=None):

        """
        Launches a live prediction REST API for deploying ML models using model parameters and user credentials, provided by the user
        Inputs : 7
        Output : model launched to an API
                detailed API info printed out
        Parameters: 
        ----------
        `model_filepath` :  ``string`` ends with '.onnx'
              value - Absolute path to model file 
              [REQUIRED] to be set by the user
              .onnx is the only accepted model file extension
              "example_model.onnx" filename for file in directory.
              "/User/xyz/model/example_model.onnx" absolute path to model file from local directory
        `preprocessor_filepath`:  ``string``
            value - absolute path to preprocessor file 
            [REQUIRED] to be set by the user
            "./preprocessor.zip" 
            searches for an exported zip preprocessor file in the current directory
            file is generated using export_preprocessor function from the AI Modelshare library  
        `y_train` : training labels for classification models.
              [REQUIRED] for classification type models
              expects pandas dataframe of one hot encoded y train data
        `example_data`: ``Example of X data that will be shown on the online Playground page. 
            if no example data is submitted, certain functionalities may be limited, including the deployment of live prediction APIs.
            Example data can be updated at a later stage, using the update_example_data() method.``
        `custom_libraries`:   ``string``
            "TRUE" if user wants to load custom Python libraries to their prediction runtime
            "FALSE" if user wishes to use AI Model Share base libraries including latest versions of most common ML libs.
        `image`: ``TODO``
        `reproducibility_env_filepath`: ``TODO``
        `memory`: ``TODO``
        `timeout`: ``TODO``
        `onnx_timeout`: ``int``
            Time in seconds after which ONNX conversion should be interrupted.
            Set to False if you want to force ONNX conversion.
        `pyspark_support`: ``TODO``
        `model_input`: ``array_like``
            Required only when framework="pytorch" 
            One example of X training data in correct format.
        `input_dict`:   ``dictionary``
             Use to bypass text input boxes Example: {"model_name": "My Model Playground",
                      "model_description": "My Model Description",
                      "tags": "model, classification, awesome"}
         
        Returns:
        --------
        print_api_info : prints statements with generated live prediction API details
                        also prints steps to update the model submissions by the user/team
        """

        # check whether playground url exists
        if self.playground_url: 
            print(self.playground_url)
            print("Trying to deploy to active playground. Would you like to overwrite prediction API?")
            response = ''
            while response not in {"yes", "no"}:
                response = input("Please enter yes or no: ").lower()

            if response == "no":

                print("Please instantiate a new playground and try again.")
                return
        # model deployment files (plus ytrain object)

        # convert model to onnx
        if onnx_timeout == False:
            force_onnx=True
        else:
            force_onnx=False
        model_filepath = model_to_onnx_timed(model_filepath, timeout = onnx_timeout, 
            force_onnx=force_onnx, model_input=model_input)

        import os 
        if os.environ.get("cloud_location") is not None:
            cloudlocation=os.environ.get("cloud_location")
        else:
            cloudlocation="not set"
        if "model_share"==cloudlocation:
            print("Creating your Model Playground...\nEst. completion: ~1 minute\n")


            def deployment_output_information():
                import os
                import sys

                sys.stdout.write("[===                                  ] Progress: 5% - Accessing cloud, uploading resources...")
                sys.stdout.flush()
                time.sleep(15)
                sys.stdout.write('\r')
                sys.stdout.write("[========                             ] Progress: 30% - Building serverless functions and updating permissions...")
                sys.stdout.flush()
                time.sleep(15)
                sys.stdout.write('\r')
                sys.stdout.write("[============                         ] Progress: 40% - Creating custom containers...                        ")
                sys.stdout.flush()
                time.sleep(15)
                sys.stdout.write('\r')
                sys.stdout.write("[==========================           ] Progress: 75% - Deploying prediction API...                          ")
                sys.stdout.flush()
                time.sleep(10)
                sys.stdout.write('\r')
                sys.stdout.write("[================================     ] Progress: 90% - Configuring prediction API...                          ")
                sys.stdout.flush()
                time.sleep(10)

            from threading import Thread
            import time


            thread_running = True
            t1 = Thread(target=deployment_output_information)
            t1.start()

            def run_deployment_code(model_filepath=model_filepath, 
                                          model_type = self.model_type, 
                                          private = self.private, 
                                          categorical = self.categorical,
                                          y_train = y_train, 
                                          preprocessor_filepath = preprocessor_filepath, 
                                          example_data = example_data,
                                          custom_libraries = custom_libraries,
                                          image=image,
                                          reproducibility_env_filepath = reproducibility_env_filepath,
                                          memory=memory,
                                          timeout=timeout,
                                          email_list=self.email_list,
                                          pyspark_support=pyspark_support,
                                          input_dict=input_dict, 
                                          print_output=False):

                def upload_playground_zipfile(model_filepath=None, preprocessor_filepath=None, y_train=None, example_data=None):
                  """
                  minimally requires model_filepath, preprocessor_filepath 
                  """
                  import json
                  import os
                  import requests
                  import pandas as pd
                  wkingdir=os.getcwd()
                  if os.path.dirname(model_filepath)=='':
                    model_filepath=wkingdir+"/"+model_filepath
                  else:
                    pass

                  if os.path.dirname(preprocessor_filepath)=='':
                    preprocessor_filepath=wkingdir+"/"+preprocessor_filepath
                  else:
                    pass
                  zipfilelist=[model_filepath,preprocessor_filepath]

                  if any([isinstance(example_data, pd.DataFrame),isinstance(example_data, pd.Series),example_data is None]):
                      pass
                  else:
                      if os.path.dirname(example_data)=='':
                        example_data=wkingdir+"/"+example_data
                      else:
                        pass
                      zipfilelist.append(example_data)

                  #need to save dict pkl file with arg name and filepaths to add to zipfile



                  apiurl="https://djoehnv623.execute-api.us-east-2.amazonaws.com/prod/m"

                  apiurl_eval=apiurl[:-1]+"eval"

                  headers = { 'Content-Type':'application/json', 'authorizationToken': json.dumps({"token":os.environ.get("AWS_TOKEN"),"eval":"TEST"}), } 
                  post_dict = {"return_zip": "True"}
                  zipfile = requests.post(apiurl_eval,headers=headers,data=json.dumps(post_dict)) 

                  zipfileputlistofdicts=json.loads(zipfile.text)['put']

                  zipfilename=list(zipfileputlistofdicts.keys())[0]

                  from zipfile import ZipFile
                  import os
                  from os.path import basename
                  import tempfile

                  wkingdir=os.getcwd()

                  tempdir=tempfile.gettempdir() 

                  zipObj = ZipFile(tempdir+"/"+zipfilename, 'w')
                  # Add multiple files to the zip
                  for i in zipfilelist:
                    zipObj.write(i)

                  # add object to pkl file pathway here. (saving y label data)
                  import pickle

                  if y_train is None:
                    pass
                  else:
                    with open(tempdir+"/"+'ytrain.pkl', 'wb') as f:
                      pickle.dump(y_train, f)

                    os.chdir(tempdir)
                    zipObj.write('ytrain.pkl')

                  if any([isinstance(example_data, pd.DataFrame),isinstance(example_data, pd.Series)]):
                    if isinstance(example_data, pd.Series):
                      example_data=example_data.to_frame()
                    else:
                      pass
                    with open(tempdir+"/"+'exampledata.pkl', 'wb') as f:
                      pickle.dump(example_data, f)

                    os.chdir(tempdir)
                    zipObj.write('exampledata.pkl')
                  else:
                    pass


                  # close the Zip File
                  os.chdir(wkingdir)

                  zipObj.close()



                  import ast

                  finalzipdict=ast.literal_eval(zipfileputlistofdicts[zipfilename])

                  url=finalzipdict['url']
                  fields=finalzipdict['fields']

                  #### save files from model deploy to zipfile in tempdir before loading to s3



                  ### Load zipfile to s3
                  with open(tempdir+"/"+zipfilename, 'rb') as f:
                    files = {'file': (tempdir+"/"+zipfilename, f)}
                    http_response = requests.post(url, data=fields, files=files)
                  return zipfilename
                deployzipfilename=upload_playground_zipfile(model_filepath, preprocessor_filepath, y_train, example_data)   
                #if aws arg = false, do this, otherwise do aws code
                #create deploy code_string
                def nonecheck(objinput=""):
                    if isinstance(objinput, str):
                      if objinput is None:
                        objinput="None"
                      else:
                        objinput="'/tmp/"+objinput+"'"
                    else:
                        objinput='example_data'
                    return objinput
                
                deploystring=self.class_string.replace(",aws=False","")+"."+"deploy('/tmp/"+model_filepath+"','/tmp/"+preprocessor_filepath+"',"+'y_train'+","+nonecheck(example_data)+",input_dict="+str(input_dict)+')'
                import base64
                import requests
                import json

                api_url = "https://z4kvag4sxdnv2mvs2b6c4thzj40bxnuw.lambda-url.us-east-2.on.aws/"

                data = json.dumps({"code": """from aimodelshare import ModelPlayground;myplayground="""+deploystring, "zipfilename": deployzipfilename,"username":os.environ.get("username"), "password":os.environ.get("password"),"token":os.environ.get("JWT_AUTHORIZATION_TOKEN"),"s3keyid":"xrjpv1i7xe"})

                headers = {"Content-Type": "application/json"}

                response = requests.request("POST", api_url, headers = headers, data=data)
                # Print response
                global successful_deployment_info340893124738241023

                result=json.loads(response.text)
                successful_deployment_info340893124738241023=result

                modelplaygroundurlid=json.loads(result['body'])[-7].replace("Playground Url: ","").strip()
                try:
                    self.playground_url=modelplaygroundurlid[1:-1]
                except:
                    import json
                    self.playground_url=json.loads(modelplaygroundurlid)
                    pass


            t2 = Thread(target=run_deployment_code(model_filepath=model_filepath, 
                                          model_type = self.model_type, 
                                          private = self.private, 
                                          categorical = self.categorical,
                                          y_train = y_train, 
                                          preprocessor_filepath = preprocessor_filepath, 
                                          example_data = example_data,
                                          custom_libraries = custom_libraries,
                                          image=image,
                                          reproducibility_env_filepath = reproducibility_env_filepath,
                                          memory=memory,
                                          timeout=timeout,
                                          email_list=self.email_list,
                                          pyspark_support=pyspark_support,
                                          input_dict=input_dict, 
                                          print_output=False))

            t2.start()

            t2.join()  # interpreter will wait until your process get completed or terminated
                    #clear last output
            import os
            import sys

            def cls():
                os.system('cls' if os.name=='nt' else 'clear')

            # now, to clear the screen
            cls()
            from IPython.display import clear_output
            clear_output()
            sys.stdout.write('\r')
            sys.stdout.write("[=====================================] Progress: 100% - Complete!                                            ")
            sys.stdout.flush()
            import json
            print("\n"+json.loads(successful_deployment_info340893124738241023['body'])[-8]+"\n")
            print("View live playground now at:\n"+json.loads(successful_deployment_info340893124738241023['body'])[-1])

            print("\nConnect to your playground in Python:\n")
            print("myplayground=ModelPlayground(playground_url="+json.loads(successful_deployment_info340893124738241023['body'])[-7].replace("Playground Url: ","").strip()+")")

            thread_running = False

        else:    
        
            #aws pathway begins here
            from aimodelshare.generatemodelapi import model_to_api
            self.playground_url = model_to_api(model_filepath=model_filepath, 
                                          model_type = self.model_type, 
                                          private = self.private, 
                                          categorical = self.categorical,
                                          y_train = y_train, 
                                          preprocessor_filepath = preprocessor_filepath, 
                                          example_data = example_data,
                                          custom_libraries = custom_libraries,
                                          image=image,
                                          reproducibility_env_filepath = reproducibility_env_filepath,
                                          memory=memory,
                                          timeout=timeout,
                                          email_list=self.email_list,
                                          pyspark_support=pyspark_support,
                                          input_dict=input_dict, 
                                          print_output=False)
            #remove extra quotes
            self.playground_url = self.playground_url[1:-1]

    def get_apikey(self):
        import os
        import requests
        import json
        if all(["username" in os.environ, 
               "password" in os.environ]):
            pass
        else:
            return print("'get_apikey()' unsuccessful. Please provide credentials with set_credentials().")

        post_dict = {"return_apikey":"True"}

        headers = { 'Content-Type':'application/json', 'authorizationToken': os.environ.get("AWS_TOKEN"),} 

        apiurl_eval=self.playground_url[:-1]+"eval"

        api_json = requests.post(apiurl_eval,headers=headers,data=json.dumps(post_dict)) 

        return json.loads(api_json.text)['apikey']
    def create(self, y_test, y_train=None, data_directory=None, eval_metric_filepath=None, email_list = [], public=True, public_private_split=0.5, model_input=None, timeout=None,  example_data=None,custom_libraries = "FALSE", image="", reproducibility_env_filepath=None, memory=None, pyspark_support=False, user_input=False):
        """
        Submits model/preprocessor to machine learning experiment leaderboard and model architecture database using live prediction API url generated by AI Modelshare library
        The submitted model gets evaluated and compared with all existing models and a leaderboard can be generated 
        
        Parameters:
        -----------
        `y_test` :  ``list`` of y values for test data used to generate metrics from predicted values from X test data submitted via the submit_model() function
            [REQUIRED] to generate eval metrics in experiment leaderboard   
        `eval_metric_filepath`: [OPTIONAL] file path of zip file with custon evaluation functions
        `data_directory` : folder storing training data and test data (excluding Y test data)                   
        `email_list`: [OPTIONAL] list of comma separated emails for users who are allowed to submit models to experiment leaderboard.  Emails should be strings in a list.
        `public`: [REQUIRED] True/false. Defaults to False.  If True, experiment is public and ANY AIMODELSHARE USER CAN SUBMIT MODELS.  USE WITH CAUTION b/c one model and 
            one preprocessor file will be be saved to your AWS S3 folder for each model submission.
        `public_private_split`: [REQUIRED] Float between 0 and 1. Defaults to 0. Porportion of test data that is allocated to private hold-out set.
        `model_input`: ``array_like``
            Required only when framework="pytorch" 
            One example of X training data in correct format.
        `timeout`: ``TODO``
        `onnx_timeout`: ``int``
            Time in seconds after which ONNX conversion should be interrupted.
            Set to False if you want to force ONNX conversion.
        `example_data`: ``Example of X data that will be shown on the online Playground page. 
            if no example data is submitted, certain functionalities may be limited, including the deployment of live prediction APIs.
            Example data can be updated at a later stage, using the update_example_data() method.``

        Returns:
        -------
        response:   Model version if the model is submitted sucessfully
                    error  if there is any error while submitting models
        """
        self.createcheck = "created"
        # catch email list error
        if public==False and email_list == []:
            raise ValueError("Please submit valid email list for private competition/experiment.")

        # test whether playground is active, activate if that is not the case
        if not self.playground_url:

            if user_input: 

                print("Submit Model Playground data.")
                model_name = input("Playground name: ")
                model_description = input("Playground description: ")
                requirements = input("Requirements: ")
                tags = input("Tags: ")
                print()

                input_dict = {"requirements": requirements,
                    "model_name": model_name,
                    "model_description": model_description,
                    "tags": tags}

                playground_id = False

            else: 

                input_dict = {"requirements": "",
                    "model_name": "Default Model Playground",
                    "model_description": "",
                    "tags": ""}

                playground_id = True

            self.activate(None, None, example_data=example_data,
                onnx_timeout=None, y_train=y_train, custom_libraries=custom_libraries, 
                image=image, reproducibility_env_filepath=reproducibility_env_filepath, 
                memory=memory, pyspark_support=pyspark_support, timeout=timeout, input_dict=input_dict,
                playground_id=playground_id)
            print()

        # if playground is active, ask whether user wants to overwrite 
        else:

            print("The Model Playground is already active. Do you want to overwrite existing competitions and experiments?")
            response = ''
            while response not in {"yes", "no"}:
                response = input("Please enter yes or no: ").lower()

            if response == "no":

                print("Please instantiate a new playground and try again.")
                return

        # get model id from playground url
        unique_model_id = self.playground_url.split(".")[0].split("//")[-1]

        if user_input == False:

            competition_name = "Default Competition "+ unique_model_id
            competition_description = ""
            data_description = ""
            data_license = ""

        else: 

            print("Submit Model Competition data.")
            competition_name = input("Competition name: ")
            competition_description = input("Competition description: ")
            data_description = input("Competition data description: ")
            data_license = input("Cometition data license: ")

        comp_input_dict = {"competition_name": competition_name,
                            "competition_description": competition_description,
                            "data_description": data_description,
                            "data_license": data_license}


        with HiddenPrints():

            from aimodelshare.generatemodelapi import create_competition
            create_competition(apiurl=self.playground_url,
                                    data_directory=data_directory, 
                                    y_test = y_test,
                                    eval_metric_filepath = eval_metric_filepath,
                                    email_list=email_list,
                                    public=public,
                                    public_private_split=public_private_split,
                                    input_dict=comp_input_dict,
                                    print_output=False)

        if user_input == False:

            experiment_name = "Default Experiment "+ unique_model_id
            experiment_description = ""
            data_description = ""
            data_license = ""

        else: 
            print("Submit Model Experiment data.")
            experiment_name = input("Experiment name: ")
            experiment_description = input("Experiment description: ")
            data_description = input("Experiment data description: ")
            data_license = input("Experiment data license: ")

        exp_input_dict = {"experiment_name": experiment_name,
                            "experiment_description": experiment_description,
                            "data_description": data_description,
                            "data_license": data_license}


        with HiddenPrints():

            from aimodelshare.generatemodelapi import create_experiment
            create_experiment(apiurl=self.playground_url,
                                    data_directory=data_directory, 
                                    y_test = y_test,
                                    eval_metric_filepath = eval_metric_filepath,
                                    email_list=email_list,
                                    public=public,
                                    public_private_split=public_private_split,
                                    input_dict=exp_input_dict,
                                    print_output=False)

        print("Check out your Model Playground page for more.")

        try:    
            temp.close()
        except:
            pass
        return "complete"

    def create_competition(self, data_directory, y_test, eval_metric_filepath=None, email_list = [], public=True, public_private_split=0.5, input_dict=None):
        """
        Creates a model competition for a deployed prediction REST API
        Inputs : 4
        Output : Create ML model competition and allow authorized users to submit models to resulting leaderboard/competition
        
        Parameters:
        -----------
        `y_test` :  ``list`` of y values for test data used to generate metrics from predicted values from X test data submitted via the submit_model() function
            [REQUIRED] to generate eval metrics in competition leaderboard
                                
        `data_directory` : folder storing training data and test data (excluding Y test data)
        `eval_metric_filepath`: [OPTIONAL] file path of zip file with custon evaluation functions
        `email_list`: [OPTIONAL] list of comma separated emails for users who are allowed to submit models to competition.  Emails should be strings in a list.
        `public`: [REQUIRED] True/false. Defaults to False.  If True, competition is public and ANY AIMODELSHARE USER CAN SUBMIT MODELS.  USE WITH CAUTION b/c one model and 
            one preprocessor file will be be saved to your AWS S3 folder for each model submission.
        `public_private_split`: [REQUIRED] Float between 0 and 1. Defaults to 0.5. Porportion of test data that is allocated to private hold-out set.
        
        Returns:
        -----------
        finalmessage : Information such as how to submit models to competition
        
        """

        # catch email list error
        if public==False and email_list == []:
            raise ValueError("Please submit valid email list for private competition.")
        import os 
        if os.environ.get("cloud_location") is not None:
            cloudlocation=os.environ.get("cloud_location")
        else:
            cloudlocation="not set"
        if "model_share"==cloudlocation:
            print("Creating your Model Playground Competition...\nEst. completion: ~1 minute\n")
            if input_dict is None:
                print("\n--INPUT COMPETITION DETAILS--\n")

                aishare_competitionname = input("Enter competition name:")
                aishare_competitiondescription = input("Enter competition description:")

                print("\n--INPUT DATA DETAILS--\n")
                print("Note: (optional) Save an optional LICENSE.txt file in your competition data directory to make users aware of any restrictions on data sharing/usage.\n")

                aishare_datadescription = input(
                    "Enter data description (i.e.- filenames denoting training and test data, file types, and any subfolders where files are stored):")

                aishare_datalicense = input(
                    "Enter optional data license descriptive name (e.g.- 'MIT, Apache 2.0, CC0, Other, etc.'):")
 
                input_dict={"competition_name":aishare_competitionname,"competition_description":aishare_competitiondescription,"data_description":aishare_datadescription,"data_license":aishare_datalicense}
            else:
               pass
        
            
            # model competition files
            def upload_comp_exp_zipfile(data_directory, y_test=None, eval_metric_filepath=None, email_list=[]):
                """
                minimally requires model_filepath, preprocessor_filepath 
                """
                zipfilelist=[data_directory]

                import json
                import os
                import requests
                import pandas as pd
                if eval_metric_filepath==None:
                    pass
                else:
                    zipfilelist.append(eval_metric_filepath)

                #need to save dict pkl file with arg name and filepaths to add to zipfile




                apiurl="https://djoehnv623.execute-api.us-east-2.amazonaws.com/prod/m"

                apiurl_eval=apiurl[:-1]+"eval"

                headers = { 'Content-Type':'application/json', 'authorizationToken': json.dumps({"token":os.environ.get("AWS_TOKEN"),"eval":"TEST"}), } 
                post_dict = {"return_zip": "True"}
                zipfile = requests.post(apiurl_eval,headers=headers,data=json.dumps(post_dict)) 

                zipfileputlistofdicts=json.loads(zipfile.text)['put']

                zipfilename=list(zipfileputlistofdicts.keys())[0]

                from zipfile import ZipFile
                import os
                from os.path import basename
                import tempfile

                wkingdir=os.getcwd()

                tempdir=tempfile.gettempdir() 

                zipObj = ZipFile(tempdir+"/"+zipfilename, 'w')
                # Add multiple files to the zip


                for i in zipfilelist:
                  for dirname, subdirs, files in os.walk(i):
                    zipObj.write(dirname)
                    for filename in files:
                        zipObj.write(os.path.join(dirname, filename))
                  #zipObj.write(i)

                # add object to pkl file pathway here. (saving y label data)
                import pickle

                if y_test is None:
                  pass
                else:
                  with open(tempdir+"/"+'ytest.pkl', 'wb') as f:
                    pickle.dump(y_test, f)

                  os.chdir(tempdir)
                  zipObj.write('ytest.pkl')

                if isinstance(email_list, list):
                  with open(tempdir+"/"+'emaillist.pkl', 'wb') as f:
                    pickle.dump(email_list, f)

                  os.chdir(tempdir)
                  zipObj.write('emaillist.pkl')
                else:
                  pass


                # close the Zip File
                os.chdir(wkingdir)

                zipObj.close()



                import ast

                finalzipdict=ast.literal_eval(zipfileputlistofdicts[zipfilename])

                url=finalzipdict['url']
                fields=finalzipdict['fields']

                #### save files from model deploy to zipfile in tempdir before loading to s3



                ### Load zipfile to s3
                with open(tempdir+"/"+zipfilename, 'rb') as f:
                  files = {'file': (tempdir+"/"+zipfilename, f)}
                  http_response = requests.post(url, data=fields, files=files)
                return zipfilename                                                 
            compzipfilename=upload_comp_exp_zipfile(data_directory, y_test, eval_metric_filepath, email_list)
            #if aws arg = false, do this, otherwise do aws code
            #create deploy code_string
            def nonecheck(objinput=""):
                if objinput is None:
                  objinput="None"
                else:
                  objinput="'/tmp/"+objinput+"'"
                return objinput
            playgroundurlcode="playground_url='"+self.playground_url+"'"
            compstring=self.class_string.replace(",aws=False","").replace("playground_url=None",playgroundurlcode)+"."+"create_competition('/tmp/"+data_directory+"',"+'y_test'+","+nonecheck(eval_metric_filepath)+","+'email_list'+",input_dict="+str(input_dict)+')'

            import base64
            import requests
            import json

            api_url = "https://z4kvag4sxdnv2mvs2b6c4thzj40bxnuw.lambda-url.us-east-2.on.aws/"

            data = json.dumps({"code": """from aimodelshare import ModelPlayground;myplayground="""+compstring, "zipfilename": compzipfilename,"username":os.environ.get("username"), "password":os.environ.get("password"),"token":os.environ.get("JWT_AUTHORIZATION_TOKEN"),"s3keyid":"xrjpv1i7xe"})

            headers = {"Content-Type": "application/json"}

            response = requests.request("POST", api_url, headers = headers, data=data)
            result=json.loads(response.text)
            printoutlist=json.loads(result['body'])
            printoutlistfinal=printoutlist[2:len(printoutlist)]
            print("\n")
            for i in printoutlistfinal:
              print(i)

        else:    

            from aimodelshare.generatemodelapi import create_competition

            competition = create_competition(self.playground_url, 
                                        data_directory, 
                                        y_test, 
                                        eval_metric_filepath,
                                        email_list, 
                                        public,
                                        public_private_split, input_dict=input_dict)
            return competition
        
    def create_experiment(self, data_directory, y_test, eval_metric_filepath=None, email_list = [], public=False, public_private_split=0, input_dict=None):
        """
        Creates an experiment for a deployed prediction REST API
        Inputs : 4
        Output : Create ML model experiment and allows authorized users to submit models to resulting experiment tracking leaderboard
        
        Parameters:
        -----------
        `y_test` :  ``list`` of y values for test data used to generate metrics from predicted values from X test data submitted via the submit_model() function
            [REQUIRED] to generate eval metrics in experiment leaderboard
                                
        `data_directory` : folder storing training data and test data (excluding Y test data)
        `eval_metric_filepath`: [OPTIONAL] file path of zip file with custon evaluation functions
        `email_list`: [OPTIONAL] list of comma separated emails for users who are allowed to submit models to experiment leaderboard.  Emails should be strings in a list.
        `public`: [REQUIRED] True/false. Defaults to False.  If True, experiment is public and ANY AIMODELSHARE USER CAN SUBMIT MODELS.  USE WITH CAUTION b/c one model and 
            one preprocessor file will be be saved to your AWS S3 folder for each model submission.
        `public_private_split`: [REQUIRED] Float between 0 and 1. Defaults to 0. Porportion of test data that is allocated to private hold-out set.
        
        
        Returns:
        -----------
        finalmessage : Information such as how to submit models to experiment
        
        """

        # catch email list error
        if public==False and email_list == []:
            raise ValueError("Please submit valid email list for private experiment.")
        import os 
        if os.environ.get("cloud_location") is not None:
            cloudlocation=os.environ.get("cloud_location")
        else:
            cloudlocation="not set"
        if "model_share"==cloudlocation:
            print("Creating your Model Playground...\nEst. completion: ~1 minute\n")
            if input_dict is None:
                print("\n--INPUT Experiment DETAILS--\n")

                aishare_competitionname = input("Enter experiment name:")
                aishare_competitiondescription = input("Enter experiment description:")

                print("\n--INPUT DATA DETAILS--\n")
                print("Note: (optional) Save an optional LICENSE.txt file in your experiment data directory to make users aware of any restrictions on data sharing/usage.\n")

                aishare_datadescription = input(
                    "Enter data description (i.e.- filenames denoting training and test data, file types, and any subfolders where files are stored):")

                aishare_datalicense = input(
                    "Enter optional data license descriptive name (e.g.- 'MIT, Apache 2.0, CC0, Other, etc.'):")
 
                input_dict={"competition_name":aishare_competitionname,"competition_description":aishare_competitiondescription,"data_description":aishare_datadescription,"data_license":aishare_datalicense}
            else:
               pass
        
            
            # model competition files
            def upload_comp_exp_zipfile(data_directory, y_test=None, eval_metric_filepath=None, email_list=[]):
                """
                minimally requires model_filepath, preprocessor_filepath 
                """
                zipfilelist=[data_directory]

                import json
                import os
                import requests
                import pandas as pd
                if eval_metric_filepath==None:
                    pass
                else:
                    zipfilelist.append(eval_metric_filepath)

                #need to save dict pkl file with arg name and filepaths to add to zipfile




                apiurl="https://djoehnv623.execute-api.us-east-2.amazonaws.com/prod/m"
                
                apiurl_eval=apiurl[:-1]+"eval"

                headers = { 'Content-Type':'application/json', 'authorizationToken': json.dumps({"token":os.environ.get("AWS_TOKEN"),"eval":"TEST"}), } 
                post_dict = {"return_zip": "True"}
                zipfile = requests.post(apiurl_eval,headers=headers,data=json.dumps(post_dict)) 

                zipfileputlistofdicts=json.loads(zipfile.text)['put']

                zipfilename=list(zipfileputlistofdicts.keys())[0]

                from zipfile import ZipFile
                import os
                from os.path import basename
                import tempfile

                wkingdir=os.getcwd()

                tempdir=tempfile.gettempdir() 

                zipObj = ZipFile(tempdir+"/"+zipfilename, 'w')
                # Add multiple files to the zip


                for i in zipfilelist:
                  for dirname, subdirs, files in os.walk(i):
                    zipObj.write(dirname)
                    for filename in files:
                        zipObj.write(os.path.join(dirname, filename))
                  #zipObj.write(i)

                # add object to pkl file pathway here. (saving y label data)
                import pickle

                if y_test is None:
                  pass
                else:
                  with open(tempdir+"/"+'ytest.pkl', 'wb') as f:
                    pickle.dump(y_test, f)

                  os.chdir(tempdir)
                  zipObj.write('ytest.pkl')

                if isinstance(email_list, list):
                  with open(tempdir+"/"+'emaillist.pkl', 'wb') as f:
                    pickle.dump(email_list, f)

                  os.chdir(tempdir)
                  zipObj.write('emaillist.pkl')
                else:
                  pass


                # close the Zip File
                os.chdir(wkingdir)

                zipObj.close()



                import ast

                finalzipdict=ast.literal_eval(zipfileputlistofdicts[zipfilename])

                url=finalzipdict['url']
                fields=finalzipdict['fields']

                #### save files from model deploy to zipfile in tempdir before loading to s3



                ### Load zipfile to s3
                with open(tempdir+"/"+zipfilename, 'rb') as f:
                  files = {'file': (tempdir+"/"+zipfilename, f)}
                  http_response = requests.post(url, data=fields, files=files)
                return zipfilename                                                 
            compzipfilename=upload_comp_exp_zipfile(data_directory, y_test, eval_metric_filepath, email_list)
            #if aws arg = false, do this, otherwise do aws code
            #create deploy code_string
            def nonecheck(objinput=""):
                if objinput==None:
                  objinput="None"
                else:
                  objinput="'/tmp/"+objinput+"'"
                return objinput
            playgroundurlcode="playground_url='"+self.playground_url+"'"
            compstring=self.class_string.replace(",aws=False","").replace("playground_url=None",playgroundurlcode)+"."+"create_experiment('/tmp/"+data_directory+"',"+'y_test'+","+nonecheck(eval_metric_filepath)+","+'email_list'+",input_dict="+str(input_dict)+')'
            print(compstring)
            import base64
            import requests
            import json

            api_url = "https://z4kvag4sxdnv2mvs2b6c4thzj40bxnuw.lambda-url.us-east-2.on.aws/"

            data = json.dumps({"code": """from aimodelshare import ModelPlayground;myplayground="""+compstring, "zipfilename": compzipfilename,"username":os.environ.get("username"), "password":os.environ.get("password"),"token":os.environ.get("JWT_AUTHORIZATION_TOKEN"),"s3keyid":"xrjpv1i7xe"})

            headers = {"Content-Type": "application/json"}

            response = requests.request("POST", api_url, headers = headers, data=data)
            print(response.text)

            return(response.text) 
        else: 

            from aimodelshare.generatemodelapi import create_experiment

            experiment = create_experiment(self.playground_url, 
                                        data_directory, 
                                        y_test, 
                                        eval_metric_filepath,
                                        email_list, 
                                        public,
                                        public_private_split, input_dict=None)
            return experiment


<<<<<<< HEAD
    def create(self, eval_data, y_train=None, data_directory=None, eval_metric_filepath=None, email_list = [],
        public=True, public_private_split=0.5, model_input=None, timeout=None,  example_data=None,
        custom_libraries = "FALSE", image="", reproducibility_env_filepath=None, memory=None, pyspark_support=False, 
        user_input=False):

        """
        Submits model/preprocessor to machine learning experiment leaderboard and model architecture database using live prediction API url generated by AI Modelshare library
        The submitted model gets evaluated and compared with all existing models and a leaderboard can be generated 
        
        Parameters:
        -----------
        `eval_data` :  ``list`` of y values used to generate metrics from predicted values from predictions submitted via the submit_model() method
            [REQUIRED] to generate eval metrics in experiment leaderboard
        `y_train` :  ``list`` of y values for training data used to extract the set of class labels
            [REQUIRED] for image classification models
        `eval_metric_filepath`: [OPTIONAL] file path of zip file with custon evaluation functions
        `data_directory` : folder storing training data and test data (excluding Y test data)                   
        `email_list`: [OPTIONAL] list of comma separated emails for users who are allowed to submit models to experiment leaderboard.  Emails should be strings in a list.
        `public`: [REQUIRED] True/false. Defaults to False.  If True, experiment is public and ANY AIMODELSHARE USER CAN SUBMIT MODELS.  USE WITH CAUTION b/c one model and 
            one preprocessor file will be be saved to your AWS S3 folder for each model submission.
        `public_private_split`: [REQUIRED] Float between 0 and 1. Defaults to 0. Porportion of test data that is allocated to private hold-out set.
        `model_input`: ``array_like``
            Required only when framework="pytorch" 
            One example of X training data in correct format.
        `timeout`: ``TODO``
        `onnx_timeout`: ``int``
            Time in seconds after which ONNX conversion should be interrupted.
            Set to False if you want to force ONNX conversion.
        `example_data`: ``Example of X data that will be shown on the online Playground page. 
            if no example data is submitted, certain functionalities may be limited, including the deployment of live prediction APIs.
            Example data can be updated at a later stage, using the update_example_data() method.``

        Returns:
        -------
        response:   Model version if the model is submitted sucessfully
                    error  if there is any error while submitting models
        """

        if y_train == None:
            ytrain = []

        # catch email list error
        if public==False and email_list == []:
            raise ValueError("Please submit valid email list for private competition/experiment.")

        # test whether playground is active, activate if that is not the case
        if not self.playground_url:

            if user_input: 

                print("Submit Model Playground data.")
                model_name = input("Playground name: ")
                model_description = input("Playground description: ")
                requirements = input("Requirements: ")
                tags = input("Tags: ")
                print()

                input_dict = {"requirements": requirements,
                    "model_name": model_name,
                    "model_description": model_description,
                    "tags": tags}

                playground_id = False

            else: 

                input_dict = {"requirements": "",
                    "model_name": "Default Model Playground",
                    "model_description": "",
                    "tags": ""}

                playground_id = True

            self.activate(None, None, example_data=example_data,
                onnx_timeout=None, y_train=y_train, custom_libraries=custom_libraries, 
                image=image, reproducibility_env_filepath=reproducibility_env_filepath, 
                memory=memory, pyspark_support=pyspark_support, timeout=timeout, input_dict=input_dict,
                playground_id=playground_id)
            print()

        # if playground is active, ask whether user wants to overwrite 
        else:

            print("The Model Playground is already active. Do you want to overwrite existing competitions and experiments?")
            response = ''
            while response not in {"yes", "no"}:
                response = input("Please enter yes or no: ").lower()

            if response == "no":

                print("Please instantiate a new playground and try again.")
                return

        # get model id from playground url
        unique_model_id = self.playground_url.split(".")[0].split("//")[-1]

        if user_input == False:

            competition_name = "Default Competition "+ unique_model_id
            competition_description = ""
            data_description = ""
            data_license = ""

        else: 

            print("Submit Model Competition data.")
            competition_name = input("Competition name: ")
            competition_description = input("Competition description: ")
            data_description = input("Competition data description: ")
            data_license = input("Cometition data license: ")

        comp_input_dict = {"competition_name": competition_name,
                            "competition_description": competition_description,
                            "data_description": data_description,
                            "data_license": data_license}


        with HiddenPrints():

            from aimodelshare.generatemodelapi import create_competition
            create_competition(apiurl=self.playground_url,
                                    data_directory=data_directory, 
                                    y_test = eval_data,
                                    eval_metric_filepath = eval_metric_filepath,
                                    email_list=email_list,
                                    public=public,
                                    public_private_split=public_private_split,
                                    input_dict=comp_input_dict,
                                    print_output=False)

        if user_input == False:

            experiment_name = "Default Experiment "+ unique_model_id
            experiment_description = ""
            data_description = ""
            data_license = ""

        else: 
            print("Submit Model Experiment data.")
            experiment_name = input("Experiment name: ")
            experiment_description = input("Experiment description: ")
            data_description = input("Experiment data description: ")
            data_license = input("Experiment data license: ")

        exp_input_dict = {"experiment_name": experiment_name,
                            "experiment_description": experiment_description,
                            "data_description": data_description,
                            "data_license": data_license}


        with HiddenPrints():

            from aimodelshare.generatemodelapi import create_experiment
            create_experiment(apiurl=self.playground_url,
                                    data_directory=data_directory, 
                                    y_test = eval_data,
                                    eval_metric_filepath = eval_metric_filepath,
                                    email_list=email_list,
                                    public=public,
                                    public_private_split=public_private_split,
                                    input_dict=exp_input_dict,
                                    print_output=False)

        print("Check out your Model Playground page for more.")

        try:    
            temp.close()
        except:
            pass


    def quick_submit(self, model_filepath, preprocessor_filepath, prediction_submission, eval_data, y_train=None,
=======
    def quick_submit(self, model_filepath, preprocessor_filepath, prediction_submission, y_test, y_train=None,
>>>>>>> 72d9aec7
        data_directory=None, eval_metric_filepath=None, email_list = [], public=True, public_private_split=0.5,
        model_input=None, timeout=None, onnx_timeout=60, example_data=None, custom_libraries = "FALSE", image="",
        reproducibility_env_filepath=None, memory=None, pyspark_support=False, user_input=False):

        """
        Submits model/preprocessor to machine learning experiment leaderboard and model architecture database using live prediction API url generated by AI Modelshare library
        The submitted model gets evaluated and compared with all existing models and a leaderboard can be generated 
        
        Parameters:
        -----------
        `model_filepath`:  ``string`` ends with '.onnx'
            value - Absolute path to model file [REQUIRED] to be set by the user
            .onnx is the only accepted model file extension
            "example_model.onnx" filename for file in directory.
            "/User/xyz/model/example_model.onnx" absolute path to model file from local directory
        `preprocessor_filepath`:   ``string``, default=None
            value - absolute path to preprocessor file 
            [REQUIRED] to be set by the user
            "./preprocessor.zip" 
            searches for an exported zip preprocessor file in the current directory
            file is generated from preprocessor module using export_preprocessor function from the AI Modelshare library 
        `prediction_submission`: [REQUIRED] list of predictions from X test data that will be used to evaluate model prediction error against y test data.
            Use mycompetition.inspect_eval_data() to view example of list expected by competition.
        `eval_data` :  ``list`` of y values used to generate metrics from predictions submitted via the submit_model() function
            [REQUIRED] to generate eval metrics in experiment leaderboard   
        `eval_metric_filepath`: [OPTIONAL] file path of zip file with custon evaluation functions
        `data_directory` : folder storing training data and test data (excluding Y test data)                   
        `email_list`: [OPTIONAL] list of comma separated emails for users who are allowed to submit models to experiment leaderboard.  Emails should be strings in a list.
        `public`: [REQUIRED] True/false. Defaults to False.  If True, experiment/competition is public and ANY AIMODELSHARE USER CAN SUBMIT MODELS.  USE WITH CAUTION b/c one model and 
            one preprocessor file will be be saved to your AWS S3 folder for each model submission.
        `public_private_split`: [REQUIRED] Float between 0 and 1. Defaults to 0. Porportion of test data that is allocated to private hold-out set.
        `model_input`: ``array_like``
            Required only when framework="pytorch" 
            One example of X training data in correct format.
        `timeout`: ``TODO``
        `onnx_timeout`: ``int``
            Time in seconds after which ONNX conversion should be interrupted.
            Set to False if you want to force ONNX conversion.
        `example_data`: ``Example of X data that will be shown on the online Playground page. 
            if no example data is submitted, certain functionalities may be limited, including the deployment of live prediction APIs.
            Example data can be updated at a later stage, using the update_example_data() method.``

        Returns:
        -------
        response:   Model version if the model is submitted sucessfully
                    error  if there is any error while submitting models
        """

        # catch email list error
        if public==False and email_list == []:
            raise ValueError("Please submit valid email list for private competition/experiment.")

        # catch missing model_input for pytorch 
        if isinstance(model_filepath, torch.nn.Module) and model_input==None:
            raise ValueError("Please submit valid model_input for pytorch model.")

        # convert model to onnx 
        if onnx_timeout == False:
            force_onnx=True
        else:
            force_onnx=False
        model_filepath = model_to_onnx_timed(model_filepath, timeout = onnx_timeout, 
            force_onnx=force_onnx, model_input=model_input)


        # test whether playground is active, activate if that is not the case
        if not self.playground_url:

            if user_input: 

                print("Submit Model Playground data.")
                model_name = input("Playground name: ")
                model_description = input("Playground description: ")
                requirements = input("Requirements: ")
                tags = input("Tags: ")
                print()

                input_dict = {"requirements": requirements,
                    "model_name": model_name,
                    "model_description": model_description,
                    "tags": tags}

                playground_id = False

            else: 

                input_dict = {"requirements": "",
                    "model_name": "Default Model Playground",
                    "model_description": "",
                    "tags": ""}

                playground_id = True

            self.activate(model_filepath, preprocessor_filepath, example_data=example_data,
                onnx_timeout=onnx_timeout, y_train=y_train, custom_libraries=custom_libraries, 
                image=image, reproducibility_env_filepath=reproducibility_env_filepath, 
                memory=memory, pyspark_support=pyspark_support, timeout=timeout, input_dict=input_dict,
                playground_id=playground_id)
            print()

        # if playground is active, ask whether user wants to overwrite 
        else:

            print("The Model Playground is already active. Do you want to overwrite existing competitions and experiments?")
            response = ''
            while response not in {"yes", "no"}:
                response = input("Please enter yes or no: ").lower()

            if response == "no":

                print("Please instantiate a new playground and try again.")
                return

        # get model id from playground url
        unique_model_id = self.playground_url.split(".")[0].split("//")[-1]


        if user_input == False:

            competition_name = "Default Competition "+ unique_model_id
            competition_description = ""
            data_description = ""
            data_license = ""

        else: 

            print("Submit Model Competition data.")
            competition_name = input("Competition name: ")
            competition_description = input("Competition description: ")
            data_description = input("Competition data description: ")
            data_license = input("Cometition data license: ")

        comp_input_dict = {"competition_name": competition_name,
                            "competition_description": competition_description,
                            "data_description": data_description,
                            "data_license": data_license}


        with HiddenPrints():

            from aimodelshare.generatemodelapi import create_competition
            create_competition(apiurl=self.playground_url,
                                    data_directory=data_directory, 
                                    y_test = eval_data,
                                    eval_metric_filepath = eval_metric_filepath,
                                    email_list=email_list,
                                    public=public,
                                    public_private_split=public_private_split,
                                    input_dict=comp_input_dict,
                                    print_output=False)

            competition = Competition(self.playground_url)

            if len(prediction_submission):           
                version_comp = competition.submit_model(model_filepath = model_filepath,
                                        preprocessor_filepath=preprocessor_filepath,
                                        prediction_submission=prediction_submission,
                                        input_dict={"tags":"", "description":""},
                                        print_output=False)
        if len(prediction_submission):           
            print(f"Your model has been submitted to competition as model version {version_comp}.")
            print()
           

        if user_input == False:

            experiment_name = "Default Experiment "+ unique_model_id
            experiment_description = ""
            data_description = ""
            data_license = ""

        else: 
            print("Submit Model Experiment data.")
            experiment_name = input("Experiment name: ")
            experiment_description = input("Experiment description: ")
            data_description = input("Experiment data description: ")
            data_license = input("Experiment data license: ")

        exp_input_dict = {"experiment_name": experiment_name,
                            "experiment_description": experiment_description,
                            "data_description": data_description,
                            "data_license": data_license}


        with HiddenPrints():

            from aimodelshare.generatemodelapi import create_experiment
            create_experiment(apiurl=self.playground_url,
                                    data_directory=data_directory, 
                                    y_test = eval_data,
                                    eval_metric_filepath = eval_metric_filepath,
                                    email_list=email_list,
                                    public=public,
                                    public_private_split=public_private_split,
                                    input_dict=exp_input_dict,
                                    print_output=False)

            experiment = Experiment(self.playground_url)
            
            if len(prediction_submission):           
                version_exp = experiment.submit_model(model_filepath = model_filepath,
                                     preprocessor_filepath=preprocessor_filepath,
                                     prediction_submission=prediction_submission,
                                     input_dict={"tags":"", "description":""},
                                     print_output=False)

        if len(prediction_submission):           
            print(f"Your model has been submitted to experiment as model version {version_exp}.")
            print()

        print("Check out your Model Playground page for more.")

        try:    
            temp.close()
        except:
            pass

    def submit_model(self, model_filepath, preprocessor_filepath, prediction_submission, submit_to="experiment",
        sample_data=None, reproducibility_env_filepath=None, custom_metadata=None, input_dict=None, onnx_timeout=60, model_input=None):
        """
        Submits model/preprocessor to machine learning competition using live prediction API url generated by AI Modelshare library
        The submitted model gets evaluated and compared with all existing models and a leaderboard can be generated
        
        Parameters:
        -----------
        `model_filepath`:  ``string`` ends with '.onnx'
            value - Absolute path to model file [REQUIRED] to be set by the user
            .onnx is the only accepted model file extension
            "example_model.onnx" filename for file in directory.
            "/User/xyz/model/example_model.onnx" absolute path to model file from local directory
        `prediction_submission`:   one hot encoded y_pred
            value - predictions for test data
            [REQUIRED] for evaluation metrics of the submitted model
        `preprocessor_filepath`:   ``string``, default=None
            value - absolute path to preprocessor file 
            [REQUIRED] to be set by the user
            "./preprocessor.zip" 
            searches for an exported zip preprocessor file in the current directory
            file is generated from preprocessor module using export_preprocessor function from the AI Modelshare library 
 
        Returns:
        --------
        response:   Model version if the model is submitted sucessfully
        """


        if not self.playground_url:
            raise Exception("Please instantiate ModelPlayground with playground_url or use create() method to setup Model Playground Page before submitting your model.")

        from aimodelshare.model import submit_model

        # convert model to onnx
        if onnx_timeout == False:
            force_onnx=True
        else:
            force_onnx=False
        model_filepath = model_to_onnx_timed(model_filepath, timeout = onnx_timeout, 
            force_onnx=force_onnx, model_input=model_input)

        # create input dict
        input_dict = {}
        input_dict["tags"] = input("Insert search tags to help users find your model (optional): ")
        input_dict["description"] = input("Provide any useful notes about your model (optional): ")

 
        if submit_to == "competition" or submit_to == "all": 

            with HiddenPrints():
                competition = Competition(self.playground_url)

                version_comp = competition.submit_model(model_filepath = model_filepath, 
                                      prediction_submission = prediction_submission, 
                                      preprocessor_filepath = preprocessor_filepath,
                                      reproducibility_env_filepath = reproducibility_env_filepath,
                                      custom_metadata = custom_metadata, 
                                      input_dict=input_dict,
                                      print_output=False)


            print(f"Your model has been submitted to competition as model version {version_comp}.")

        if submit_to == "experiment" or submit_to == "all": 

            with HiddenPrints():
                experiment = Experiment(self.playground_url)

                version_exp = experiment.submit_model(model_filepath = model_filepath, 
                                      prediction_submission = prediction_submission, 
                                      preprocessor_filepath = preprocessor_filepath,
                                      reproducibility_env_filepath = reproducibility_env_filepath,
                                      custom_metadata = custom_metadata, 
                                      input_dict=input_dict,
                                      print_output=False)

            print(f"Your model has been submitted to experiment as model version {version_exp}.")
            print(f"Visit your Model Playground Page for more.")


        return 

    
    def update_runtime_model(self, model_version=None, submission_type="experiment"):
        """
        Updates the prediction API behind the Model Playground with a new model from the leaderboard and verifies Model Playground performance metrics.
        Parameters:
        -----------
        `model_version`: ``int``
            model version number from competition leaderboard
        Returns:
        --------
        response:   success message when the model and preprocessor are updated successfully
        
        """
        from aimodelshare.model import update_runtime_model as update
        update = update(apiurl = self.playground_url, model_version = model_version, submission_type=submission_type)
        return update
        
    def instantiate_model(self, version=None, trained=False, reproduce=False, submission_type="experiment"): 
        """
        Import a model previously submitted to a leaderboard to use in your session
        Parameters:
        -----------
        `version`: ``int``
            Model version number from competition or experiment leaderboard
        `trained`: ``bool, default=False``
            if True, a trained model is instantiated, if False, the untrained model is instantiated
        Returns:
        --------
        model: model chosen from leaderboard
        """
        raise AssertionError("You are trying to Instantiate model with ModelPlayground Object, Please use the competition object to Instantiate model")
        from aimodelshare.aimsonnx import instantiate_model
        model = instantiate_model(apiurl=self.playground_url, trained=trained, version=version, reproduce=reproduce, submission_type=submission_type)
        return model
    
    def replicate_model(self,version=None, submission_type="experiment"): 
        """
        Instantiate an untrained model with reproducibility environment setup. 
        
        Parameters: 
        -----------
        `version`: ``int``
            Model version number from competition or experiment leaderboard
          
        Returns:
        --------
        model:  model chosen from leaderboard     
        """
        
        model = self.instantiate_model(version=version,trained = False,reproduce=True,submission_type=submission_type)
        
        return model
    
   
    def delete_deployment(self, playground_url=None, confirmation=True):
        """
        Delete all components of a Model Playground, including: AWS s3 bucket & contents,
        attached competitions, prediction REST API, and interactive Model Playground web dashboard.
        Parameters:
        -----------
        `playground_url`: ``string`` of API URL the user wishes to delete
        WARNING: User must supply high-level credentials in order to delete an API.
        Returns:
        --------
        Success message when deployment is deleted.
        """
        from aimodelshare.api import delete_deployment
        if playground_url == None:
            playground_url = self.playground_url
        deletion = delete_deployment(apiurl = playground_url, confirmation=confirmation)
        return deletion

    def import_reproducibility_env(self):
        from aimodelshare.reproducibility import import_reproducibility_env_from_model
        import_reproducibility_env_from_model(apiurl=self.playground_url)

    def update_access_list(self, email_list=[], update_type="Replace_list"):
        """
        Updates list of authenticated participants who can submit new models to a competition.
        Parameters:
        -----------
        `apiurl`: string
                URL of deployed prediction API 
          
        `email_list`: [REQUIRED] list of comma separated emails for users who are allowed to submit models to competition.  Emails should be strings in a list.
        `update_type`:[REQUIRED] options, ``string``: 'Add', 'Remove', 'Replace_list','Get. Add appends user emails to original list, Remove deletes users from list, 
                  'Replace_list' overwrites the original list with the new list provided, and Get returns the current list.    
        Returns:
        --------
        response:   "Success" upon successful request
        """
        from aimodelshare.generatemodelapi import update_access_list as update_list
        update = update_list(apiurl = self.playground_url, email_list=email_list, update_type=update_type)
        return update

    def update_model(self): 
        return


    def update_preprocessor(self): 
        return


    def update_example_data(self, example_data): 

        """
        Updates example data associated with a model playground prediction API.

        Parameters:
        -----------

        `example_data`: ``Example of X data that will be shown on the online Playground page``
        If no example data is submitted, certain functionalities may be limited, including the deployment of live prediction APIs.

        Returns:
        --------
        response:   "Success" upon successful request
        """

        from aimodelshare.generatemodelapi import _create_exampledata_json

        _create_exampledata_json(self.model_type, example_data)
        
        temp_dir = tempfile.gettempdir()
        exampledata_json_filepath = temp_dir+ "/exampledata.json"


        from aimodelshare.aws import get_s3_iam_client
        s3, iam, region = get_s3_iam_client(os.environ.get("AWS_ACCESS_KEY_ID_AIMS"), os.environ.get("AWS_SECRET_ACCESS_KEY_AIMS"), os.environ.get("AWS_REGION_AIMS"))

        unique_model_id = self.playground_url.split(".")[0].split("//")[-1]

        s3["client"].upload_file(exampledata_json_filepath, os.environ.get("BUCKET_NAME"), unique_model_id + "/exampledata.json") 


        variablename_and_type_data = extract_varnames_fromtrainingdata(example_data)

        bodydata = {"apiurl":self.playground_url,
                  "apideveloper":os.environ.get("username"),
                  "versionupdateput":"TRUE",
                  "input_feature_dtypes": variablename_and_type_data[0],
                  "input_feature_names": variablename_and_type_data[1],
                  "exampledata":"TRUE"}

        headers_with_authentication = {'Content-Type': 'application/json', 'authorizationToken': os.environ.get("JWT_AUTHORIZATION_TOKEN"), 'Access-Control-Allow-Headers':
                                        'Content-Type,X-Amz-Date,authorizationToken,Access-Control-Allow-Origin,X-Api-Key,X-Amz-Security-Token,Authorization', 'Access-Control-Allow-Origin': '*'}
        response = requests.post("https://bhrdesksak.execute-api.us-east-1.amazonaws.com/dev/modeldata",
                                  json=bodydata, headers=headers_with_authentication)

        return


    def update_labels(self, y_train): 

        """
        Updates class labels associated with a model playground prediction API.
        Class labels are automatically extracted from y_train data

        Parameters:
        -----------

        `y_train`: ``training labels for classification models. Expects pandas dataframe of one hot encoded y train data``
        If no example data is submitted, certain functionalities may be limited, including the deployment of live prediction APIs.

        Returns:
        --------
        response:   "Success" upon successful request
        """

        #create labels json

        try:
            labels = y_train.columns.tolist()
        except:
            #labels = list(set(y_train.to_frame()['tags'].tolist()))
            labels = list(set(y_train))

        #labels_json = json.dumps(labels)
        
        temp_dir = tempfile.gettempdir()
        labels_json_filepath = temp_dir+ "/labels.json"

        import json
        with open(labels_json_filepath, 'w', encoding='utf-8') as f:
            json.dump(labels, f)

        from aimodelshare.aws import get_s3_iam_client
        s3, iam, region = get_s3_iam_client(os.environ.get("AWS_ACCESS_KEY_ID_AIMS"), os.environ.get("AWS_SECRET_ACCESS_KEY_AIMS"), os.environ.get("AWS_REGION_AIMS"))

        unique_model_id = self.playground_url.split(".")[0].split("//")[-1]

        s3["client"].upload_file(labels_json_filepath, os.environ.get("BUCKET_NAME"), unique_model_id + "/labels.json") 

        return


    def get_leaderboard(self, verbose=3, columns=None, submission_type="experiment"):
        """
        Get current competition leaderboard to rank all submitted models.
        Use in conjuction with stylize_leaderboard to visualize data. 
        
        Parameters:
        -----------
        `verbose` : optional, ``int``
            controls the verbosity: the higher, the more detail 
        `columns` : optional, ``list of strings``
            list of specific column names to include in the leaderboard, all else will be excluded
            performance metrics will always be displayed
        
        Returns:
        --------
        dictionary of leaderboard data 
        """
        from aimodelshare.leaderboard import get_leaderboard
        data = get_leaderboard(verbose=verbose,
                 columns=columns, 
                 apiurl = self.playground_url, 
                 submission_type=submission_type)
        return data

    def stylize_leaderboard(self, leaderboard, naming_convention="keras"):
        """
        Stylizes data received from get_leaderbord.
        Parameters:
        -----------
        `leaderboard` : data dictionary object returned from get_leaderboard
        Returns:
        --------
        Formatted competition leaderboard
        """
        from aimodelshare.leaderboard import stylize_leaderboard as stylize_lead
        stylized_leaderboard = stylize_lead(leaderboard = leaderboard, naming_convention=naming_convention)
        return stylized_leaderboard


    def compare_models(self, version_list="None", by_model_type=None, best_model=None, verbose=1, 
        naming_convention=None, submission_type="experiment"):
        """
        Compare the structure of two or more models submitted to a competition leaderboard.
        Use in conjuction with stylize_compare to visualize data. 
        
        Parameters:
        -----------
        `version_list` = ``list of int``
            list of model version numbers to compare (previously submitted to competition leaderboard) 
        `verbose` = ``int``
            controls the verbosity: the higher, the more detail 
        
        Returns:
        --------
        data : dictionary of model comparison information
        """
        from aimodelshare.aimsonnx import compare_models as compare
        data = compare(apiurl = self.playground_url, 
                      version_list = version_list, 
                      by_model_type = by_model_type,
                      best_model = best_model, 
                      verbose = verbose,
                      naming_convention=naming_convention,
                      submission_type = submission_type)
        return data

    def stylize_compare(self, compare_dict, naming_convention="keras"):
        """
        Stylizes data received from compare_models to highlight similarities & differences.
        Parameters:
        -----------
        `compare_dict` = dictionary of model data from compare_models
 
        Returns:
        --------
        formatted table of model comparisons 
        """
        from aimodelshare.aimsonnx import stylize_model_comparison
        stylized_compare = stylize_model_comparison(comp_dict_out=compare_dict, naming_convention=naming_convention)
        return(stylized_compare)

    def instantiate_model(self, version=None, trained=False, reproduce=False, submission_type="experiment"): 
        """
        Import a model previously submitted to the competition leaderboard to use in your session
        Parameters:
        -----------
        `version`: ``int``
            Model version number from competition leaderboard
        `trained`: ``bool, default=False``
            if True, a trained model is instantiated, if False, the untrained model is instantiated
       
        Returns:
        --------
        model: model chosen from leaderboard
        """
        from aimodelshare.aimsonnx import instantiate_model
        model = instantiate_model(apiurl=self.playground_url, trained=trained, version=version, 
            reproduce=reproduce, submission_type=submission_type)
        return model


    def instantiate_model(self, version=None, trained=False, reproduce=False, submission_type="experiment"): 
        """
        Import a model previously submitted to the competition leaderboard to use in your session
        Parameters:
        -----------
        `version`: ``int``
            Model version number from competition leaderboard
        `trained`: ``bool, default=False``
            if True, a trained model is instantiated, if False, the untrained model is instantiated
       
        Returns:
        --------
        model: model chosen from leaderboard
        """
        from aimodelshare.aimsonnx import instantiate_model
        model = instantiate_model(apiurl=self.playground_url, trained=trained, version=version, 
            reproduce=reproduce, submission_type=submission_type)
        return model

    def inspect_eval_data(self, submission_type="experiment"):
        """
        Examines structure of evaluation data to hep users understand how to submit models to the competition leaderboad.
        Parameters:
        ------------
        None
 
        Returns:
        --------
        dictionary of a competition's y-test metadata
        """
        from aimodelshare.aimsonnx import inspect_y_test
        data = inspect_y_test(apiurl = self.playground_url, submission_type=submission_type)
        return data



class Competition:
    """
    Parameters:
    ----------
    `playground_url`: playground_url attribute of ModelPlayground class or ``string``
        of existing ModelPlayground URL
    """

    submission_type = "competition"

    def __init__(self, playground_url):
        self.playground_url = playground_url
    
    def __str__(self):
        return f"Competition class instance for playground: {self.playground_url}"
        
    def submit_model(self, model_filepath, preprocessor_filepath, prediction_submission, 
        sample_data=None, reproducibility_env_filepath=None, custom_metadata=None, input_dict=None, print_output=True):
        """
        Submits model/preprocessor to machine learning competition using live prediction API url generated by AI Modelshare library
        The submitted model gets evaluated and compared with all existing models and a leaderboard can be generated
        
        Parameters:
        -----------
        `model_filepath`:  ``string`` ends with '.onnx'
            value - Absolute path to model file [REQUIRED] to be set by the user
            .onnx is the only accepted model file extension
            "example_model.onnx" filename for file in directory.
            "/User/xyz/model/example_model.onnx" absolute path to model file from local directory
        `prediction_submission`:   one hot encoded y_pred
            value - predictions for test data
            [REQUIRED] for evaluation metrics of the submitted model
        `preprocessor_filepath`:   ``string``, default=None
            value - absolute path to preprocessor file 
            [REQUIRED] to be set by the user
            "./preprocessor.zip" 
            searches for an exported zip preprocessor file in the current directory
            file is generated from preprocessor module using export_preprocessor function from the AI Modelshare library 
 
        Returns:
        --------
        response:   Model version if the model is submitted sucessfully
        """

        from aimodelshare.model import submit_model
        submission = submit_model(model_filepath = model_filepath, 
                              apiurl = self.playground_url,
                              prediction_submission = prediction_submission, 
                              preprocessor = preprocessor_filepath,
                              reproducibility_env_filepath = reproducibility_env_filepath,
                              custom_metadata = custom_metadata, 
                              submission_type = self.submission_type,
                              input_dict=input_dict,
                              print_output=print_output)
        
        return submission


    def instantiate_model(self, version=None, trained=False, reproduce=False): 
        """
        Import a model previously submitted to the competition leaderboard to use in your session
        Parameters:
        -----------
        `version`: ``int``
            Model version number from competition leaderboard
        `trained`: ``bool, default=False``
            if True, a trained model is instantiated, if False, the untrained model is instantiated
       
        Returns:
        --------
        model: model chosen from leaderboard
        """
        from aimodelshare.aimsonnx import instantiate_model
        model = instantiate_model(apiurl=self.playground_url, trained=trained, version=version, 
            reproduce=reproduce, submission_type=self.submission_type)
        return model

    def replicate_model(self,version=None): 
        """
        Instantiate an untrained model previously submitted to the competition leaderboard with its reproducibility environment setup. 
        
        Parameters: 
        -----------
        `version`: ``int``
            Model version number from competition or experiment leaderboard
          
        Returns:
        --------
        model:  model chosen from leaderboard     
        """
        
        model = self.instantiate_model(version=version,trained = False,reproduce=True) 
        return model 
    
    def set_model_reproducibility_env(self,version=None): 
        """
        Set the reproducibility environment prior to instantiating an untrained model previously submitted to the competition leaderboard.
        
        Parameters: 
        -----------
        `version`: ``int``
            Model version number from competition or experiment leaderboard
          
        Returns:
        --------
        Sets environment according to reproducibility.json from model if present.  
        """    
        from aimodelshare.reproducibility import import_reproducibility_env_from_competition_model
        import_reproducibility_env_from_competition_model(apiurl=self.playground_url,version = version,submission_type=self.submission_type)


    def inspect_model(self, version=None, naming_convention=None):
        """
        Examine structure of model submitted to a competition leaderboard
        Parameters:
        ----------
        `version` : ``int``
            Model version number from competition leaderboard
      
        Returns:
        --------
        inspect_pd : dictionary of model summary & metadata
        """
        from aimodelshare.aimsonnx import inspect_model

        inspect_pd = inspect_model(apiurl=self.playground_url, version=version, 
            naming_convention=naming_convention, submission_type = self.submission_type)

        return inspect_pd

    def compare_models(self, version_list="None", by_model_type=None, best_model=None, verbose=1, naming_convention=None):
        """
        Compare the structure of two or more models submitted to a competition leaderboard.
        Use in conjuction with stylize_compare to visualize data. 
        
        Parameters:
        -----------
        `version_list` = ``list of int``
            list of model version numbers to compare (previously submitted to competition leaderboard) 
        `verbose` = ``int``
            controls the verbosity: the higher, the more detail 
        
        Returns:
        --------
        data : dictionary of model comparison information
        """
        from aimodelshare.aimsonnx import compare_models as compare
        data = compare(apiurl = self.playground_url, 
                      version_list = version_list, 
                      by_model_type = by_model_type,
                      best_model = best_model, 
                      verbose = verbose,
                      naming_convention=naming_convention,
                      submission_type = self.submission_type)
        return data

    def stylize_compare(self, compare_dict, naming_convention="keras"):
        """
        Stylizes data received from compare_models to highlight similarities & differences.
        Parameters:
        -----------
        `compare_dict` = dictionary of model data from compare_models
 
        Returns:
        --------
        formatted table of model comparisons 
        """
        from aimodelshare.aimsonnx import stylize_model_comparison
        stylized_compare = stylize_model_comparison(comp_dict_out=compare_dict, naming_convention=naming_convention)
        return(stylized_compare)

    def inspect_y_test(self):
        """
        Examines structure of y-test data to hep users understand how to submit models to the competition leaderboad.
        Parameters:
        ------------
        None
 
        Returns:
        --------
        dictionary of a competition's y-test metadata
        """
        from aimodelshare.aimsonnx import inspect_y_test
        data = inspect_y_test(apiurl = self.playground_url, submission_type=self.submission_type)
        return data
    
    def get_leaderboard(self, verbose=3, columns=None):
        """
        Get current competition leaderboard to rank all submitted models.
        Use in conjuction with stylize_leaderboard to visualize data. 
        
        Parameters:
        -----------
        `verbose` : optional, ``int``
            controls the verbosity: the higher, the more detail 
        `columns` : optional, ``list of strings``
            list of specific column names to include in the leaderboard, all else will be excluded
            performance metrics will always be displayed
        
        Returns:
        --------
        dictionary of leaderboard data 
        """
        from aimodelshare.leaderboard import get_leaderboard
        data = get_leaderboard(verbose=verbose,
                 columns=columns, 
                 apiurl = self.playground_url, 
                 submission_type=self.submission_type)
        return data
    
    def stylize_leaderboard(self, leaderboard, naming_convention="keras"):
        """
        Stylizes data received from get_leaderbord.
        Parameters:
        -----------
        `leaderboard` : data dictionary object returned from get_leaderboard
        Returns:
        --------
        Formatted competition leaderboard
        """
        from aimodelshare.leaderboard import stylize_leaderboard as stylize_lead
        stylized_leaderboard = stylize_lead(leaderboard = leaderboard, naming_convention=naming_convention)
        return stylized_leaderboard
    
    def update_access_list(self, email_list=[],update_type="Replace_list"):
        """
        Updates list of authenticated participants who can submit new models to a competition.
        Parameters:
        -----------
        `apiurl`: string
                URL of deployed prediction API 
          
        `email_list`: [REQUIRED] list of comma separated emails for users who are allowed to submit models to competition.  Emails should be strings in a list.
        `update_type`:[REQUIRED] options, ``string``: 'Add', 'Remove', 'Replace_list','Get. Add appends user emails to original list, Remove deletes users from list, 
                  'Replace_list' overwrites the original list with the new list provided, and Get returns the current list.    
        Returns:
        --------
        response:   "Success" upon successful request
        """
        from aimodelshare.generatemodelapi import update_access_list as update_list
        update = update_list(apiurl = self.playground_url, 
            email_list=email_list,update_type=update_type,
            submission_type=self.submission_type)
        return update



class Experiment(Competition):
    """
    Parameters:
    ----------
    `playground_url`: playground_url attribute of ModelPlayground class or ``string``
        of existing ModelPlayground URL
    """

    submission_type = "experiment"

    def __init__(self, playground_url):
        self.playground_url = playground_url
    
    def __str__(self):
        return f"Experiment class instance for playground: {self.playground_url}"
        
    

class Data: 
    def __init__(self, data_type, playground_url=None):
        self.data_type = data_type
        self.playground_url = playground_url 
    
    def __str__(self):
        return f"This is a description of the Data class."

    def share_dataset(self, data_directory="folder_file_path", classification="default", private="FALSE"): 
        from aimodelshare.data_sharing.share_data import share_dataset as share
        response = share(data_directory=data_directory, classification=classification, private=private)
        return response
    
    def download_data(self, repository):
        from aimodelshare.data_sharing.download_data import download_data as download
        datadownload = download(repository)
        return datadownload<|MERGE_RESOLUTION|>--- conflicted
+++ resolved
@@ -1137,7 +1137,6 @@
             return experiment
 
 
-<<<<<<< HEAD
     def create(self, eval_data, y_train=None, data_directory=None, eval_metric_filepath=None, email_list = [],
         public=True, public_private_split=0.5, model_input=None, timeout=None,  example_data=None,
         custom_libraries = "FALSE", image="", reproducibility_env_filepath=None, memory=None, pyspark_support=False, 
@@ -1309,10 +1308,7 @@
             pass
 
 
-    def quick_submit(self, model_filepath, preprocessor_filepath, prediction_submission, eval_data, y_train=None,
-=======
     def quick_submit(self, model_filepath, preprocessor_filepath, prediction_submission, y_test, y_train=None,
->>>>>>> 72d9aec7
         data_directory=None, eval_metric_filepath=None, email_list = [], public=True, public_private_split=0.5,
         model_input=None, timeout=None, onnx_timeout=60, example_data=None, custom_libraries = "FALSE", image="",
         reproducibility_env_filepath=None, memory=None, pyspark_support=False, user_input=False):
