# import packages 




class ModelPlayground:
    """
    Parameters:
    ----------
    `model_type` : ``string``
          values - [ 'Text' , 'Image' , 'Tabular' , 'Timeseries' ] 
          type of model data     
    `classification`:    ``bool, default=True``
        True [DEFAULT] if model is of Classification type with categorical target variables
        False if model is of Regression type with continuous target variables
    `private` :   ``bool, default = False``
        True if model and its corresponding data is not public
        False [DEFAULT] if model and its corresponding data is public 
    """
    def __init__(self, model_type=None, classification=None, private=None, playground_url=None):
        # confirm correct args are provided
        if playground_url != None or all([model_type !=None, classification !=None, private!=None]):
            pass
        elif playground_url == None and any([model_type ==None, classification ==None, private==None]):
            return print("Error. To instantiate a ModelPlayground instance, please provide either a playground_url or \n the model_type, classification, and private arguments.")
        
        self.model_type = model_type
        self.categorical = classification 
        self.private = private
        self.playground_url = playground_url
    
    
    def __str__(self):
        return f"ModelPlayground instance of model type: {self.model_type}, classification: {self.categorical},  private: {self.private}"
    
<<<<<<< HEAD
    def deploy(self, model_filepath, preprocessor_filepath, y_train, example_data=None, custom_libraries = "FALSE", image="aimodelshare_base_image:v3"):
=======
    def deploy(self, model_filepath, preprocessor_filepath, y_train, example_data=None, custom_libraries = "FALSE", reproducibility_env_filepath=None):
>>>>>>> c93ed623
        """
        Launches a live prediction REST API for deploying ML models using model parameters and user credentials, provided by the user
        Inputs : 7
        Output : model launched to an API
                detailed API info printed out

        Parameters: 
        ----------
        `model_filepath` :  ``string`` ends with '.onnx'
              value - Absolute path to model file 
              [REQUIRED] to be set by the user
              .onnx is the only accepted model file extension
              "example_model.onnx" filename for file in directory.
              "/User/xyz/model/example_model.onnx" absolute path to model file from local directory
        `preprocessor_filepath`:  ``string``
            value - absolute path to preprocessor file 
            [REQUIRED] to be set by the user
            "./preprocessor.zip" 
            searches for an exported zip preprocessor file in the current directory
            file is generated using export_preprocessor function from the AI Modelshare library  
        `y_train` : training labels for classification models.
              [REQUIRED] for classification type models
              expects pandas dataframe of one hot encoded y train data
        `custom_libraries`:   ``string``
            "TRUE" if user wants to load custom Python libraries to their prediction runtime
            "FALSE" if user wishes to use AI Model Share base libraries including latest versions of most common ML libs.
        `example_data`:  pandas DataFrame (for tabular & text data) OR filepath as string (image, audio, video data)
              tabular data - pandas DataFrame in same structure expected by preprocessor function
              other data types - absolute path to folder containing example data
                                (first five files with relevent file extensions will be accepted)
              [REQUIRED] for tabular data
        
        Returns:
        --------
        print_api_info : prints statements with generated live prediction API details
                        also prints steps to update the model submissions by the user/team
        """
        from aimodelshare.generatemodelapi import model_to_api
        self.playground_url = model_to_api(model_filepath=model_filepath, 
                                      model_type = self.model_type, 
                                      private = self.private, 
                                      categorical = self.categorical,
                                      y_train = y_train, 
                                      preprocessor_filepath = preprocessor_filepath, 
                                      example_data = example_data,
                                      custom_libraries = custom_libraries,
<<<<<<< HEAD
                                      image=image)
=======
                                      reproducibility_env_filepath = reproducibility_env_filepath)
>>>>>>> c93ed623
        #remove extra quotes
        self.playground_url = self.playground_url[1:-1]
    
    def create_competition(self, data_directory, y_test, email_list = [], public=False):
        """
        Creates a model competition for a deployed prediction REST API
        Inputs : 4
        Output : Create ML model competition and allow authorized users to submit models to resulting leaderboard/competition
        
        Parameters:
        -----------
        `y_test` :  ``list`` of y values for test data used to generate metrics from predicted values from X test data submitted via the submit_model() function
            [REQUIRED] to generate eval metrics in competition leaderboard
                                
        `data_directory` : folder storing training data and test data (excluding Y test data)
        `email_list`: [OPTIONAL] list of comma separated emails for users who are allowed to submit models to competition.  Emails should be strings in a list.
        `public`: [REQUIRED] True/false. Defaults to False.  If True, competition is public and ANY AIMODELSHARE USER CAN SUBMIT MODELS.  USE WITH CAUTION b/c one model and 
            one preprocessor file will be be saved to your AWS S3 folder for each model submission.
        
        
        Returns:
        -----------
        finalmessage : Information such as how to submit models to competition
        
        """
        from aimodelshare.generatemodelapi import create_competition as to_competition
        competition = to_competition(self.playground_url, 
                                    data_directory, 
                                    y_test, 
                                    email_list, public)
        return competition
        
    def submit_model(self, model_filepath, preprocessor_filepath, prediction_submission):
        """
        Submits model/preprocessor to machine learning competition using live prediction API url generated by AI Modelshare library
        The submitted model gets evaluated and compared with all existing models and a leaderboard can be generated 
        
        Parameters:
        -----------
        `model_filepath`:  ``string`` ends with '.onnx'
            value - Absolute path to model file [REQUIRED] to be set by the user
            .onnx is the only accepted model file extension
            "example_model.onnx" filename for file in directory.
            "/User/xyz/model/example_model.onnx" absolute path to model file from local directory
        `preprocessor_filepath`:   ``string``, default=None
            value - absolute path to preprocessor file 
            [REQUIRED] to be set by the user
            "./preprocessor.zip" 
            searches for an exported zip preprocessor file in the current directory
            file is generated from preprocessor module using export_preprocessor function from the AI Modelshare library 
        `prediction_submission`: [REQUIRED] list of predictions from X test data that will be used to evaluate model prediction error against y test data.
            Use mycompetition.inspect_y_test() to view example of list expected by competition.
        
        Returns:
        -------
        response:   Model version if the model is submitted sucessfully
                    error  if there is any error while submitting models
        
        """
        from aimodelshare.model import submit_model as submit
        submission = submit(model = model_filepath, 
                            apiurl = self.playground_url,
                            prediction_submission = prediction_submission, 
                            preprocessor = preprocessor_filepath)
        return submission
        

    
    def update_runtime_model(self, model_version=None):
        """
        Updates the prediction API behind the Model Playground with a new model from the leaderboard and verifies Model Playground performance metrics.

        Parameters:
        -----------
        `model_version`: ``int``
            model version number from competition leaderboard

        Returns:
        --------
        response:   success message when the model and preprocessor are updated successfully
        
        """
        from aimodelshare.model import update_runtime_model as update
        update = update(apiurl = self.playground_url, model_version = model_version)
        return update
        
    def instantiate_model(self, version=None, trained=False, reproduce=False): 
        """
        Import a model previously submitted to the competition leaderboard to use in your session

        Parameters:
        -----------
        `version`: ``int``
            Model version number from competition leaderboard
        `trained`: ``bool, default=False``
            if True, a trained model is instantiated, if False, the untrained model is instantiated

        Returns:
        --------
        model: model chosen from leaderboard
        """
        from aimodelshare.aimsonnx import instantiate_model
        model = instantiate_model(apiurl=self.playground_url, trained=trained, version=version, reproduce=reproduce)
        return model
    
    def delete_deployment(self, playground_url=None):
        """
        Delete all components of a Model Playground, including: AWS s3 bucket & contents,
        attached competitions, prediction REST API, and interactive Model Playground web dashboard.

        Parameters:
        -----------
        `playground_url`: ``string`` of API URL the user wishes to delete
        WARNING: User must supply high-level credentials in order to delete an API.

        Returns:
        --------
        Success message when deployment is deleted.
        """
        from aimodelshare.api import delete_deployment
        if playground_url == None:
            playground_url = self.playground_url
        deletion = delete_deployment(apiurl = playground_url)
        return deletion

    def import_reproducibility_env(self):
        from aimodelshare.reproducibility import import_reproducibility_env_from_model
        import_reproducibility_env_from_model(apiurl=self.playground_url)


class Competition:
    """
    Parameters:
    ----------
    `playground_url`: playground_url attribute of ModelPlayground class or ``string``
        of existing ModelPlayground URL
    """
    def __init__(self, playground_url):
        self.playground_url = playground_url
    
    def __str__(self):
        return f"Competition class instance for playground: {self.playground_url}"
        
    def submit_model(self, model_filepath, preprocessor_filepath, prediction_submission, sample_data=None, reproducibility_env_filepath=None):
        """
        Submits model/preprocessor to machine learning competition using live prediction API url generated by AI Modelshare library
        The submitted model gets evaluated and compared with all existing models and a leaderboard can be generated
        
        Parameters:
        -----------
        `model_filepath`:  ``string`` ends with '.onnx'
            value - Absolute path to model file [REQUIRED] to be set by the user
            .onnx is the only accepted model file extension
            "example_model.onnx" filename for file in directory.
            "/User/xyz/model/example_model.onnx" absolute path to model file from local directory
        `prediction_submission`:   one hot encoded y_pred
            value - predictions for test data
            [REQUIRED] for evaluation metrics of the submitted model
        `preprocessor_filepath`:   ``string``, default=None
            value - absolute path to preprocessor file 
            [REQUIRED] to be set by the user
            "./preprocessor.zip" 
            searches for an exported zip preprocessor file in the current directory
            file is generated from preprocessor module using export_preprocessor function from the AI Modelshare library 
 
        Returns:
        --------
        response:   Model version if the model is submitted sucessfully
        """
        from aimodelshare.model import submit_model as submit
        submission = submit(model_filepath = model_filepath, 
                              apiurl = self.playground_url,
                              prediction_submission = prediction_submission, 
                              preprocessor = preprocessor_filepath,
                              reproducibility_env_filepath = reproducibility_env_filepath)
        return submission
        
    def instantiate_model(self, version=None, trained=False, reproduce=False): 
        """
        Import a model previously submitted to the competition leaderboard to use in your session

        Parameters:
        -----------
        `version`: ``int``
            Model version number from competition leaderboard
        `trained`: ``bool, default=False``
            if True, a trained model is instantiated, if False, the untrained model is instantiated
       
        Returns:
        --------
        model: model chosen from leaderboard
        """
        from aimodelshare.aimsonnx import instantiate_model
        model = instantiate_model(apiurl=self.playground_url, trained=trained, version=version, reproduce=reproduce)
        return model

    def inspect_model(self, version=None, naming_convention=None):
        """
        Examine structure of model submitted to a competition leaderboard

        Parameters:
        ----------
        `version` : ``int``
            Model version number from competition leaderboard
      
        Returns:
        --------
        inspect_pd : dictionary of model summary & metadata
        """
        from aimodelshare.aimsonnx import inspect_model
        inspect_pd = inspect_model(apiurl=self.playground_url, version=version, naming_convention=naming_convention)
        return inspect_pd

    def compare_models(self, version_list="None", by_model_type=None, best_model=None, verbose=1, naming_convention=None):
        """
        Compare the structure of two or more models submitted to a competition leaderboard.
        Use in conjuction with stylize_compare to visualize data. 
        
        Parameters:
        -----------
        `version_list` = ``list of int``
            list of model version numbers to compare (previously submitted to competition leaderboard) 
        `verbose` = ``int``
            controls the verbosity: the higher, the more detail 
        
        Returns:
        --------
        data : dictionary of model comparison information
        """
        from aimodelshare.aimsonnx import compare_models as compare
        data = compare(apiurl = self.playground_url, 
                      version_list = version_list, 
                      by_model_type = by_model_type,
                      best_model = best_model, 
                      verbose = verbose,
                      naming_convention=naming_convention)
        return data

    def stylize_compare(self, compare_dict, naming_convention=None):
        """
        Stylizes data received from compare_models to highlight similarities & differences.

        Parameters:
        -----------
        `compare_dict` = dictionary of model data from compare_models
 
        Returns:
        --------
        formatted table of model comparisons 
        """
        from aimodelshare.aimsonnx import stylize_model_comparison
        stylized_compare = stylize_model_comparison(comp_dict_out=compare_dict, naming_convention=naming_convention)
        return(stylized_compare)

    def inspect_y_test(self):
        """
        Examines structure of y-test data to hep users understand how to submit models to the competition leaderboad.

        Parameters:
        ------------
        None
 
        Returns:
        --------
        dictionary of a competition's y-test metadata
        """
        from aimodelshare.aimsonnx import inspect_y_test as inspect
        data = inspect(apiurl = self.playground_url)
        return data 
    
    def get_leaderboard(self, verbose=3, columns=None):
        """
        Get current competition leaderboard to rank all submitted models.
        Use in conjuction with stylize_leaderboard to visualize data. 
        
        Parameters:
        -----------
        `verbose` : optional, ``int``
            controls the verbosity: the higher, the more detail 
        `columns` : optional, ``list of strings``
            list of specific column names to include in the leaderboard, all else will be excluded
            performance metrics will always be displayed
        
        Returns:
        --------
        dictionary of leaderboard data 
        """
        from aimodelshare.leaderboard import get_leaderboard as get_lead
        data = get_lead(verbose=verbose,
                 columns=columns, 
                 apiurl = self.playground_url)
        return data
    
    def stylize_leaderboard(self, leaderboard, naming_convention="keras"):
        """
        Stylizes data received from get_leaderbord.

        Parameters:
        -----------
        `leaderboard` : data dictionary object returned from get_leaderboard

        Returns:
        --------
        Formatted competition leaderboard
        """
        from aimodelshare.leaderboard import stylize_leaderboard as stylize_lead
        stylized_leaderboard = stylize_lead(leaderboard = leaderboard, naming_convention=naming_convention)
        return stylized_leaderboard
    
    def update_access_list(self, email_list=[],update_type="Replace_list"):
        """
        Updates list of authenticated participants who can submit new models to a competition.

        Parameters:
        -----------
        `apiurl`: string
                URL of deployed prediction API 
          
        `email_list`: [REQUIRED] list of comma separated emails for users who are allowed to submit models to competition.  Emails should be strings in a list.
        `update_type`:[REQUIRED] options, ``string``: 'Add', 'Remove', 'Replace_list','Get. Add appends user emails to original list, Remove deletes users from list, 
                  'Replace_list' overwrites the original list with the new list provided, and Get returns the current list.    

        Returns:
        --------
        response:   "Success" upon successful request
        """
        from aimodelshare.generatemodelapi import update_access_list as update_list
        update = update_list(apiurl = self.playground_url, email_list=email_list,update_type=update_type)
        return update







class Data: 
    def __init__(self, data_type, playground_url=None):
        self.data_type = data_type
        self.playground_url = playground_url 
    
    def __str__(self):
        return f"This is a description of the Data class."

    def share_dataset(self, data_directory="folder_file_path", classification="default", private="FALSE"): 
        from aimodelshare.data_sharing.share_data import share_dataset as share
        response = share(data_directory=data_directory, classification=classification, private=private)
        return response
    
    def download_data(self, repository):
        from aimodelshare.data_sharing.download_data import download_data as download
        datadownload = download(repository)
        return datadownload
<|MERGE_RESOLUTION|>--- conflicted
+++ resolved
@@ -33,11 +33,8 @@
     def __str__(self):
         return f"ModelPlayground instance of model type: {self.model_type}, classification: {self.categorical},  private: {self.private}"
     
-<<<<<<< HEAD
-    def deploy(self, model_filepath, preprocessor_filepath, y_train, example_data=None, custom_libraries = "FALSE", image="aimodelshare_base_image:v3"):
-=======
-    def deploy(self, model_filepath, preprocessor_filepath, y_train, example_data=None, custom_libraries = "FALSE", reproducibility_env_filepath=None):
->>>>>>> c93ed623
+    def deploy(self, model_filepath, preprocessor_filepath, y_train, example_data=None, custom_libraries = "FALSE", image="aimodelshare_base_image:v3", reproducibility_env_filepath=None):
+
         """
         Launches a live prediction REST API for deploying ML models using model parameters and user credentials, provided by the user
         Inputs : 7
@@ -84,11 +81,9 @@
                                       preprocessor_filepath = preprocessor_filepath, 
                                       example_data = example_data,
                                       custom_libraries = custom_libraries,
-<<<<<<< HEAD
-                                      image=image)
-=======
+                                      image=image,
                                       reproducibility_env_filepath = reproducibility_env_filepath)
->>>>>>> c93ed623
+
         #remove extra quotes
         self.playground_url = self.playground_url[1:-1]
     
