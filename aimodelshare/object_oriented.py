# import packages 
import os
import contextlib
import boto3
from aimodelshare.api import get_api_json
import tempfile
import torch
import onnx
<<<<<<< HEAD
from aimodelshare.utils import HiddenPrints
import signal
from aimodelshare.aimsonnx import model_to_onnx, model_to_onnx_timed
from aimodelshare.tools import extract_varnames_fromtrainingdata, _get_extension_from_filepath
import time
import pandas
import requests
=======
>>>>>>> 78f7e662


class ModelPlayground:
    """
    Parameters:
    ----------
    `model_type` : ``string``
          values - [ 'text' , 'image' , 'tabular' , 'video', 'audio','timeseries' ] 
          type of model data     
    `classification`:    ``bool, default=True``
        True [DEFAULT] if model is of Classification type with categorical target variables
        False if model is of Regression type with continuous target variables
    `private` :   ``bool, default = False``
        True if model and its corresponding data is not public
        False [DEFAULT] if model and its corresponding data is public 
    `playground_url`: ``URL associated with online Playground page``
        None [DEFAULT] if playground is only locally instantiated and not connected to an online Playground page. 
    `email_list`: ``list of string values``
                values - list including all emails of users who have access the private playground.
                list should contain same emails that were used by users to sign up for modelshare.org account.
                [OPTIONAL] set by the playground owner for private playgrounds.  Can also be updated by editing deployed 
                playground page at www.modelshare.org.
    `aws` :   ``bool, default = True`` 
        True if user wishes to deploy playground using their aws account
        False [DEFAULT] if user wishes to deploy using Model Share platform 
    """
    def __init__(self, model_type=None, classification=None, private=None, playground_url=None, email_list=[], aws=True):
        # confirm correct args are provided
        if playground_url != None or all([model_type !=None, classification !=None, private!=None]):
            pass
        elif playground_url == None and any([model_type ==None, classification ==None, private==None]):
            return print("Error. To instantiate a ModelPlayground instance, please provide either a playground_url or \n the model_type, classification, and private arguments.")
        
        self.model_type = model_type
        self.categorical = classification 
        self.private = private
        self.playground_url = playground_url
        self.email_list = email_list
        self.awscheck = aws
        def codestring(self):
            if self.playground_url==None:
              return   "ModelPlayground(model_type="+"'"+str(self.model_type)+"'"+",categorical="+str(self.categorical)+",private="+str(self.private)+",playground_url="+str(self.playground_url)+",email_list="+str(self.email_list)+",aws="+str(self.awscheck)+")"
            else:
              return   "ModelPlayground(model_type="+"'"+str(self.model_type)+"'"+",categorical="+str(self.categorical)+",private="+str(self.private)+",playground_url="+"'"+str(self.playground_url)+"'"+",email_list="+str(self.email_list)+",aws="+str(self.awscheck)+")"
        self.class_string=codestring(self)
    
    
    def __str__(self):
<<<<<<< HEAD
        return f"ModelPlayground instance of model type: {self.model_type}, classification: {self.categorical},  private: {self.private}"


    def activate(self, model_filepath=None, preprocessor_filepath=None, y_train=None, example_data=None, 
        custom_libraries = "FALSE", image="", reproducibility_env_filepath=None, memory=None, timeout=None, 
        onnx_timeout=60, pyspark_support=False, model_input=None): 

        """
        Launches a live model playground to the www.modelshare.org website. The playground can optionally include a live prediction REST API for deploying ML models using model parameters and user credentials, provided by the user.
        Inputs : 7
        Output : model launched to an API
                detailed API info printed out

        Parameters: 
        ----------
        `model_filepath` :  ``string`` ends with '.onnx'
              value - Absolute path to model file 
              .onnx is the only accepted model file extension
              "example_model.onnx" filename for file in directory.
              "/User/xyz/model/example_model.onnx" absolute path to model file from local directory
              if no value is set the playground will be launched with only a placeholder prediction API.
        `preprocessor_filepath`:  ``string``
            value - absolute path to preprocessor file 
            "./preprocessor.zip" 
            searches for an exported zip preprocessor file in the current directory
            file is generated using export_preprocessor function from the AI Modelshare library
            if no value is set the playground will be launched with only a placeholder prediction API.
        `y_train` : training labels for classification models.
            expects pandas dataframe of one hot encoded y train data
            if no value is set ... #TODO 
        `example_data`: ``Example of X data that will be shown on the online Playground page. 
            if no example data is submitted, certain functionalities may be limited, including the deployment of live prediction APIs.
            Example data can be updated at a later stage, using the update_example_data() method.``
        `custom_libraries`: ``string``
            "TRUE" if user wants to load custom Python libraries to their prediction runtime
            "FALSE" if user wishes to use AI Model Share base libraries including latest versions of most common ML libs.
        `reproducibility_env_filepath`: ``TODO``
        `memory`: ``TODO``
        `timeout`: ``TODO``
        `onnx_timeout`: ``int``
            Time in seconds after which ONNX conversion should be interrupted.
            Set to False if you want to force ONNX conversion.
        `pyspark_support`: ``TODO``
        `model_input`: ``array_like``
            Required only when framework="pytorch" 
            One example of X training data in correct format.
         
        Returns:
        --------
        print_api_info : prints statements with generated model playground page and live prediction API details
                        also prints steps to update the model submissions by the user/team 
        """


        # test whether playground is already active
        if self.playground_url: 
            print(self.playground_url)
            def ask_user():
                print("Playground is already active. Would you like to overwrite?")
                response = ''
                while response not in {"yes", "no"}:
                    response = input("Please enter yes or no: ").lower()
                return response != "yes"

            r = ask_user()

            if r: 
                return

        # convert model to onnx 
        if onnx_timeout = False:
            force_onnx=True
        else:
            force_onnx=False
        model_filepath = model_to_onnx_timed(model_filepath, timeout = onnx_timeout, 
            force_onnx=force_onnx, model_input=model_input)

        # keep track of submitted artifacts
        if isinstance(y_train, pandas.Series): 
            y_train_bool = True
        else: 
            y_train_bool = bool(y_train)

        if isinstance(example_data, (pandas.Series, pandas.DataFrame)): 
            example_data_bool = True
        else: 
            example_data_bool = bool(y_train)


        track_artifacts = {"model_filepath": bool(model_filepath),
                            "preprocessor_filepath": bool(preprocessor_filepath), 
                            "y_train": y_train_bool,
                            "example_data": example_data_bool,
                            "custom_libraries": bool(custom_libraries),
                            "image": bool(image),
                            "reproducibility_env_filepath": bool(reproducibility_env_filepath),
                            "memory": bool(memory),
                            "timeout": bool(timeout),
                            "pyspark_support": bool(pyspark_support)
                            }

        import pkg_resources

        # insert placeholders into empty arguments
        if model_filepath == None:
            model_filepath = pkg_resources.resource_filename(__name__, "placeholders/model.onnx")

        if preprocessor_filepath == None:
            preprocessor_filepath = pkg_resources.resource_filename(__name__, "placeholders/preprocessor.zip")

        if y_train_bool == False:
            y_train = []

        if example_data_bool == False and self.model_type=="tabular":
            example_data = pandas.DataFrame()

        import json, tempfile
        tfile = tempfile.NamedTemporaryFile(mode="w+")
        json.dump(track_artifacts, tfile)
        tfile.flush()

        input_dict = {"requirements": "",
                      "model_name": "Default Model Playground",
                      "model_description": "",
                      "tags": ""}

        from aimodelshare.generatemodelapi import model_to_api
        self.playground_url = model_to_api(model_filepath=model_filepath, 
                                      model_type = self.model_type, 
                                      private = self.private, 
                                      categorical = self.categorical,
                                      y_train = y_train, 
                                      preprocessor_filepath = preprocessor_filepath, 
                                      example_data = example_data,
                                      custom_libraries = custom_libraries,
                                      image=image,
                                      reproducibility_env_filepath = reproducibility_env_filepath,
                                      memory=memory,
                                      timeout=timeout,
                                      email_list=self.email_list,
                                      pyspark_support=pyspark_support,
                                      input_dict=input_dict, 
                                      print_output=False)
        #remove extra quotes
        self.playground_url = self.playground_url[1:-1]

        # upload track artifacts
        from aimodelshare.aws import get_s3_iam_client
        s3, iam, region = get_s3_iam_client(os.environ.get("AWS_ACCESS_KEY_ID_AIMS"), os.environ.get("AWS_SECRET_ACCESS_KEY_AIMS"), os.environ.get("AWS_REGION_AIMS"))


        unique_model_id = self.playground_url.split(".")[0].split("//")[-1]

        s3["client"].upload_file(tfile.name, os.environ.get("BUCKET_NAME"), unique_model_id + "/track_artifacts.json") 


    def deploy(self, model_filepath, preprocessor_filepath, y_train, example_data=None, custom_libraries = "FALSE", 
        image="", reproducibility_env_filepath=None, memory=None, timeout=None, onnx_timeout=60, pyspark_support=False,
        model_input=None, input_dict=None):
=======
        return f"ModelPlayground(self.model_type,self.categorical,self.private = private,self.playground_url,self.email_list, self.awscheck)"


    def activate(self, model_filepath=None, preprocessor_filepath=None, y_train=None, example_data=None, custom_libraries = "FALSE", image="", reproducibility_env_filepath=None, memory=None, timeout=None, pyspark_support=False): 
>>>>>>> 78f7e662

        """
        Launches a live model playground to the www.modelshare.org website. The playground can optionally include a live prediction REST API for deploying ML models using model parameters and user credentials, provided by the user.
        Inputs : 7
        Output : model launched to an API
                detailed API info printed out
        Parameters: 
        ----------
        `model_filepath` :  ``string`` ends with '.onnx'
              value - Absolute path to model file 
              .onnx is the only accepted model file extension
              "example_model.onnx" filename for file in directory.
              "/User/xyz/model/example_model.onnx" absolute path to model file from local directory
              if no value is set the playground will be launched with only a placeholder prediction API.
        `preprocessor_filepath`:  ``string``
            value - absolute path to preprocessor file 
            "./preprocessor.zip" 
            searches for an exported zip preprocessor file in the current directory
            file is generated using export_preprocessor function from the AI Modelshare library
            if no value is set the playground will be launched with only a placeholder prediction API.
        `y_train` : training labels for classification models.
<<<<<<< HEAD
              [REQUIRED] for classification type models
              expects pandas dataframe of one hot encoded y train data
        `example_data`: ``Example of X data that will be shown on the online Playground page. 
            if no example data is submitted, certain functionalities may be limited, including the deployment of live prediction APIs.
            Example data can be updated at a later stage, using the update_example_data() method.``
        `custom_libraries`:   ``string``
            "TRUE" if user wants to load custom Python libraries to their prediction runtime
            "FALSE" if user wishes to use AI Model Share base libraries including latest versions of most common ML libs.
        `image`: ``TODO``
        `reproducibility_env_filepath`: ``TODO``
        `memory`: ``TODO``
        `timeout`: ``TODO``
        `onnx_timeout`: ``int``
            Time in seconds after which ONNX conversion should be interrupted.
            Set to False if you want to force ONNX conversion.
        `pyspark_support`: ``TODO``
        `model_input`: ``array_like``
            Required only when framework="pytorch" 
            One example of X training data in correct format.
        `input_dict`:   ``dictionary``
             Use to bypass text input boxes Example: {"model_name": "My Model Playground",
                      "model_description": "My Model Description",
                      "tags": "model, classification, awesome"}
=======
            expects pandas dataframe of one hot encoded y train data
            if no value is set ... #TODO 
        `custom_libraries`:   ``string``
            "TRUE" if user wants to load custom Python libraries to their prediction runtime
            "FALSE" if user wishes to use AI Model Share base libraries including latest versions of most common ML libs.
>>>>>>> 78f7e662
         
        Returns:
        --------
        print_api_info : prints statements with generated model playground page and live prediction API details
                        also prints steps to update the model submissions by the user/team 
        """

<<<<<<< HEAD
        # check whether playground url exists
        if self.playground_url: 
            print(self.playground_url)
            print("Trying to deploy to active playground. Would you like to overwrite prediction API?")
            response = ''
            while response not in {"yes", "no"}:
                response = input("Please enter yes or no: ").lower()

            if response == "no":

                print("Please instantiate a new playground and try again.")
                return

        # convert model to onnx
        if onnx_timeout = False:
            force_onnx=True
        else:
            force_onnx=False
        model_filepath = model_to_onnx_timed(model_filepath, timeout = onnx_timeout, 
            force_onnx=force_onnx, model_input=model_input)
=======

        # test whether playground is already active
        if self.playground_url: 
            print(self.playground_url)
            def ask_user():
                print("Playground is already active. Would you like to overwrite?")
                response = ''
                while response not in {"yes", "no"}:
                    response = input("Please enter yes or no: ").lower()
                return response != "yes"

            r = ask_user()

            if r: 
                return

        track_artifacts = {"model_filepath": bool(model_filepath),
                            "preprocessor_filepath": bool(preprocessor_filepath), 
                            "y_train": bool(y_train),
                            "example_data": bool(example_data),
                            "custom_libraries": bool(custom_libraries),
                            "image": bool(image),
                            "reproducibility_env_filepath": bool(reproducibility_env_filepath),
                            "memory": bool(memory),
                            "timeout": bool(timeout),
                            "pyspark_support": bool(pyspark_support)
                            }

        import pandas as pd
        import pkg_resources

        # insert placeholders into empty arguments
        if model_filepath == None:
            model_filepath = pkg_resources.resource_filename(__name__, "placeholders/model.onnx")

        if preprocessor_filepath == None:
            preprocessor_filepath = pkg_resources.resource_filename(__name__, "placeholders/preprocessor.zip")

        if y_train == None:
            y_train = []

        if example_data == None:
            example_data = pd.DataFrame()

        import json, tempfile
        tfile = tempfile.NamedTemporaryFile(mode="w+")
        json.dump(track_artifacts, tfile)
        tfile.flush()

        input_dict = {"requirements": "",
                      "model_name": "Default Model Playground",
                      "model_description": "",
                      "tags": ""}
>>>>>>> 78f7e662

        from aimodelshare.generatemodelapi import model_to_api
        self.playground_url = model_to_api(model_filepath=model_filepath, 
                                      model_type = self.model_type, 
                                      private = self.private, 
                                      categorical = self.categorical,
                                      y_train = y_train, 
                                      preprocessor_filepath = preprocessor_filepath, 
                                      example_data = example_data,
                                      custom_libraries = custom_libraries,
                                      image=image,
                                      reproducibility_env_filepath = reproducibility_env_filepath,
                                      memory=memory,
                                      timeout=timeout,
                                      email_list=self.email_list,
                                      pyspark_support=pyspark_support,
                                      input_dict=input_dict, 
                                      print_output=False)
        #remove extra quotes
        self.playground_url = self.playground_url[1:-1]

<<<<<<< HEAD
        return


    def get_apikey(self):
        import os
        import requests
        import json
        if all(["username" in os.environ, 
               "password" in os.environ]):
            pass
        else:
            return print("'get_apikey()' unsuccessful. Please provide credentials with set_credentials().")

        post_dict = {"return_apikey":"True"}

        headers = { 'Content-Type':'application/json', 'authorizationToken': os.environ.get("AWS_TOKEN"),} 

        apiurl_eval=self.playground_url[:-1]+"eval"

        api_json = requests.post(apiurl_eval,headers=headers,data=json.dumps(post_dict)) 

        return json.loads(api_json.text)['apikey']

=======
        # upload track artifacts
        from aimodelshare.aws import get_s3_iam_client
        s3, iam, region = get_s3_iam_client(os.environ.get("AWS_ACCESS_KEY_ID"), os.environ.get("AWS_SECRET_ACCESS_KEY"), os.environ.get("AWS_REGION"))


        unique_model_id = self.playground_url.split(".")[0].split("//")[-1]

        s3["client"].upload_file(tfile.name, os.environ.get("BUCKET_NAME"), unique_model_id + "/track_artifacts.json") 


    def deploy(self, model_filepath, preprocessor_filepath, y_train, example_data=None, custom_libraries = "FALSE", image="", reproducibility_env_filepath=None, memory=None, timeout=None, pyspark_support=False,input_dict=None):

        """
        Launches a live prediction REST API for deploying ML models using model parameters and user credentials, provided by the user
        Inputs : 7
        Output : model launched to an API
                detailed API info printed out
        Parameters: 
        ----------
        `model_filepath` :  ``string`` ends with '.onnx'
              value - Absolute path to model file 
              [REQUIRED] to be set by the user
              .onnx is the only accepted model file extension
              "example_model.onnx" filename for file in directory.
              "/User/xyz/model/example_model.onnx" absolute path to model file from local directory
        `preprocessor_filepath`:  ``string``
            value - absolute path to preprocessor file 
            [REQUIRED] to be set by the user
            "./preprocessor.zip" 
            searches for an exported zip preprocessor file in the current directory
            file is generated using export_preprocessor function from the AI Modelshare library  
        `y_train` : training labels for classification models.
              [REQUIRED] for classification type models
              expects pandas dataframe of one hot encoded y train data
        `custom_libraries`:   ``string``
            "TRUE" if user wants to load custom Python libraries to their prediction runtime
            "FALSE" if user wishes to use AI Model Share base libraries including latest versions of most common ML libs.
        `input_dict`:   ``dictionary``
             Use to bypass text input boxes Example: {"model_name": "My Model Playground",
                      "model_description": "My Model Description",
                      "tags": "model, classification, awesome"}
            
            
         
        Returns:
        --------
        print_api_info : prints statements with generated live prediction API details
                        also prints steps to update the model submissions by the user/team
        """

        # check whether playground url exists
        if self.playground_url: 
            print(self.playground_url)
            print("Trying to deploy to active playground. Would you like to overwrite prediction API?")
            response = ''
            while response not in {"yes", "no"}:
                response = input("Please enter yes or no: ").lower()

            if response == "no":

                print("Please instantiate a new playground and try again.")
                return
        # model deployment files (plus ytrain object)



        if self.awscheck==False:
            def upload_playground_zipfile(model_filepath=None, preprocessor_filepath=None, y_train=None, example_data=None):
                """
                minimally requires model_filepath, preprocessor_filepath 
                """
                zipfilelist=[model_filepath,preprocessor_filepath]

                import json
                import os
                import requests
                import pandas as pd
                if isinstance(example_data, pd.DataFrame):
                    pass
                else:
                    zipfilelist.append(example_data)

                #need to save dict pkl file with arg name and filepaths to add to zipfile


                apiurl="https://q39q8885p9.execute-api.us-east-2.amazonaws.com/prod/m"                 


                apiurl_eval=apiurl[:-1]+"eval"

                headers = { 'Content-Type':'application/json', 'authorizationToken': json.dumps({"token":os.environ.get("AWS_TOKEN"),"eval":"TEST"}), } 
                post_dict = {"return_zip": "True"}
                zipfile = requests.post(apiurl_eval,headers=headers,data=json.dumps(post_dict)) 

                zipfileputlistofdicts=json.loads(zipfile.text)['put']

                zipfilename=list(zipfileputlistofdicts.keys())[0]

                from zipfile import ZipFile
                import os
                from os.path import basename
                import tempfile

                wkingdir=os.getcwd()

                tempdir=tempfile.gettempdir() 

                zipObj = ZipFile(tempdir+"/"+zipfilename, 'w')
                # Add multiple files to the zip
                for i in zipfilelist:
                  zipObj.write(i)

                # add object to pkl file pathway here. (saving y label data)
                import pickle

                if y_train==None:
                  pass
                else:
                  with open(tempdir+"/"+'ytrain.pkl', 'wb') as f:
                    pickle.dump(y_train, f)

                  os.chdir(tempdir)
                  zipObj.write('ytrain.pkl')

                if isinstance(example_data, pd.DataFrame):
                  with open(tempdir+"/"+'exampledata.pkl', 'wb') as f:
                    pickle.dump(example_data, f)

                  os.chdir(tempdir)
                  zipObj.write('exampledata.pkl')
                else:
                  pass


                # close the Zip File
                os.chdir(wkingdir)

                zipObj.close()



                import ast

                finalzipdict=ast.literal_eval(zipfileputlistofdicts[zipfilename])

                url=finalzipdict['url']
                fields=finalzipdict['fields']

                #### save files from model deploy to zipfile in tempdir before loading to s3



                ### Load zipfile to s3
                with open(tempdir+"/"+zipfilename, 'rb') as f:
                  files = {'file': (tempdir+"/"+zipfilename, f)}
                  http_response = requests.post(url, data=fields, files=files)
                return zipfilename
            deployzipfilename=upload_playground_zipfile(model_filepath, preprocessor_filepath, y_train, example_data)   
            #if aws arg = false, do this, otherwise do aws code
            #create deploy code_string
            def nonecheck(objinput=""):
                if objinput==None:
                  objinput="None"
                else:
                  objinput="'"+objinput+"'"
                return objinput

            deploystring=self.class_string+"."+"deploy('"+model_filepath+"','"+preprocessor_filepath+"',"+str(y_train)+","+nonecheck(None)+",input_data="+str(input_dict)+')"'
            import base64
            import requests
            import json

            api_url = "https://wj4d4kr26loj2ovdsjisw5zohy0rsxgj.lambda-url.us-east-2.on.aws/"

            data = json.dumps({"code": """from aimodelshare import ModelPlayground;myplayground="""+deploystring, "zipfilename": deployzipfilename,"username":os.environ.get("username"), "password":os.environ.get("password"),"token":os.environ.get("JWT_AUTHORIZATION_TOKEN"),"s3keyid":"diays4ugz5"})

            #data = json.dumps({"code": "from aimodelshare import ModelPlayground;myplayground=ModelPlayground(model_type=\"image\", classification=True, private=False);myplayground.deploy(\"/tmp/deploy/runtime_model.onnx\", \"/tmp/deploy/preprocessor.zip\",[\"a\",\"b\"], example_data=None,input_dict={\"model_name\": \"My Model Playground\",\"model_description\": \"My Model Description\",\"tags\": \"model, classification, awesome\"})", "zipfilename": "cloudfiles325632144124170043461556180293132259689.zip","username":"mikedparrott", "password":"mike1234!!","token":"eyJraWQiOiIxRHBcL2FMakJvNmozdHRHZFd6dEVEbUR5V0FPN3JtVEVyaHRDRnltQmlVST0iLCJhbGciOiJSUzI1NiJ9.eyJjdXN0b206b3JnYW5pemF0aW9uIjoiQ29sdW1iaWEgVW5pdmVyc2l0eSIsInN1YiI6Ijg5MjQ3YjU4LWM3ODAtNDljZi1iNDkyLTEyMGY3MWQ4YmRlYiIsImVtYWlsX3ZlcmlmaWVkIjp0cnVlLCJpc3MiOiJodHRwczpcL1wvY29nbml0by1pZHAudXMtZWFzdC0yLmFtYXpvbmF3cy5jb21cL3VzLWVhc3QtMl9YM0JURzc4ZzIiLCJwaG9uZV9udW1iZXJfdmVyaWZpZWQiOmZhbHNlLCJjb2duaXRvOnVzZXJuYW1lIjoibWlrZWRwYXJyb3R0IiwiYXVkIjoiMjV2c3NibmVkMmJiYW9pMXE3cnM0aTkxNHUiLCJldmVudF9pZCI6ImZmZTQ5MjgyLTBmOWItNDczNC1iZDg2LTliMTYzYjE5ZmM2ZCIsInRva2VuX3VzZSI6ImlkIiwiYXV0aF90aW1lIjoxNjcwNDUxOTc2LCJuYW1lIjoiTWljaGFlbCBELiBQYXJyb3R0IiwiY3VzdG9tOmdpdGh1YiI6Imh0dHBzOlwvXC9naXRodWIuY29tXC9taWtlZHBhcnJvdHQiLCJwaG9uZV9udW1iZXIiOiIrMTIwMjQ5OTkwMTciLCJleHAiOjE2NzA1MzgzNzUsImlhdCI6MTY3MDQ1MTk3NiwiZW1haWwiOiJtcDM2NzVAY29sdW1iaWEuZWR1In0.jMEjEeJyMVxefSaJUmjtQV2cG9MouyKqLZZQN5B_C4i3S_lBRc3VQO0GYVBumO3SS-Y0u1RN0cjuj3XY0bpO2UP_kqCoANyCZ6PXG3aOqj2LDvqKZpE6emdb37dWE8bdyPgU0T7q2g8LPPfHsPEXk-H4E7SSChQI-w6xLTbSLw-YzFJwKjDVjQJSYY6uBg1kveOvSy3A56lC4LfVwwVvNR_8BB_-gSdXJHe6m2E5dwshSkQFAktAjLSPgij7mb0t3_Akx9Rgfwdakyf7EIEygbOqdD88iSLsUcVp_qBH-vph_YTXAR6W5dA_E1AUnUPG-b3gsHW2vBhIMbyv-L0p6A","s3keyid":"diays4ugz5"})

            headers = {"Content-Type": "application/json"}

            response = requests.request("POST", api_url, headers = headers, data=data)

            # Print response
            result=json.loads(response.text)
            print(result)
            
        else:    
        
            #aws pathway begins here
            from aimodelshare.generatemodelapi import model_to_api
            self.playground_url = model_to_api(model_filepath=model_filepath, 
                                          model_type = self.model_type, 
                                          private = self.private, 
                                          categorical = self.categorical,
                                          y_train = y_train, 
                                          preprocessor_filepath = preprocessor_filepath, 
                                          example_data = example_data,
                                          custom_libraries = custom_libraries,
                                          image=image,
                                          reproducibility_env_filepath = reproducibility_env_filepath,
                                          memory=memory,
                                          timeout=timeout,
                                          email_list=self.email_list,
                                          pyspark_support=pyspark_support,
                                          input_dict=input_dict, 
                                          print_output=False)
            #remove extra quotes
            self.playground_url = self.playground_url[1:-1]
    
>>>>>>> 78f7e662

    def create_competition(self, data_directory, y_test, eval_metric_filepath=None, email_list = [], public=False, public_private_split=0.5):
        """
        Creates a model competition for a deployed prediction REST API
        Inputs : 4
        Output : Create ML model competition and allow authorized users to submit models to resulting leaderboard/competition
        
        Parameters:
        -----------
        `y_test` :  ``list`` of y values for test data used to generate metrics from predicted values from X test data submitted via the submit_model() function
            [REQUIRED] to generate eval metrics in competition leaderboard
                                
        `data_directory` : folder storing training data and test data (excluding Y test data)
        `eval_metric_filepath`: [OPTIONAL] file path of zip file with custon evaluation functions
        `email_list`: [OPTIONAL] list of comma separated emails for users who are allowed to submit models to competition.  Emails should be strings in a list.
        `public`: [REQUIRED] True/false. Defaults to False.  If True, competition is public and ANY AIMODELSHARE USER CAN SUBMIT MODELS.  USE WITH CAUTION b/c one model and 
            one preprocessor file will be be saved to your AWS S3 folder for each model submission.
        `public_private_split`: [REQUIRED] Float between 0 and 1. Defaults to 0.5. Porportion of test data that is allocated to private hold-out set.
        
        Returns:
        -----------
        finalmessage : Information such as how to submit models to competition
        
        """

        # catch email list error
        if public==False and email_list == []:
            raise ValueError("Please submit valid email list for private competition.")


        from aimodelshare.generatemodelapi import create_competition

        competition = create_competition(self.playground_url, 
                                    data_directory, 
                                    y_test, 
                                    eval_metric_filepath,
                                    email_list, 
                                    public,
                                    public_private_split)
        return competition
        
    def create_experiment(self, data_directory, y_test, eval_metric_filepath=None, email_list = [], public=False, public_private_split=0):
        """
        Creates an experiment for a deployed prediction REST API
        Inputs : 4
        Output : Create ML model experiment and allows authorized users to submit models to resulting experiment tracking leaderboard
        
        Parameters:
        -----------
        `y_test` :  ``list`` of y values for test data used to generate metrics from predicted values from X test data submitted via the submit_model() function
            [REQUIRED] to generate eval metrics in experiment leaderboard
                                
        `data_directory` : folder storing training data and test data (excluding Y test data)
        `eval_metric_filepath`: [OPTIONAL] file path of zip file with custon evaluation functions
        `email_list`: [OPTIONAL] list of comma separated emails for users who are allowed to submit models to experiment leaderboard.  Emails should be strings in a list.
        `public`: [REQUIRED] True/false. Defaults to False.  If True, experiment is public and ANY AIMODELSHARE USER CAN SUBMIT MODELS.  USE WITH CAUTION b/c one model and 
            one preprocessor file will be be saved to your AWS S3 folder for each model submission.
        `public_private_split`: [REQUIRED] Float between 0 and 1. Defaults to 0. Porportion of test data that is allocated to private hold-out set.
        
        
        Returns:
        -----------
        finalmessage : Information such as how to submit models to experiment
        
        """

        # catch email list error
        if public==False and email_list == []:
            raise ValueError("Please submit valid email list for private experiment.")


        from aimodelshare.generatemodelapi import create_experiment

        experiment = create_experiment(self.playground_url, 
                                    data_directory, 
                                    y_test, 
                                    eval_metric_filepath,
                                    email_list, 
                                    public,
                                    public_private_split)
        return experiment

    def quick_submit(self, model_filepath, preprocessor_filepath, prediction_submission, y_test, 
        data_directory=None, eval_metric_filepath=None, email_list = [], public=True, public_private_split=0.5,
<<<<<<< HEAD
        model_input=None, timeout=None, onnx_timeout=60, example_data=None):
=======
        model_input=None):
>>>>>>> 78f7e662
        """
        Submits model/preprocessor to machine learning experiment leaderboard and model architecture database using live prediction API url generated by AI Modelshare library
        The submitted model gets evaluated and compared with all existing models and a leaderboard can be generated 
        
        Parameters:
        -----------
        `model_filepath`:  ``string`` ends with '.onnx'
            value - Absolute path to model file [REQUIRED] to be set by the user
            .onnx is the only accepted model file extension
            "example_model.onnx" filename for file in directory.
            "/User/xyz/model/example_model.onnx" absolute path to model file from local directory
        `preprocessor_filepath`:   ``string``, default=None
            value - absolute path to preprocessor file 
            [REQUIRED] to be set by the user
            "./preprocessor.zip" 
            searches for an exported zip preprocessor file in the current directory
            file is generated from preprocessor module using export_preprocessor function from the AI Modelshare library 
        `prediction_submission`: [REQUIRED] list of predictions from X test data that will be used to evaluate model prediction error against y test data.
            Use mycompetition.inspect_y_test() to view example of list expected by competition.
        `y_test` :  ``list`` of y values for test data used to generate metrics from predicted values from X test data submitted via the submit_model() function
<<<<<<< HEAD
            [REQUIRED] to generate eval metrics in experiment leaderboard   
        `eval_metric_filepath`: [OPTIONAL] file path of zip file with custon evaluation functions
        `data_directory` : folder storing training data and test data (excluding Y test data)                   
=======
            [REQUIRED] to generate eval metrics in experiment leaderboard                        
        `data_directory` : folder storing training data and test data (excluding Y test data)
>>>>>>> 78f7e662
        `email_list`: [OPTIONAL] list of comma separated emails for users who are allowed to submit models to experiment leaderboard.  Emails should be strings in a list.
        `public`: [REQUIRED] True/false. Defaults to False.  If True, experiment is public and ANY AIMODELSHARE USER CAN SUBMIT MODELS.  USE WITH CAUTION b/c one model and 
            one preprocessor file will be be saved to your AWS S3 folder for each model submission.
        `public_private_split`: [REQUIRED] Float between 0 and 1. Defaults to 0. Porportion of test data that is allocated to private hold-out set.
<<<<<<< HEAD
        `model_input`: ``array_like``
            Required only when framework="pytorch" 
            One example of X training data in correct format.
        `timeout`: ``TODO``
        `onnx_timeout`: ``int``
            Time in seconds after which ONNX conversion should be interrupted.
            Set to False if you want to force ONNX conversion.
        `example_data`: ``Example of X data that will be shown on the online Playground page. 
            if no example data is submitted, certain functionalities may be limited, including the deployment of live prediction APIs.
            Example data can be updated at a later stage, using the update_example_data() method.``

=======
        
        
>>>>>>> 78f7e662
        Returns:
        -------
        response:   Model version if the model is submitted sucessfully
                    error  if there is any error while submitting models
        """

        # catch email list error
        if public==False and email_list == []:
            raise ValueError("Please submit valid email list for private competition/experiment.")

        # catch missing model_input for pytorch 
        if isinstance(model_filepath, torch.nn.Module) and model_input==None:
            raise ValueError("Please submit valid model_input for pytorch model.")

<<<<<<< HEAD
        # convert model to onnx 
        if onnx_timeout = False:
            force_onnx=True
        else:
            force_onnx=False
        model_filepath = model_to_onnx_timed(model_filepath, timeout = onnx_timeout, 
            force_onnx=force_onnx, model_input=model_input)


        # test whether playground is active, activate if that is not the case
        if not self.playground_url:
            #self.activate(example_data=example_data)
            self.activate(model_filepath, preprocessor_filepath, example_data=example_data,
                onnx_timeout=onnx_timeout, y_train=y_train, custom_libraries=custom_libraries, 
                image=image, reproducibility_env_filepath=reproducibility_env_filepath, 
                memory=memory, pyspark_support=pyspark_support, timeout=timeout)
            print()
=======

        # test whether playground is active, activate if that is not the case
        if not self.playground_url:
            self.activate()
>>>>>>> 78f7e662

        # if playground is active, ask whether user wants to overwrite 
        else:

            print("The Model Playground is already active. Do you want to overwrite existing competitions and experiments?")
            response = ''
            while response not in {"yes", "no"}:
                response = input("Please enter yes or no: ").lower()

            if response == "no":

                print("Please instantiate a new playground and try again.")
                return

<<<<<<< HEAD
        # get model id from playground url
        unique_model_id = self.playground_url.split(".")[0].split("//")[-1]

        comp_input_dict = {"competition_name": "Default Competition "+ unique_model_id,
=======
        # TODO do we still need this?
        if not (model_filepath == None or isinstance(model_filepath, str) or isinstance(model_filepath, onnx.ModelProto)): 

            from aimodelshare.aimsonnx import model_to_onnx

            if isinstance(model_filepath, torch.nn.Module):
                onnx_model = model_to_onnx(model_filepath, model_input=model_input)
            else:
                onnx_model = model_to_onnx(model_filepath)

            model_filepath = onnx_model

        # get model id from playground url
        unique_model_id = self.playground_url.split(".")[0].split("//")[-1]

        comp_input_dict = {"competition_name": "Default Competition "+unique_model_id,
>>>>>>> 78f7e662
                            "competition_description": "",
                            "data_description": "",
                            "data_license": ""}

<<<<<<< HEAD

        with HiddenPrints():

            from aimodelshare.generatemodelapi import create_competition
            create_competition(apiurl=self.playground_url,
                                    data_directory=data_directory, 
                                    y_test = y_test,
                                    eval_metric_filepath = eval_metric_filepath,
                                    email_list=email_list,
                                    public=public,
                                    public_private_split=public_private_split,
                                    input_dict=comp_input_dict,
                                    print_output=False)

            competition = Competition(self.playground_url)

            if len(prediction_submission):           
                version_comp = competition.submit_model(model_filepath = model_filepath,
                                        preprocessor_filepath=preprocessor_filepath,
                                        prediction_submission=prediction_submission,
                                        input_dict={"tags":"", "description":""},
                                        print_output=False)
        if len(prediction_submission):           
            print(f"Your model has been submitted to competition as model version {version_comp}.")
           

        with HiddenPrints():

            exp_input_dict = {"experiment_name": "Default Experiment "+unique_model_id,
                                "experiment_description": "",
                                "data_description": "",
                                "data_license": ""}

            from aimodelshare.generatemodelapi import create_experiment
            create_experiment(apiurl=self.playground_url,
                                    data_directory=data_directory, 
                                    y_test = y_test,
                                    eval_metric_filepath = eval_metric_filepath,
                                    email_list=email_list,
                                    public=public,
                                    public_private_split=public_private_split,
                                    input_dict=exp_input_dict,
                                    print_output=False)

            experiment = Experiment(self.playground_url)
            
            if len(prediction_submission):           
                version_exp = experiment.submit_model(model_filepath = model_filepath,
                                     preprocessor_filepath=preprocessor_filepath,
                                     prediction_submission=prediction_submission,
                                     input_dict={"tags":"", "description":""},
                                     print_output=False)

        if len(prediction_submission):           
            print(f"Your model has been submitted to experiment as model version {version_exp}.")

        print("Check out your Model Playground page for more.")
=======
        from aimodelshare.generatemodelapi import create_competition
        create_competition(apiurl=self.playground_url,
                                data_directory=data_directory, 
                                y_test = y_test,
                                eval_metric_filepath = eval_metric_filepath,
                                email_list=email_list,
                                public=public,
                                public_private_split=public_private_split,
                                input_dict=comp_input_dict,
                                print_output=False)

        competition = Competition(self.playground_url)

        competition.submit_model(model_filepath = model_filepath,
                                preprocessor_filepath=preprocessor_filepath,
                                prediction_submission=prediction_submission,
                                input_dict={"tags":"", "description":""},
                                print_output=False)

        
        exp_input_dict = {"experiment_name": "Default Experiment "+unique_model_id,
                            "experiment_description": "",
                            "data_description": "",
                            "data_license": ""}

        from aimodelshare.generatemodelapi import create_experiment
        create_experiment(apiurl=self.playground_url,
                                data_directory=data_directory, 
                                y_test = y_test,
                                eval_metric_filepath = eval_metric_filepath,
                                email_list=email_list,
                                public=public,
                                public_private_split=public_private_split,
                                input_dict=exp_input_dict,
                                print_output=False)

        experiment = Experiment(self.playground_url)

        experiment.submit_model(model_filepath = model_filepath,
                             preprocessor_filepath=preprocessor_filepath,
                             prediction_submission=prediction_submission,
                             input_dict={"tags":"", "description":""},
                             print_output=False)
>>>>>>> 78f7e662

        try:    
            temp.close()
        except:
            pass

    def submit_model(self, model_filepath, preprocessor_filepath, prediction_submission, submit_to="all",
<<<<<<< HEAD
        sample_data=None, reproducibility_env_filepath=None, custom_metadata=None, input_dict=None, onnx_timeout=60, model_input=None):
=======
        sample_data=None, reproducibility_env_filepath=None, custom_metadata=None, input_dict=None, print_output=True):
>>>>>>> 78f7e662
        """
        Submits model/preprocessor to machine learning competition using live prediction API url generated by AI Modelshare library
        The submitted model gets evaluated and compared with all existing models and a leaderboard can be generated
        
        Parameters:
        -----------
        `model_filepath`:  ``string`` ends with '.onnx'
            value - Absolute path to model file [REQUIRED] to be set by the user
            .onnx is the only accepted model file extension
            "example_model.onnx" filename for file in directory.
            "/User/xyz/model/example_model.onnx" absolute path to model file from local directory
        `prediction_submission`:   one hot encoded y_pred
            value - predictions for test data
            [REQUIRED] for evaluation metrics of the submitted model
        `preprocessor_filepath`:   ``string``, default=None
            value - absolute path to preprocessor file 
            [REQUIRED] to be set by the user
            "./preprocessor.zip" 
            searches for an exported zip preprocessor file in the current directory
            file is generated from preprocessor module using export_preprocessor function from the AI Modelshare library 
 
        Returns:
        --------
        response:   Model version if the model is submitted sucessfully
        """

        from aimodelshare.model import submit_model

<<<<<<< HEAD
        # convert model to onnx
        if onnx_timeout = False:
            force_onnx=True
        else:
            force_onnx=False
        model_filepath = model_to_onnx_timed(model_filepath, timeout = onnx_timeout, 
            force_onnx=force_onnx, model_input=model_input)

        # create input dict
        input_dict = {}
        input_dict["tags"] = input("Insert search tags to help users find your model (optional): ")
        input_dict["description"] = input("Provide any useful notes about your model (optional): ")

 
        if submit_to == "competition" or submit_to == "all": 

            with HiddenPrints():
                competition = Competition(self.playground_url)

                version_comp = competition.submit_model(model_filepath = model_filepath, 
                                      prediction_submission = prediction_submission, 
                                      preprocessor_filepath = preprocessor_filepath,
                                      reproducibility_env_filepath = reproducibility_env_filepath,
                                      custom_metadata = custom_metadata, 
                                      input_dict=input_dict,
                                      print_output=False)


            print(f"Your model has been submitted to competition as model version {version_comp}.")

        if submit_to == "experiment" or submit_to == "all": 

            with HiddenPrints():
                experiment = Experiment(self.playground_url)

                version_exp = experiment.submit_model(model_filepath = model_filepath, 
                                      prediction_submission = prediction_submission, 
                                      preprocessor_filepath = preprocessor_filepath,
                                      reproducibility_env_filepath = reproducibility_env_filepath,
                                      custom_metadata = custom_metadata, 
                                      input_dict=input_dict,
                                      print_output=False)

            print(f"Your model has been submitted to experiment as model version {version_exp}.")
            print(f"Visit your Model Playground Page for more.")


        return 
=======
        if submit_to == "competition" or submit_to == "all": 
>>>>>>> 78f7e662

            competition = Competition(self.playground_url)

            competition.submit_model(model_filepath = model_filepath, 
                                  prediction_submission = prediction_submission, 
                                  preprocessor_filepath = preprocessor_filepath,
                                  reproducibility_env_filepath = reproducibility_env_filepath,
                                  custom_metadata = custom_metadata, 
                                  input_dict=input_dict,
                                  print_output=print_output)


        if submit_to == "experiment" or submit_to == "all": 

            experiment = Experiment(self.playground_url)

            experiment.submit_model(model_filepath = model_filepath, 
                                  prediction_submission = prediction_submission, 
                                  preprocessor_filepath = preprocessor_filepath,
                                  reproducibility_env_filepath = reproducibility_env_filepath,
                                  custom_metadata = custom_metadata, 
                                  input_dict=input_dict,
                                  print_output=print_output)


        return 
    
    def update_runtime_model(self, model_version=None, submission_type="competition"):
        """
        Updates the prediction API behind the Model Playground with a new model from the leaderboard and verifies Model Playground performance metrics.
        Parameters:
        -----------
        `model_version`: ``int``
            model version number from competition leaderboard
        Returns:
        --------
        response:   success message when the model and preprocessor are updated successfully
        
        """
        from aimodelshare.model import update_runtime_model as update
        update = update(apiurl = self.playground_url, model_version = model_version, submission_type=submission_type)
        return update
        
    def instantiate_model(self, version=None, trained=False, reproduce=False, submission_type="competition"): 
        """
        Import a model previously submitted to a leaderboard to use in your session
        Parameters:
        -----------
        `version`: ``int``
            Model version number from competition or experiment leaderboard
        `trained`: ``bool, default=False``
            if True, a trained model is instantiated, if False, the untrained model is instantiated
        Returns:
        --------
        model: model chosen from leaderboard
        """
        raise AssertionError("You are trying to Instantiate model with ModelPlayground Object, Please use the competition object to Instantiate model")
        from aimodelshare.aimsonnx import instantiate_model
        model = instantiate_model(apiurl=self.playground_url, trained=trained, version=version, reproduce=reproduce, submission_type=submission_type)
        return model
    
    def replicate_model(self,version=None, submission_type="competition"): 
        """
        Instantiate an untrained model with reproducibility environment setup. 
        
        Parameters: 
        -----------
        `version`: ``int``
            Model version number from competition or experiment leaderboard
          
        Returns:
        --------
        model:  model chosen from leaderboard     
        """
        
        model = self.instantiate_model(version=version,trained = False,reproduce=True,submission_type=submission_type)
        
        return model
    
   
    def delete_deployment(self, playground_url=None):
        """
        Delete all components of a Model Playground, including: AWS s3 bucket & contents,
        attached competitions, prediction REST API, and interactive Model Playground web dashboard.
        Parameters:
        -----------
        `playground_url`: ``string`` of API URL the user wishes to delete
        WARNING: User must supply high-level credentials in order to delete an API.
        Returns:
        --------
        Success message when deployment is deleted.
        """
        from aimodelshare.api import delete_deployment
        if playground_url == None:
            playground_url = self.playground_url
        deletion = delete_deployment(apiurl = playground_url)
        return deletion

    def import_reproducibility_env(self):
        from aimodelshare.reproducibility import import_reproducibility_env_from_model
        import_reproducibility_env_from_model(apiurl=self.playground_url)

    def update_access_list(self, email_list=[], update_type="Replace_list"):
        """
        Updates list of authenticated participants who can submit new models to a competition.
        Parameters:
        -----------
        `apiurl`: string
                URL of deployed prediction API 
          
        `email_list`: [REQUIRED] list of comma separated emails for users who are allowed to submit models to competition.  Emails should be strings in a list.
        `update_type`:[REQUIRED] options, ``string``: 'Add', 'Remove', 'Replace_list','Get. Add appends user emails to original list, Remove deletes users from list, 
                  'Replace_list' overwrites the original list with the new list provided, and Get returns the current list.    
        Returns:
        --------
        response:   "Success" upon successful request
        """
        from aimodelshare.generatemodelapi import update_access_list as update_list
        update = update_list(apiurl = self.playground_url, email_list=email_list, update_type=update_type)
        return update

    def update_model(self): 
        return


    def update_preprocessor(self): 
        return

<<<<<<< HEAD

    def update_example_data(self, example_data): 

        """
        Updates example data associated with a model playground prediction API.

        Parameters:
        -----------

        `example_data`: ``Example of X data that will be shown on the online Playground page``
        If no example data is submitted, certain functionalities may be limited, including the deployment of live prediction APIs.

        Returns:
        --------
        response:   "Success" upon successful request
        """
        
        from aimodelshare.generatemodelapi import _create_exampledata_json

        _create_exampledata_json(self.model_type, example_data)
        
        temp_dir = tempfile.gettempdir()
        exampledata_json_filepath = temp_dir+ "/exampledata.json"


        from aimodelshare.aws import get_s3_iam_client
        s3, iam, region = get_s3_iam_client(os.environ.get("AWS_ACCESS_KEY_ID_AIMS"), os.environ.get("AWS_SECRET_ACCESS_KEY_AIMS"), os.environ.get("AWS_REGION_AIMS"))

        unique_model_id = self.playground_url.split(".")[0].split("//")[-1]

        s3["client"].upload_file(exampledata_json_filepath, os.environ.get("BUCKET_NAME"), unique_model_id + "/exampledata.json") 


        variablename_and_type_data = extract_varnames_fromtrainingdata(example_data)

        bodydata = {"apiurl":self.playground_url,
                  "apideveloper":os.environ.get("username"),
                  "versionupdateput":"TRUE",
                  "input_feature_dtypes": variablename_and_type_data[0],
                  "input_feature_names": variablename_and_type_data[1],
                  "exampledata":"TRUE"}

        headers_with_authentication = {'Content-Type': 'application/json', 'authorizationToken': os.environ.get("JWT_AUTHORIZATION_TOKEN"), 'Access-Control-Allow-Headers':
                                        'Content-Type,X-Amz-Date,authorizationToken,Access-Control-Allow-Origin,X-Api-Key,X-Amz-Security-Token,Authorization', 'Access-Control-Allow-Origin': '*'}
        response = requests.post("https://bhrdesksak.execute-api.us-east-1.amazonaws.com/dev/modeldata",
                                  json=bodydata, headers=headers_with_authentication)

        return


=======
>>>>>>> 78f7e662

class Competition:
    """
    Parameters:
    ----------
    `playground_url`: playground_url attribute of ModelPlayground class or ``string``
        of existing ModelPlayground URL
    """

    submission_type = "competition"

    def __init__(self, playground_url):
        self.playground_url = playground_url
    
    def __str__(self):
        return f"Competition class instance for playground: {self.playground_url}"
        
    def submit_model(self, model_filepath, preprocessor_filepath, prediction_submission, 
        sample_data=None, reproducibility_env_filepath=None, custom_metadata=None, input_dict=None, print_output=True):
        """
        Submits model/preprocessor to machine learning competition using live prediction API url generated by AI Modelshare library
        The submitted model gets evaluated and compared with all existing models and a leaderboard can be generated
        
        Parameters:
        -----------
        `model_filepath`:  ``string`` ends with '.onnx'
            value - Absolute path to model file [REQUIRED] to be set by the user
            .onnx is the only accepted model file extension
            "example_model.onnx" filename for file in directory.
            "/User/xyz/model/example_model.onnx" absolute path to model file from local directory
        `prediction_submission`:   one hot encoded y_pred
            value - predictions for test data
            [REQUIRED] for evaluation metrics of the submitted model
        `preprocessor_filepath`:   ``string``, default=None
            value - absolute path to preprocessor file 
            [REQUIRED] to be set by the user
            "./preprocessor.zip" 
            searches for an exported zip preprocessor file in the current directory
            file is generated from preprocessor module using export_preprocessor function from the AI Modelshare library 
 
        Returns:
        --------
        response:   Model version if the model is submitted sucessfully
        """

        from aimodelshare.model import submit_model
        submission = submit_model(model_filepath = model_filepath, 
                              apiurl = self.playground_url,
                              prediction_submission = prediction_submission, 
                              preprocessor = preprocessor_filepath,
                              reproducibility_env_filepath = reproducibility_env_filepath,
                              custom_metadata = custom_metadata, 
                              submission_type = self.submission_type,
                              input_dict=input_dict,
                              print_output=print_output)
<<<<<<< HEAD

        print(submission)

=======
>>>>>>> 78f7e662
        return submission

    def instantiate_model(self, version=None, trained=False, reproduce=False): 
        """
        Import a model previously submitted to the competition leaderboard to use in your session
        Parameters:
        -----------
        `version`: ``int``
            Model version number from competition leaderboard
        `trained`: ``bool, default=False``
            if True, a trained model is instantiated, if False, the untrained model is instantiated
       
        Returns:
        --------
        model: model chosen from leaderboard
        """
        from aimodelshare.aimsonnx import instantiate_model
        model = instantiate_model(apiurl=self.playground_url, trained=trained, version=version, 
            reproduce=reproduce, submission_type=self.submission_type)
        return model

    def replicate_model(self,version=None): 
        """
        Instantiate an untrained model previously submitted to the competition leaderboard with its reproducibility environment setup. 
        
        Parameters: 
        -----------
        `version`: ``int``
            Model version number from competition or experiment leaderboard
          
        Returns:
        --------
        model:  model chosen from leaderboard     
        """
        
        model = self.instantiate_model(version=version,trained = False,reproduce=True) 
        return model 
    
    def set_model_reproducibility_env(self,version=None): 
        """
        Set the reproducibility environment prior to instantiating an untrained model previously submitted to the competition leaderboard.
        
        Parameters: 
        -----------
        `version`: ``int``
            Model version number from competition or experiment leaderboard
          
        Returns:
        --------
        Sets environment according to reproducibility.json from model if present.  
        """    
        from aimodelshare.reproducibility import import_reproducibility_env_from_competition_model
        import_reproducibility_env_from_competition_model(apiurl=self.playground_url,version = version,submission_type=self.submission_type)


    def inspect_model(self, version=None, naming_convention=None):
        """
        Examine structure of model submitted to a competition leaderboard
        Parameters:
        ----------
        `version` : ``int``
            Model version number from competition leaderboard
      
        Returns:
        --------
        inspect_pd : dictionary of model summary & metadata
        """
        from aimodelshare.aimsonnx import inspect_model

        inspect_pd = inspect_model(apiurl=self.playground_url, version=version, 
            naming_convention=naming_convention, submission_type = self.submission_type)

        return inspect_pd

    def compare_models(self, version_list="None", by_model_type=None, best_model=None, verbose=1, naming_convention=None):
        """
        Compare the structure of two or more models submitted to a competition leaderboard.
        Use in conjuction with stylize_compare to visualize data. 
        
        Parameters:
        -----------
        `version_list` = ``list of int``
            list of model version numbers to compare (previously submitted to competition leaderboard) 
        `verbose` = ``int``
            controls the verbosity: the higher, the more detail 
        
        Returns:
        --------
        data : dictionary of model comparison information
        """
        from aimodelshare.aimsonnx import compare_models as compare
        data = compare(apiurl = self.playground_url, 
                      version_list = version_list, 
                      by_model_type = by_model_type,
                      best_model = best_model, 
                      verbose = verbose,
                      naming_convention=naming_convention,
                      submission_type = self.submission_type)
        return data

    def stylize_compare(self, compare_dict, naming_convention="keras"):
        """
        Stylizes data received from compare_models to highlight similarities & differences.
        Parameters:
        -----------
        `compare_dict` = dictionary of model data from compare_models
 
        Returns:
        --------
        formatted table of model comparisons 
        """
        from aimodelshare.aimsonnx import stylize_model_comparison
        stylized_compare = stylize_model_comparison(comp_dict_out=compare_dict, naming_convention=naming_convention)
        return(stylized_compare)

    def inspect_y_test(self):
        """
        Examines structure of y-test data to hep users understand how to submit models to the competition leaderboad.
        Parameters:
        ------------
        None
 
        Returns:
        --------
        dictionary of a competition's y-test metadata
        """
        from aimodelshare.aimsonnx import inspect_y_test
        data = inspect_y_test(apiurl = self.playground_url, submission_type=self.submission_type)
        return data
    
    def get_leaderboard(self, verbose=3, columns=None):
        """
        Get current competition leaderboard to rank all submitted models.
        Use in conjuction with stylize_leaderboard to visualize data. 
        
        Parameters:
        -----------
        `verbose` : optional, ``int``
            controls the verbosity: the higher, the more detail 
        `columns` : optional, ``list of strings``
            list of specific column names to include in the leaderboard, all else will be excluded
            performance metrics will always be displayed
        
        Returns:
        --------
        dictionary of leaderboard data 
        """
        from aimodelshare.leaderboard import get_leaderboard
        data = get_leaderboard(verbose=verbose,
                 columns=columns, 
                 apiurl = self.playground_url, 
                 submission_type=self.submission_type)
        return data
    
    def stylize_leaderboard(self, leaderboard, naming_convention="keras"):
        """
        Stylizes data received from get_leaderbord.
        Parameters:
        -----------
        `leaderboard` : data dictionary object returned from get_leaderboard
        Returns:
        --------
        Formatted competition leaderboard
        """
        from aimodelshare.leaderboard import stylize_leaderboard as stylize_lead
        stylized_leaderboard = stylize_lead(leaderboard = leaderboard, naming_convention=naming_convention)
        return stylized_leaderboard
    
    def update_access_list(self, email_list=[],update_type="Replace_list"):
        """
        Updates list of authenticated participants who can submit new models to a competition.
        Parameters:
        -----------
        `apiurl`: string
                URL of deployed prediction API 
          
        `email_list`: [REQUIRED] list of comma separated emails for users who are allowed to submit models to competition.  Emails should be strings in a list.
        `update_type`:[REQUIRED] options, ``string``: 'Add', 'Remove', 'Replace_list','Get. Add appends user emails to original list, Remove deletes users from list, 
                  'Replace_list' overwrites the original list with the new list provided, and Get returns the current list.    
        Returns:
        --------
        response:   "Success" upon successful request
        """
        from aimodelshare.generatemodelapi import update_access_list as update_list
        update = update_list(apiurl = self.playground_url, 
            email_list=email_list,update_type=update_type,
            submission_type=self.submission_type)
        return update



class Experiment(Competition):
    """
    Parameters:
    ----------
    `playground_url`: playground_url attribute of ModelPlayground class or ``string``
        of existing ModelPlayground URL
    """

    submission_type = "experiment"

    def __init__(self, playground_url):
        self.playground_url = playground_url
    
    def __str__(self):
        return f"Experiment class instance for playground: {self.playground_url}"
        
    

class Data: 
    def __init__(self, data_type, playground_url=None):
        self.data_type = data_type
        self.playground_url = playground_url 
    
    def __str__(self):
        return f"This is a description of the Data class."

    def share_dataset(self, data_directory="folder_file_path", classification="default", private="FALSE"): 
        from aimodelshare.data_sharing.share_data import share_dataset as share
        response = share(data_directory=data_directory, classification=classification, private=private)
        return response
    
    def download_data(self, repository):
        from aimodelshare.data_sharing.download_data import download_data as download
        datadownload = download(repository)
        return datadownload<|MERGE_RESOLUTION|>--- conflicted
+++ resolved
@@ -6,7 +6,6 @@
 import tempfile
 import torch
 import onnx
-<<<<<<< HEAD
 from aimodelshare.utils import HiddenPrints
 import signal
 from aimodelshare.aimsonnx import model_to_onnx, model_to_onnx_timed
@@ -14,8 +13,6 @@
 import time
 import pandas
 import requests
-=======
->>>>>>> 78f7e662
 
 
 class ModelPlayground:
@@ -64,8 +61,7 @@
     
     
     def __str__(self):
-<<<<<<< HEAD
-        return f"ModelPlayground instance of model type: {self.model_type}, classification: {self.categorical},  private: {self.private}"
+        return f"ModelPlayground(self.model_type,self.categorical,self.private = private,self.playground_url,self.email_list, self.awscheck)"
 
 
     def activate(self, model_filepath=None, preprocessor_filepath=None, y_train=None, example_data=None, 
@@ -77,7 +73,6 @@
         Inputs : 7
         Output : model launched to an API
                 detailed API info printed out
-
         Parameters: 
         ----------
         `model_filepath` :  ``string`` ends with '.onnx'
@@ -224,15 +219,9 @@
     def deploy(self, model_filepath, preprocessor_filepath, y_train, example_data=None, custom_libraries = "FALSE", 
         image="", reproducibility_env_filepath=None, memory=None, timeout=None, onnx_timeout=60, pyspark_support=False,
         model_input=None, input_dict=None):
-=======
-        return f"ModelPlayground(self.model_type,self.categorical,self.private = private,self.playground_url,self.email_list, self.awscheck)"
-
-
-    def activate(self, model_filepath=None, preprocessor_filepath=None, y_train=None, example_data=None, custom_libraries = "FALSE", image="", reproducibility_env_filepath=None, memory=None, timeout=None, pyspark_support=False): 
->>>>>>> 78f7e662
-
-        """
-        Launches a live model playground to the www.modelshare.org website. The playground can optionally include a live prediction REST API for deploying ML models using model parameters and user credentials, provided by the user.
+
+        """
+        Launches a live prediction REST API for deploying ML models using model parameters and user credentials, provided by the user
         Inputs : 7
         Output : model launched to an API
                 detailed API info printed out
@@ -240,18 +229,17 @@
         ----------
         `model_filepath` :  ``string`` ends with '.onnx'
               value - Absolute path to model file 
+              [REQUIRED] to be set by the user
               .onnx is the only accepted model file extension
               "example_model.onnx" filename for file in directory.
               "/User/xyz/model/example_model.onnx" absolute path to model file from local directory
-              if no value is set the playground will be launched with only a placeholder prediction API.
         `preprocessor_filepath`:  ``string``
             value - absolute path to preprocessor file 
+            [REQUIRED] to be set by the user
             "./preprocessor.zip" 
             searches for an exported zip preprocessor file in the current directory
-            file is generated using export_preprocessor function from the AI Modelshare library
-            if no value is set the playground will be launched with only a placeholder prediction API.
+            file is generated using export_preprocessor function from the AI Modelshare library  
         `y_train` : training labels for classification models.
-<<<<<<< HEAD
               [REQUIRED] for classification type models
               expects pandas dataframe of one hot encoded y train data
         `example_data`: ``Example of X data that will be shown on the online Playground page. 
@@ -275,21 +263,13 @@
              Use to bypass text input boxes Example: {"model_name": "My Model Playground",
                       "model_description": "My Model Description",
                       "tags": "model, classification, awesome"}
-=======
-            expects pandas dataframe of one hot encoded y train data
-            if no value is set ... #TODO 
-        `custom_libraries`:   ``string``
-            "TRUE" if user wants to load custom Python libraries to their prediction runtime
-            "FALSE" if user wishes to use AI Model Share base libraries including latest versions of most common ML libs.
->>>>>>> 78f7e662
          
         Returns:
         --------
-        print_api_info : prints statements with generated model playground page and live prediction API details
-                        also prints steps to update the model submissions by the user/team 
-        """
-
-<<<<<<< HEAD
+        print_api_info : prints statements with generated live prediction API details
+                        also prints steps to update the model submissions by the user/team
+        """
+
         # check whether playground url exists
         if self.playground_url: 
             print(self.playground_url)
@@ -302,6 +282,7 @@
 
                 print("Please instantiate a new playground and try again.")
                 return
+        # model deployment files (plus ytrain object)
 
         # convert model to onnx
         if onnx_timeout = False:
@@ -310,85 +291,6 @@
             force_onnx=False
         model_filepath = model_to_onnx_timed(model_filepath, timeout = onnx_timeout, 
             force_onnx=force_onnx, model_input=model_input)
-=======
-
-        # test whether playground is already active
-        if self.playground_url: 
-            print(self.playground_url)
-            def ask_user():
-                print("Playground is already active. Would you like to overwrite?")
-                response = ''
-                while response not in {"yes", "no"}:
-                    response = input("Please enter yes or no: ").lower()
-                return response != "yes"
-
-            r = ask_user()
-
-            if r: 
-                return
-
-        track_artifacts = {"model_filepath": bool(model_filepath),
-                            "preprocessor_filepath": bool(preprocessor_filepath), 
-                            "y_train": bool(y_train),
-                            "example_data": bool(example_data),
-                            "custom_libraries": bool(custom_libraries),
-                            "image": bool(image),
-                            "reproducibility_env_filepath": bool(reproducibility_env_filepath),
-                            "memory": bool(memory),
-                            "timeout": bool(timeout),
-                            "pyspark_support": bool(pyspark_support)
-                            }
-
-        import pandas as pd
-        import pkg_resources
-
-        # insert placeholders into empty arguments
-        if model_filepath == None:
-            model_filepath = pkg_resources.resource_filename(__name__, "placeholders/model.onnx")
-
-        if preprocessor_filepath == None:
-            preprocessor_filepath = pkg_resources.resource_filename(__name__, "placeholders/preprocessor.zip")
-
-        if y_train == None:
-            y_train = []
-
-        if example_data == None:
-            example_data = pd.DataFrame()
-
-        import json, tempfile
-        tfile = tempfile.NamedTemporaryFile(mode="w+")
-        json.dump(track_artifacts, tfile)
-        tfile.flush()
-
-        input_dict = {"requirements": "",
-                      "model_name": "Default Model Playground",
-                      "model_description": "",
-                      "tags": ""}
->>>>>>> 78f7e662
-
-        from aimodelshare.generatemodelapi import model_to_api
-        self.playground_url = model_to_api(model_filepath=model_filepath, 
-                                      model_type = self.model_type, 
-                                      private = self.private, 
-                                      categorical = self.categorical,
-                                      y_train = y_train, 
-                                      preprocessor_filepath = preprocessor_filepath, 
-                                      example_data = example_data,
-                                      custom_libraries = custom_libraries,
-                                      image=image,
-                                      reproducibility_env_filepath = reproducibility_env_filepath,
-                                      memory=memory,
-                                      timeout=timeout,
-                                      email_list=self.email_list,
-                                      pyspark_support=pyspark_support,
-                                      input_dict=input_dict, 
-                                      print_output=False)
-        #remove extra quotes
-        self.playground_url = self.playground_url[1:-1]
-
-<<<<<<< HEAD
-        return
-
 
     def get_apikey(self):
         import os
@@ -409,71 +311,6 @@
         api_json = requests.post(apiurl_eval,headers=headers,data=json.dumps(post_dict)) 
 
         return json.loads(api_json.text)['apikey']
-
-=======
-        # upload track artifacts
-        from aimodelshare.aws import get_s3_iam_client
-        s3, iam, region = get_s3_iam_client(os.environ.get("AWS_ACCESS_KEY_ID"), os.environ.get("AWS_SECRET_ACCESS_KEY"), os.environ.get("AWS_REGION"))
-
-
-        unique_model_id = self.playground_url.split(".")[0].split("//")[-1]
-
-        s3["client"].upload_file(tfile.name, os.environ.get("BUCKET_NAME"), unique_model_id + "/track_artifacts.json") 
-
-
-    def deploy(self, model_filepath, preprocessor_filepath, y_train, example_data=None, custom_libraries = "FALSE", image="", reproducibility_env_filepath=None, memory=None, timeout=None, pyspark_support=False,input_dict=None):
-
-        """
-        Launches a live prediction REST API for deploying ML models using model parameters and user credentials, provided by the user
-        Inputs : 7
-        Output : model launched to an API
-                detailed API info printed out
-        Parameters: 
-        ----------
-        `model_filepath` :  ``string`` ends with '.onnx'
-              value - Absolute path to model file 
-              [REQUIRED] to be set by the user
-              .onnx is the only accepted model file extension
-              "example_model.onnx" filename for file in directory.
-              "/User/xyz/model/example_model.onnx" absolute path to model file from local directory
-        `preprocessor_filepath`:  ``string``
-            value - absolute path to preprocessor file 
-            [REQUIRED] to be set by the user
-            "./preprocessor.zip" 
-            searches for an exported zip preprocessor file in the current directory
-            file is generated using export_preprocessor function from the AI Modelshare library  
-        `y_train` : training labels for classification models.
-              [REQUIRED] for classification type models
-              expects pandas dataframe of one hot encoded y train data
-        `custom_libraries`:   ``string``
-            "TRUE" if user wants to load custom Python libraries to their prediction runtime
-            "FALSE" if user wishes to use AI Model Share base libraries including latest versions of most common ML libs.
-        `input_dict`:   ``dictionary``
-             Use to bypass text input boxes Example: {"model_name": "My Model Playground",
-                      "model_description": "My Model Description",
-                      "tags": "model, classification, awesome"}
-            
-            
-         
-        Returns:
-        --------
-        print_api_info : prints statements with generated live prediction API details
-                        also prints steps to update the model submissions by the user/team
-        """
-
-        # check whether playground url exists
-        if self.playground_url: 
-            print(self.playground_url)
-            print("Trying to deploy to active playground. Would you like to overwrite prediction API?")
-            response = ''
-            while response not in {"yes", "no"}:
-                response = input("Please enter yes or no: ").lower()
-
-            if response == "no":
-
-                print("Please instantiate a new playground and try again.")
-                return
-        # model deployment files (plus ytrain object)
 
 
 
@@ -619,8 +456,7 @@
                                           print_output=False)
             #remove extra quotes
             self.playground_url = self.playground_url[1:-1]
-    
->>>>>>> 78f7e662
+
 
     def create_competition(self, data_directory, y_test, eval_metric_filepath=None, email_list = [], public=False, public_private_split=0.5):
         """
@@ -705,11 +541,7 @@
 
     def quick_submit(self, model_filepath, preprocessor_filepath, prediction_submission, y_test, 
         data_directory=None, eval_metric_filepath=None, email_list = [], public=True, public_private_split=0.5,
-<<<<<<< HEAD
         model_input=None, timeout=None, onnx_timeout=60, example_data=None):
-=======
-        model_input=None):
->>>>>>> 78f7e662
         """
         Submits model/preprocessor to machine learning experiment leaderboard and model architecture database using live prediction API url generated by AI Modelshare library
         The submitted model gets evaluated and compared with all existing models and a leaderboard can be generated 
@@ -730,19 +562,13 @@
         `prediction_submission`: [REQUIRED] list of predictions from X test data that will be used to evaluate model prediction error against y test data.
             Use mycompetition.inspect_y_test() to view example of list expected by competition.
         `y_test` :  ``list`` of y values for test data used to generate metrics from predicted values from X test data submitted via the submit_model() function
-<<<<<<< HEAD
             [REQUIRED] to generate eval metrics in experiment leaderboard   
         `eval_metric_filepath`: [OPTIONAL] file path of zip file with custon evaluation functions
         `data_directory` : folder storing training data and test data (excluding Y test data)                   
-=======
-            [REQUIRED] to generate eval metrics in experiment leaderboard                        
-        `data_directory` : folder storing training data and test data (excluding Y test data)
->>>>>>> 78f7e662
         `email_list`: [OPTIONAL] list of comma separated emails for users who are allowed to submit models to experiment leaderboard.  Emails should be strings in a list.
         `public`: [REQUIRED] True/false. Defaults to False.  If True, experiment is public and ANY AIMODELSHARE USER CAN SUBMIT MODELS.  USE WITH CAUTION b/c one model and 
             one preprocessor file will be be saved to your AWS S3 folder for each model submission.
         `public_private_split`: [REQUIRED] Float between 0 and 1. Defaults to 0. Porportion of test data that is allocated to private hold-out set.
-<<<<<<< HEAD
         `model_input`: ``array_like``
             Required only when framework="pytorch" 
             One example of X training data in correct format.
@@ -754,10 +580,6 @@
             if no example data is submitted, certain functionalities may be limited, including the deployment of live prediction APIs.
             Example data can be updated at a later stage, using the update_example_data() method.``
 
-=======
-        
-        
->>>>>>> 78f7e662
         Returns:
         -------
         response:   Model version if the model is submitted sucessfully
@@ -772,7 +594,6 @@
         if isinstance(model_filepath, torch.nn.Module) and model_input==None:
             raise ValueError("Please submit valid model_input for pytorch model.")
 
-<<<<<<< HEAD
         # convert model to onnx 
         if onnx_timeout = False:
             force_onnx=True
@@ -790,12 +611,6 @@
                 image=image, reproducibility_env_filepath=reproducibility_env_filepath, 
                 memory=memory, pyspark_support=pyspark_support, timeout=timeout)
             print()
-=======
-
-        # test whether playground is active, activate if that is not the case
-        if not self.playground_url:
-            self.activate()
->>>>>>> 78f7e662
 
         # if playground is active, ask whether user wants to overwrite 
         else:
@@ -810,34 +625,14 @@
                 print("Please instantiate a new playground and try again.")
                 return
 
-<<<<<<< HEAD
         # get model id from playground url
         unique_model_id = self.playground_url.split(".")[0].split("//")[-1]
 
         comp_input_dict = {"competition_name": "Default Competition "+ unique_model_id,
-=======
-        # TODO do we still need this?
-        if not (model_filepath == None or isinstance(model_filepath, str) or isinstance(model_filepath, onnx.ModelProto)): 
-
-            from aimodelshare.aimsonnx import model_to_onnx
-
-            if isinstance(model_filepath, torch.nn.Module):
-                onnx_model = model_to_onnx(model_filepath, model_input=model_input)
-            else:
-                onnx_model = model_to_onnx(model_filepath)
-
-            model_filepath = onnx_model
-
-        # get model id from playground url
-        unique_model_id = self.playground_url.split(".")[0].split("//")[-1]
-
-        comp_input_dict = {"competition_name": "Default Competition "+unique_model_id,
->>>>>>> 78f7e662
                             "competition_description": "",
                             "data_description": "",
                             "data_license": ""}
 
-<<<<<<< HEAD
 
         with HiddenPrints():
 
@@ -895,51 +690,6 @@
             print(f"Your model has been submitted to experiment as model version {version_exp}.")
 
         print("Check out your Model Playground page for more.")
-=======
-        from aimodelshare.generatemodelapi import create_competition
-        create_competition(apiurl=self.playground_url,
-                                data_directory=data_directory, 
-                                y_test = y_test,
-                                eval_metric_filepath = eval_metric_filepath,
-                                email_list=email_list,
-                                public=public,
-                                public_private_split=public_private_split,
-                                input_dict=comp_input_dict,
-                                print_output=False)
-
-        competition = Competition(self.playground_url)
-
-        competition.submit_model(model_filepath = model_filepath,
-                                preprocessor_filepath=preprocessor_filepath,
-                                prediction_submission=prediction_submission,
-                                input_dict={"tags":"", "description":""},
-                                print_output=False)
-
-        
-        exp_input_dict = {"experiment_name": "Default Experiment "+unique_model_id,
-                            "experiment_description": "",
-                            "data_description": "",
-                            "data_license": ""}
-
-        from aimodelshare.generatemodelapi import create_experiment
-        create_experiment(apiurl=self.playground_url,
-                                data_directory=data_directory, 
-                                y_test = y_test,
-                                eval_metric_filepath = eval_metric_filepath,
-                                email_list=email_list,
-                                public=public,
-                                public_private_split=public_private_split,
-                                input_dict=exp_input_dict,
-                                print_output=False)
-
-        experiment = Experiment(self.playground_url)
-
-        experiment.submit_model(model_filepath = model_filepath,
-                             preprocessor_filepath=preprocessor_filepath,
-                             prediction_submission=prediction_submission,
-                             input_dict={"tags":"", "description":""},
-                             print_output=False)
->>>>>>> 78f7e662
 
         try:    
             temp.close()
@@ -947,11 +697,7 @@
             pass
 
     def submit_model(self, model_filepath, preprocessor_filepath, prediction_submission, submit_to="all",
-<<<<<<< HEAD
         sample_data=None, reproducibility_env_filepath=None, custom_metadata=None, input_dict=None, onnx_timeout=60, model_input=None):
-=======
-        sample_data=None, reproducibility_env_filepath=None, custom_metadata=None, input_dict=None, print_output=True):
->>>>>>> 78f7e662
         """
         Submits model/preprocessor to machine learning competition using live prediction API url generated by AI Modelshare library
         The submitted model gets evaluated and compared with all existing models and a leaderboard can be generated
@@ -980,7 +726,6 @@
 
         from aimodelshare.model import submit_model
 
-<<<<<<< HEAD
         # convert model to onnx
         if onnx_timeout = False:
             force_onnx=True
@@ -1029,35 +774,7 @@
 
 
         return 
-=======
-        if submit_to == "competition" or submit_to == "all": 
->>>>>>> 78f7e662
-
-            competition = Competition(self.playground_url)
-
-            competition.submit_model(model_filepath = model_filepath, 
-                                  prediction_submission = prediction_submission, 
-                                  preprocessor_filepath = preprocessor_filepath,
-                                  reproducibility_env_filepath = reproducibility_env_filepath,
-                                  custom_metadata = custom_metadata, 
-                                  input_dict=input_dict,
-                                  print_output=print_output)
-
-
-        if submit_to == "experiment" or submit_to == "all": 
-
-            experiment = Experiment(self.playground_url)
-
-            experiment.submit_model(model_filepath = model_filepath, 
-                                  prediction_submission = prediction_submission, 
-                                  preprocessor_filepath = preprocessor_filepath,
-                                  reproducibility_env_filepath = reproducibility_env_filepath,
-                                  custom_metadata = custom_metadata, 
-                                  input_dict=input_dict,
-                                  print_output=print_output)
-
-
-        return 
+
     
     def update_runtime_model(self, model_version=None, submission_type="competition"):
         """
@@ -1160,7 +877,6 @@
     def update_preprocessor(self): 
         return
 
-<<<<<<< HEAD
 
     def update_example_data(self, example_data): 
 
@@ -1211,8 +927,6 @@
         return
 
 
-=======
->>>>>>> 78f7e662
 
 class Competition:
     """
@@ -1268,12 +982,9 @@
                               submission_type = self.submission_type,
                               input_dict=input_dict,
                               print_output=print_output)
-<<<<<<< HEAD
 
         print(submission)
 
-=======
->>>>>>> 78f7e662
         return submission
 
     def instantiate_model(self, version=None, trained=False, reproduce=False): 
