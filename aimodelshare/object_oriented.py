--- conflicted
+++ resolved
@@ -167,10 +167,7 @@
         update = update(apiurl = self.playground_url, model_version = model_version)
         return update
         
-<<<<<<< HEAD
     def instantiate_model(self, version=None, trained=False, reproduce=False): 
-=======
-    def instantiate_model(self, version=None, trained=False):
         """
         Import a model previously submitted to the competition leaderboard to use in your session
 
@@ -185,7 +182,6 @@
         --------
         model: model chosen from leaderboard
         """
->>>>>>> e42f44fa
         from aimodelshare.aimsonnx import instantiate_model
         model = instantiate_model(apiurl=self.playground_url, trained=trained, version=version, reproduce=reproduce)
         return model
@@ -262,10 +258,7 @@
                               reproducibility_env_filepath = reproducibility_env_filepath)
         return submission
         
-<<<<<<< HEAD
     def instantiate_model(self, version=None, trained=False, reproduce=False): 
-=======
-    def instantiate_model(self, version=None, trained=False):
         """
         Import a model previously submitted to the competition leaderboard to use in your session
 
@@ -280,7 +273,6 @@
         --------
         model: model chosen from leaderboard
         """
->>>>>>> e42f44fa
         from aimodelshare.aimsonnx import instantiate_model
         model = instantiate_model(apiurl=self.playground_url, trained=trained, version=version, reproduce=reproduce)
         return model
