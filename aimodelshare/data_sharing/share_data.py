--- conflicted
+++ resolved
@@ -180,12 +180,8 @@
 
     template_folder=tempfile.gettempdir() + '/' + dataset_name+'_'+dataset_tag
     template_folder= template_folder.replace("/tmp//tmp/","/tmp/")
-<<<<<<< HEAD
     codebuild_role_name=dataset_name+'-codebuild-role'
 
-=======
-    codebuild_role_name=dataset_name +'-codebuild-role'
->>>>>>> dff1d08d
     codebuild_policies_name=dataset_name+'-codebuild-policies'
 
     codebuild_dataset_name=dataset_name+'-upload'
