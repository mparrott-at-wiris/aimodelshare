--- conflicted
+++ resolved
@@ -10,15 +10,9 @@
 import json
 import boto3
 
-<<<<<<< HEAD
 def create_docker_folder_local(dataset_dir, dataset_name, python_version):
 
     tmp_dataset_dir = '/'.join(['tmp_dataset_dir', dataset_name])
-=======
-def create_docker_folder_local(dataset_dir, python_version):
-
-    tmp_dataset_dir = '/'.join(['tmp_dataset_dir', dataset_dir])
->>>>>>> 5746a438
 
     os.mkdir('tmp_dataset_dir')
 
@@ -96,23 +90,12 @@
 
 #def share_data_local(dataset_dir, tag='latest', python_version='3.8'):
 
-<<<<<<< HEAD
     #create_docker_folder_local(dataset_dir)
 
     #client = docker.from_env()
 
     #client.images.build(path='./tmp_dataset_folder', tag=tag)
 
-=======
-#def share_data_local(dataset_dir, tag='latest', python_version='3.8'):
-
-    #create_docker_folder_local(dataset_dir)
-
-    #client = docker.from_env()
-
-    #client.images.build(path='./tmp_dataset_folder', tag=tag)
-
->>>>>>> 5746a438
     #shutil.rmtree('tmp_dataset_dir')
 
     # send to ecr
