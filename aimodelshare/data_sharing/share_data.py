--- conflicted
+++ resolved
@@ -75,11 +75,7 @@
 
     tmp_dataset = tempfile.gettempdir() + '/' + 'tmp_dataset_dir'
     tmp_dataset = tmp_dataset.replace("/tmp//tmp/","/tmp/")
-<<<<<<< HEAD
-=======
-     
-    
->>>>>>> 9a636148
+
 
     if os.path.exists(tmp_dataset):
         shutil.rmtree(tmp_dataset)    
@@ -87,10 +83,7 @@
 
     if dataset_dir:
         shutil.copytree(dataset_dir, tmp_dataset_dir)
-<<<<<<< HEAD
-    
-=======
->>>>>>> 9a636148
+
     template_folder= template_folder.replace("/tmp//tmp/","/tmp/")
     os.mkdir(template_folder)
 
