import os
import time
import random
import requests
import contextlib
from io import StringIO
import threading
import functools
from pathlib import Path
from datetime import datetime, timedelta

import numpy as np
import pandas as pd
import gradio as gr

# --- Scikit-learn Imports ---
from sklearn.model_selection import train_test_split
from sklearn.preprocessing import StandardScaler
from sklearn.impute import SimpleImputer
from sklearn.compose import ColumnTransformer
from sklearn.pipeline import Pipeline
from sklearn.preprocessing import OneHotEncoder
from sklearn.linear_model import LogisticRegression
from sklearn.tree import DecisionTreeClassifier
from sklearn.ensemble import RandomForestClassifier
from sklearn.neighbors import KNeighborsClassifier

# --- AI Model Share Imports ---
try:
    from aimodelshare.playground import Competition
except ImportError:
    raise ImportError(
        "The 'aimodelshare' library is required. Install with: pip install aimodelshare aim-widgets"
    )

# -------------------------------------------------------------------------
# 1. Configuration
# -------------------------------------------------------------------------

MY_PLAYGROUND_ID = "https://cf3wdpkg0d.execute-api.us-east-1.amazonaws.com/prod/m"

# --- Submission Limit Configuration ---
# Maximum number of successful leaderboard submissions per user per session.
# Preview runs (pre-login) and failed/invalid attempts do NOT count toward this limit.
# Only actual successful playground.submit_model() calls increment the count.
ATTEMPT_LIMIT = 10

MODEL_TYPES = {
    "The Balanced Generalist": {
        "model_builder": lambda: LogisticRegression(
            max_iter=500, random_state=42, class_weight="balanced"
        ),
        "card": "A fast, reliable, well-rounded model. Good starting point; less prone to overfitting."
    },
    "The Rule-Maker": {
        "model_builder": lambda: DecisionTreeClassifier(
            random_state=42, class_weight="balanced"
        ),
        "card": "Learns simple 'if/then' rules. Easy to interpret, but can miss subtle patterns."
    },
    "The 'Nearest Neighbor'": {
        "model_builder": lambda: KNeighborsClassifier(),
        "card": "Looks at the closest past examples. 'You look like these others; I'll predict like they behave.'"
    },
    "The Deep Pattern-Finder": {
        "model_builder": lambda: RandomForestClassifier(
            random_state=42, class_weight="balanced"
        ),
        "card": "An ensemble of many decision trees. Powerful, can capture deep patterns; watch complexity."
    }
}

DEFAULT_MODEL = "The Balanced Generalist"

TEAM_NAMES = [
    "The Moral Champions", "The Justice League", "The Data Detectives",
    "The Ethical Explorers", "The Fairness Finders", "The Accuracy Avengers"
]
CURRENT_TEAM_NAME = random.choice(TEAM_NAMES)


# --- Feature groups for scaffolding (Weak -> Medium -> Strong) ---
FEATURE_SET_ALL_OPTIONS = [
    ("Juvenile Felony Count", "juv_fel_count"),
    ("Juvenile Misdemeanor Count", "juv_misd_count"),
    ("Other Juvenile Count", "juv_other_count"),
    ("Race", "race"),
    ("Sex", "sex"),
    ("Charge Severity (M/F)", "c_charge_degree"),
    ("Days Before Arrest", "days_b_screening_arrest"),
    ("Age", "age"),
    ("Length of Stay", "length_of_stay"),
    ("Prior Crimes Count", "priors_count"),
]
FEATURE_SET_GROUP_1_VALS = [
    "juv_fel_count", "juv_misd_count", "juv_other_count", "race", "sex",
    "c_charge_degree", "days_b_screening_arrest"
]
FEATURE_SET_GROUP_2_VALS = ["c_charge_desc", "age"]
FEATURE_SET_GROUP_3_VALS = ["length_of_stay", "priors_count"]
ALL_NUMERIC_COLS = [
    "juv_fel_count", "juv_misd_count", "juv_other_count",
    "days_b_screening_arrest", "age", "length_of_stay", "priors_count"
]
ALL_CATEGORICAL_COLS = [
    "race", "sex", "c_charge_degree"
]
DEFAULT_FEATURE_SET = FEATURE_SET_GROUP_1_VALS


# --- Data Size config ---
DATA_SIZE_MAP = {
    "Small (20%)": 0.2,
    "Medium (60%)": 0.6,
    "Large (80%)": 0.8,
    "Full (100%)": 1.0
}
DEFAULT_DATA_SIZE = "Small (20%)"


MAX_ROWS = 4000
TOP_N_CHARGE_CATEGORICAL = 50
WARM_MINI_ROWS = 300  # Small warm dataset for instant preview
CACHE_MAX_AGE_HOURS = 24  # Cache validity duration
np.random.seed(42)

# Global state containers (populated during initialization)
playground = None
X_TRAIN_RAW = None # Keep this for 100%
X_TEST_RAW = None
Y_TRAIN = None
Y_TEST = None
# Add a container for our pre-sampled data
X_TRAIN_SAMPLES_MAP = {}
Y_TRAIN_SAMPLES_MAP = {}

# Warm mini dataset for instant preview
X_TRAIN_WARM = None
Y_TRAIN_WARM = None

# Cache for transformed test sets (for future performance improvements)
TEST_CACHE = {}

# Initialization flags to track readiness state
INIT_FLAGS = {
    "competition": False,
    "dataset_core": False,
    "pre_samples_small": False,
    "pre_samples_medium": False,
    "pre_samples_large": False,
    "pre_samples_full": False,
    "leaderboard": False,
    "default_preprocessor": False,
    "warm_mini": False,
    "errors": []
}

# Lock for thread-safe flag updates
INIT_LOCK = threading.Lock()

# -------------------------------------------------------------------------
# 2. Data & Backend Utilities
# -------------------------------------------------------------------------

def _get_cache_dir():
    """Get or create the cache directory for datasets."""
    cache_dir = Path.home() / ".aimodelshare_cache"
    cache_dir.mkdir(exist_ok=True)
    return cache_dir

def _safe_request_csv(url, cache_filename="compas.csv"):
    """
    Request CSV from URL with local caching.
    Reuses cached file if it exists and is less than CACHE_MAX_AGE_HOURS old.
    """
    cache_dir = _get_cache_dir()
    cache_path = cache_dir / cache_filename
    
    # Check if cache exists and is fresh
    if cache_path.exists():
        file_time = datetime.fromtimestamp(cache_path.stat().st_mtime)
        if datetime.now() - file_time < timedelta(hours=CACHE_MAX_AGE_HOURS):
            return pd.read_csv(cache_path)
    
    # Download fresh data
    response = requests.get(url, timeout=30)
    response.raise_for_status()
    df = pd.read_csv(StringIO(response.text))
    
    # Save to cache
    df.to_csv(cache_path, index=False)
    
    return df

def safe_int(value, default=1):
    """
    Safely coerce a value to int, returning default if value is None or invalid.
    Protects against TypeError when Gradio sliders receive None.
    """
    if value is None:
        return default
    try:
        return int(value)
    except (ValueError, TypeError):
        return default

def load_and_prep_data(use_cache=True):
    """
    Load, sample, and prepare raw COMPAS dataset.
    NOW PRE-SAMPLES ALL DATA SIZES and creates warm mini dataset.
    """
    url = "https://raw.githubusercontent.com/propublica/compas-analysis/master/compas-scores-two-years.csv"

    # Use cached version if available
    if use_cache:
        try:
            df = _safe_request_csv(url)
        except Exception as e:
            print(f"Cache failed, fetching directly: {e}")
            response = requests.get(url)
            df = pd.read_csv(StringIO(response.text))
    else:
        response = requests.get(url)
        df = pd.read_csv(StringIO(response.text))

    # Calculate length_of_stay
    try:
        df['c_jail_in'] = pd.to_datetime(df['c_jail_in'])
        df['c_jail_out'] = pd.to_datetime(df['c_jail_out'])
        df['length_of_stay'] = (df['c_jail_out'] - df['c_jail_in']).dt.total_seconds() / (24 * 60 * 60) # in days
    except Exception:
        df['length_of_stay'] = np.nan

    if df.shape[0] > MAX_ROWS:
        df = df.sample(n=MAX_ROWS, random_state=42)

    feature_columns = ALL_NUMERIC_COLS + ALL_CATEGORICAL_COLS
    feature_columns = sorted(list(set(feature_columns)))

    target_column = "two_year_recid"

    if "c_charge_desc" in df.columns:
        top_charges = df["c_charge_desc"].value_counts().head(TOP_N_CHARGE_CATEGORICAL).index
        df["c_charge_desc"] = df["c_charge_desc"].apply(
            lambda x: x if pd.notna(x) and x in top_charges else "OTHER"
        )

    for col in feature_columns:
        if col not in df.columns:
            if col == 'length_of_stay' and 'length_of_stay' in df.columns:
                continue
            df[col] = np.nan

    X = df[feature_columns].copy()
    y = df[target_column].copy()

    X_train_raw, X_test_raw, y_train, y_test = train_test_split(
        X, y, test_size=0.25, random_state=42, stratify=y
    )

    # Pre-sample all data sizes
    global X_TRAIN_SAMPLES_MAP, Y_TRAIN_SAMPLES_MAP, X_TRAIN_WARM, Y_TRAIN_WARM

    X_TRAIN_SAMPLES_MAP["Full (100%)"] = X_train_raw
    Y_TRAIN_SAMPLES_MAP["Full (100%)"] = y_train

    for label, frac in DATA_SIZE_MAP.items():
        if frac < 1.0:
            X_train_sampled = X_train_raw.sample(frac=frac, random_state=42)
            y_train_sampled = y_train.loc[X_train_sampled.index]
            X_TRAIN_SAMPLES_MAP[label] = X_train_sampled
            Y_TRAIN_SAMPLES_MAP[label] = y_train_sampled

    # Create warm mini dataset for instant preview
    warm_size = min(WARM_MINI_ROWS, len(X_train_raw))
    X_TRAIN_WARM = X_train_raw.sample(n=warm_size, random_state=42)
    Y_TRAIN_WARM = y_train.loc[X_TRAIN_WARM.index]



    return X_train_raw, X_test_raw, y_train, y_test

def _background_initializer():
    """
    Background thread that performs sequential initialization tasks.
    Updates INIT_FLAGS dict with readiness booleans and captures errors.
    
    Initialization sequence:
    1. Competition object connection
    2. Dataset cached download and core split
    3. Warm mini dataset creation
    4. Progressive sampling: small -> medium -> large -> full
    5. Leaderboard prefetch
    6. Default preprocessor fit on small sample
    """
    global playground, X_TRAIN_RAW, X_TEST_RAW, Y_TRAIN, Y_TEST
    
    try:
        # Step 1: Connect to competition
        with INIT_LOCK:
            if playground is None:
                playground = Competition(MY_PLAYGROUND_ID)
            INIT_FLAGS["competition"] = True
    except Exception as e:
        with INIT_LOCK:
            INIT_FLAGS["errors"].append(f"Competition connection failed: {str(e)}")
    
    try:
        # Step 2: Load dataset core (train/test split)
        X_TRAIN_RAW, X_TEST_RAW, Y_TRAIN, Y_TEST = load_and_prep_data(use_cache=True)
        with INIT_LOCK:
            INIT_FLAGS["dataset_core"] = True
    except Exception as e:
        with INIT_LOCK:
            INIT_FLAGS["errors"].append(f"Dataset loading failed: {str(e)}")
        return  # Cannot proceed without data
    
    try:
        # Step 3: Warm mini dataset (already created in load_and_prep_data)
        if X_TRAIN_WARM is not None and len(X_TRAIN_WARM) > 0:
            with INIT_LOCK:
                INIT_FLAGS["warm_mini"] = True
    except Exception as e:
        with INIT_LOCK:
            INIT_FLAGS["errors"].append(f"Warm mini dataset failed: {str(e)}")
    
    # Progressive sampling - samples are already created in load_and_prep_data
    # Just mark them as ready sequentially with delays to simulate progressive loading
    
    try:
        # Step 4a: Small sample (20%)
        time.sleep(0.5)  # Simulate processing
        with INIT_LOCK:
            INIT_FLAGS["pre_samples_small"] = True
    except Exception as e:
        with INIT_LOCK:
            INIT_FLAGS["errors"].append(f"Small sample failed: {str(e)}")
    
    try:
        # Step 4b: Medium sample (60%)
        time.sleep(0.5)
        with INIT_LOCK:
            INIT_FLAGS["pre_samples_medium"] = True
    except Exception as e:
        with INIT_LOCK:
            INIT_FLAGS["errors"].append(f"Medium sample failed: {str(e)}")
    
    try:
        # Step 4c: Large sample (80%)
        time.sleep(0.5)
        with INIT_LOCK:
            INIT_FLAGS["pre_samples_large"] = True
    except Exception as e:
        with INIT_LOCK:
            INIT_FLAGS["errors"].append(f"Large sample failed: {str(e)}")
        print(f"✗ Large sample failed: {e}")
    
    try:
        # Step 4d: Full sample (100%)
        print("Background init: Full sample (100%)...")
        time.sleep(0.5)
        with INIT_LOCK:
            INIT_FLAGS["pre_samples_full"] = True
    except Exception as e:
        with INIT_LOCK:
            INIT_FLAGS["errors"].append(f"Full sample failed: {str(e)}")
    
    try:
        # Step 5: Leaderboard prefetch
        if playground is not None:
            _ = playground.get_leaderboard()
            with INIT_LOCK:
                INIT_FLAGS["leaderboard"] = True
    except Exception as e:
        with INIT_LOCK:
            INIT_FLAGS["errors"].append(f"Leaderboard prefetch failed: {str(e)}")
    
    try:
        # Step 6: Default preprocessor on small sample
        _fit_default_preprocessor()
        with INIT_LOCK:
            INIT_FLAGS["default_preprocessor"] = True
    except Exception as e:
        with INIT_LOCK:
            INIT_FLAGS["errors"].append(f"Default preprocessor failed: {str(e)}")
        print(f"✗ Default preprocessor failed: {e}")
    

def _fit_default_preprocessor():
    """
    Pre-fit a default preprocessor on the small sample with default features.
    Uses memoized preprocessor builder for efficiency.
    """
    if "Small (20%)" not in X_TRAIN_SAMPLES_MAP:
        return
    
    X_sample = X_TRAIN_SAMPLES_MAP["Small (20%)"]
    
    # Use default feature set
    numeric_cols = [f for f in DEFAULT_FEATURE_SET if f in ALL_NUMERIC_COLS]
    categorical_cols = [f for f in DEFAULT_FEATURE_SET if f in ALL_CATEGORICAL_COLS]
    
    if not numeric_cols and not categorical_cols:
        return
    
    # Use memoized builder
    preprocessor, selected_cols = build_preprocessor(numeric_cols, categorical_cols)
    preprocessor.fit(X_sample[selected_cols])

def start_background_init():
    """
    Start the background initialization thread.
    Should be called once at app creation.
    """
    thread = threading.Thread(target=_background_initializer, daemon=True)
    thread.start()

def poll_init_status():
    """
    Poll the initialization status and return readiness bool.
    Returns empty string for HTML so users don't see the checklist.
    
    Returns:
        tuple: (status_html, ready_bool)
    """
    with INIT_LOCK:
        flags = INIT_FLAGS.copy()
    
    # Determine if minimum requirements met
    ready = flags["competition"] and flags["dataset_core"] and flags["pre_samples_small"]
    
    return "", ready

def get_available_data_sizes():
    """
    Return list of data sizes that are currently available based on init flags.
    """
    with INIT_LOCK:
        flags = INIT_FLAGS.copy()
    
    available = []
    if flags["pre_samples_small"]:
        available.append("Small (20%)")
    if flags["pre_samples_medium"]:
        available.append("Medium (60%)")
    if flags["pre_samples_large"]:
        available.append("Large (80%)")
    if flags["pre_samples_full"]:
        available.append("Full (100%)")
    
    return available if available else ["Small (20%)"]  # Fallback

@functools.lru_cache(maxsize=32)
def _get_cached_preprocessor_config(numeric_cols_tuple, categorical_cols_tuple):
    """
    Create and return preprocessor configuration (memoized).
    Uses tuples for hashability in lru_cache.
    
    Returns tuple of (transformers_list, selected_columns) ready for ColumnTransformer.
    """
    numeric_cols = list(numeric_cols_tuple)
    categorical_cols = list(categorical_cols_tuple)
    
    transformers = []
    selected_cols = []
    
    if numeric_cols:
        num_tf = Pipeline(steps=[
            ("imputer", SimpleImputer(strategy="median")),
            ("scaler", StandardScaler())
        ])
        transformers.append(("num", num_tf, numeric_cols))
        selected_cols.extend(numeric_cols)
    
    if categorical_cols:
        cat_tf = Pipeline(steps=[
            ("imputer", SimpleImputer(strategy="constant", fill_value="missing")),
            ("onehot", OneHotEncoder(handle_unknown="ignore", sparse_output=False))
        ])
        transformers.append(("cat", cat_tf, categorical_cols))
        selected_cols.extend(categorical_cols)
    
    return transformers, selected_cols

def build_preprocessor(numeric_cols, categorical_cols):
    """
    Build a preprocessor using cached configuration.
    The configuration (pipeline structure) is memoized; the actual fit is not.
    """
    # Convert to tuples for caching
    numeric_tuple = tuple(sorted(numeric_cols))
    categorical_tuple = tuple(sorted(categorical_cols))
    
    transformers, selected_cols = _get_cached_preprocessor_config(numeric_tuple, categorical_tuple)
    
    # Create new ColumnTransformer with cached config
    preprocessor = ColumnTransformer(transformers=transformers, remainder="drop")
    
    return preprocessor, selected_cols

def tune_model_complexity(model, level):
    """
    Map a 1–10 slider value to model hyperparameters.
    Levels 1–3: Conservative / simple
    Levels 4–7: Balanced
    Levels 8–10: Aggressive / risk of overfitting
    """
    level = int(level)
    if isinstance(model, LogisticRegression):
        c_map = {1: 0.01, 2: 0.025, 3: 0.05, 4: 0.1, 5: 0.25, 6: 0.5, 7: 1.0, 8: 2.0, 9: 5.0, 10: 10.0}
        model.C = c_map.get(level, 1.0)
        model.max_iter = max(getattr(model, "max_iter", 0), 500)
    elif isinstance(model, RandomForestClassifier):
        depth_map = {1: 3, 2: 5, 3: 7, 4: 9, 5: 11, 6: 15, 7: 20, 8: 25, 9: None, 10: None}
        est_map = {1: 20, 2: 30, 3: 40, 4: 60, 5: 80, 6: 100, 7: 120, 8: 150, 9: 180, 10: 220}
        model.max_depth = depth_map.get(level, 10)
        model.n_estimators = est_map.get(level, 100)
    elif isinstance(model, DecisionTreeClassifier):
        depth_map = {1: 2, 2: 3, 3: 4, 4: 5, 5: 6, 6: 8, 7: 10, 8: 12, 9: 15, 10: None}
        model.max_depth = depth_map.get(level, 6)
    elif isinstance(model, KNeighborsClassifier):
        k_map = {1: 100, 2: 75, 3: 60, 4: 50, 5: 40, 6: 30, 7: 25, 8: 15, 9: 7, 10: 3}
        model.n_neighbors = k_map.get(level, 25)
    return model

# --- New Helper Functions for HTML Generation ---

def _normalize_team_name(name: str) -> str:
    """
    Normalize team name for consistent comparison and storage.
    
    Strips leading/trailing whitespace and collapses multiple spaces into single spaces.
    This ensures consistent formatting across environment variables, state, and leaderboard rendering.
    
    Args:
        name: Team name to normalize (can be None or empty)
    
    Returns:
        str: Normalized team name, or empty string if input is None/empty
    
    Examples:
        >>> _normalize_team_name("  The Ethical Explorers  ")
        'The Ethical Explorers'
        >>> _normalize_team_name("The  Moral   Champions")
        'The Moral Champions'
        >>> _normalize_team_name(None)
        ''
    """
    if not name:
        return ""
    return " ".join(str(name).strip().split())

def _build_skeleton_leaderboard(rows=6, is_team=True):
    """
    Generate a static placeholder for leaderboards during loading.
    Returns a calm, non-animated card to reduce visual distraction.
    Parameters retained for backward compatibility.
    """
    # Parameters rows and is_team are ignored but kept for backward compatibility
    placeholder_html = """
    <div class='lb-placeholder'>
        <div class='lb-placeholder-title'>Submit Your First Model to See Standings...</div>
        <div class='lb-placeholder-sub'>Good Luck!!</div>
    </div>
    """
    return placeholder_html

# --- FIX APPLIED HERE ---
def build_login_prompt_html():
    """
    Generate HTML for the login prompt text *only*.
    The styled preview card will be prepended to this.
    """
    return f"""
    <h2 style='color: #111827; margin-top:20px; border-top: 2px solid #e5e7eb; padding-top: 20px;'>🔐 Sign in to submit & rank</h2>
    <div style='margin-top:16px; text-align:left; font-size:1rem; line-height:1.6; color:#374151;'>
        <p style='margin:12px 0;'>
            This is a preview run only. Sign in to publish your score to the live leaderboard, 
            earn promotions, and contribute team points.
        </p>
        <p style='margin:12px 0;'>
            <strong>New user?</strong> Create a free account at 
            <a href='https://www.modelshare.ai/login' target='_blank' 
                style='color:#4f46e5; text-decoration:underline;'>modelshare.ai/login</a>
        </p>
    </div>
    """
# --- END OF FIX ---

def _build_kpi_card_html(new_score, last_score, new_rank, last_rank, submission_count, is_preview=False):
    """Generates the HTML for the KPI feedback card. Supports preview mode label."""

    # Handle preview mode - Styled to match "success" card
    if is_preview:
        title = "🔬 Successful Preview Run!"
        acc_color = "#16a34a"  # Green (like success)
        acc_text = f"{(new_score * 100):.2f}%" if new_score > 0 else "N/A"
        acc_diff_html = "<p style='font-size: 1.2rem; font-weight: 500; color: #6b7280; margin:0; padding-top: 8px;'>(Preview only - not submitted)</p>" # Neutral color
        border_color = acc_color # Green border
        rank_color = "#3b82f6" # Blue (like rank)
        rank_text = "N/A" # Placeholder
        rank_diff_html = "<p style='font-size: 1.2rem; font-weight: 500; color: #6b7280; margin:0;'>Not ranked (preview)</p>" # Neutral color
    
    # 1. Handle First Submission
    elif submission_count == 0:
        title = "🎉 First Model Submitted!"
        acc_color = "#16a34a" # green
        acc_text = f"{(new_score * 100):.2f}%"
        acc_diff_html = "<p style='font-size: 1.2rem; font-weight: 500; color: #6b7280; margin:0; padding-top: 8px;'>(Your first score!)</p>"

        rank_color = "#3b82f6" # blue
        rank_text = f"#{new_rank}"
        rank_diff_html = "<p style='font-size: 1.5rem; font-weight: 600; color: #3b82f6; margin:0;'>You're on the board!</p>"
        border_color = acc_color

    else:
        # 2. Handle Score Changes
        score_diff = new_score - last_score
        if abs(score_diff) < 0.0001:
            title = "✅ Submission Successful"
            acc_color = "#6b7280" # gray
            acc_text = f"{(new_score * 100):.2f}%"
            acc_diff_html = f"<p style='font-size: 1.5rem; font-weight: 600; color: {acc_color}; margin:0;'>No Change (↔)</p>"
            border_color = acc_color
        elif score_diff > 0:
            title = "✅ Submission Successful!"
            acc_color = "#16a34a" # green
            acc_text = f"{(new_score * 100):.2f}%"
            acc_diff_html = f"<p style='font-size: 1.5rem; font-weight: 600; color: {acc_color}; margin:0;'>+{(score_diff * 100):.2f} (⬆️)</p>"
            border_color = acc_color
        else:
            title = "📉 Score Dropped"
            acc_color = "#ef4444" # red
            acc_text = f"{(new_score * 100):.2f}%"
            acc_diff_html = f"<p style='font-size: 1.5rem; font-weight: 600; color: {acc_color}; margin:0;'>{(score_diff * 100):.2f} (⬇️)</p>"
            border_color = acc_color

        # 3. Handle Rank Changes
        rank_diff = last_rank - new_rank
        rank_color = "#3b82f6" # blue
        rank_text = f"#{new_rank}"
        if last_rank == 0: # Handle first rank
             rank_diff_html = "<p style='font-size: 1.5rem; font-weight: 600; color: #3b82f6; margin:0;'>You're on the board!</p>"
        elif rank_diff > 0:
            rank_diff_html = f"<p style='font-size: 1.5rem; font-weight: 600; color: #16a34a; margin:0;'>🚀 Moved up {rank_diff} spot{'s' if rank_diff > 1 else ''}!</p>"
        elif rank_diff < 0:
            rank_diff_html = f"<p style='font-size: 1.5rem; font-weight: 600; color: #ef4444; margin:0;'>🔻 Dropped {abs(rank_diff)} spot{'s' if abs(rank_diff) > 1 else ''}</p>"
        else:
            rank_diff_html = f"<p style='font-size: 1.5rem; font-weight: 600; color: {rank_color}; margin:0;'>No Change (↔)</p>"

    return f"""
    <div class='kpi-card' style='border-color: {border_color};'>
        <h2 style='color: #111827; margin-top:0;'>{title}</h2>
        <div class='kpi-card-body'>
            <div class='kpi-metric-box'>
                <p class='kpi-label'>New Accuracy</p>
                <p class='kpi-score' style='color: {acc_color};'>{acc_text}</p>
                {acc_diff_html}
            </div>
            <div class='kpi-metric-box'>
                <p class='kpi-label'>Your Rank</p>
                <p class='kpi-score' style='color: {rank_color};'>{rank_text}</p>
                {rank_diff_html}
            </div>
        </div>
    </div>
    """

def _build_team_html(team_summary_df, team_name):
    """
    Generates the HTML for the team leaderboard.
    
    Uses normalized, case-insensitive comparison to highlight the user's team row,
    ensuring reliable highlighting even with whitespace or casing variations.
    """
    if team_summary_df is None or team_summary_df.empty:
        return "<p style='text-align:center; color:#6b7280; padding-top:20px;'>No team submissions yet.</p>"

    # Normalize the current user's team name for comparison
    normalized_user_team = _normalize_team_name(team_name).lower()

    header = """
    <table class='leaderboard-html-table'>
        <thead>
            <tr>
                <th>Rank</th>
                <th>Team</th>
                <th>Best_Score</th>
                <th>Avg_Score</th>
                <th>Submissions</th>
            </tr>
        </thead>
        <tbody>
    """

    body = ""
    for index, row in team_summary_df.iterrows():
        # Normalize the row's team name and compare case-insensitively
        normalized_row_team = _normalize_team_name(row["Team"]).lower()
        is_user_team = normalized_row_team == normalized_user_team
        row_class = "class='user-row-highlight'" if is_user_team else ""
        body += f"""
        <tr {row_class}>
            <td>{index}</td>
            <td>{row['Team']}</td>
            <td>{(row['Best_Score'] * 100):.2f}%</td>
            <td>{(row['Avg_Score'] * 100):.2f}%</td>
            <td>{row['Submissions']}</td>
        </tr>
        """

    footer = "</tbody></table>"
    return header + body + footer

def _build_individual_html(individual_summary_df, username):
    """Generates the HTML for the individual leaderboard."""
    if individual_summary_df is None or individual_summary_df.empty:
        return "<p style='text-align:center; color:#6b7280; padding-top:20px;'>No individual submissions yet.</p>"

    header = """
    <table class='leaderboard-html-table'>
        <thead>
            <tr>
                <th>Rank</th>
                <th>Engineer</th>
                <th>Best_Score</th>
                <th>Submissions</th>
            </tr>
        </thead>
        <tbody>
    """

    body = ""
    for index, row in individual_summary_df.iterrows():
        is_user = row["Engineer"] == username
        row_class = "class='user-row-highlight'" if is_user else ""
        body += f"""
        <tr {row_class}>
            <td>{index}</td>
            <td>{row['Engineer']}</td>
            <td>{(row['Best_Score'] * 100):.2f}%</td>
            <td>{row['Submissions']}</td>
        </tr>
        """

    footer = "</tbody></table>"
    return header + body + footer

def _build_attempts_tracker_html(current_count, limit=ATTEMPT_LIMIT):
    """
    Generate HTML for the attempts tracker display.
    Shows current attempt count vs limit with color coding.
    
    Args:
        current_count: Number of attempts used so far
        limit: Maximum allowed attempts (default: ATTEMPT_LIMIT)
    
    Returns:
        str: HTML string for the tracker display
    """
    if current_count >= limit:
        # Limit reached - red styling
        bg_color = "#f0f9ff"
        border_color = "#bae6fd"
        text_color = "#0369a1"
        icon = "🛑"
        label = f"Last chance (for now) to boost your score!: {current_count}/{limit}"
    else:
        # Normal - blue styling
        bg_color = "#f0f9ff"
        border_color = "#bae6fd"
        text_color = "#0369a1"
        icon = "📊"
        label = f"Attempts used: {current_count}/{limit}"
    
    return f"""<div style='text-align:center; padding:8px; margin:8px 0; background:{bg_color}; border-radius:8px; border:1px solid {border_color};'>
        <p style='margin:0; color:{text_color}; font-weight:600; font-size:1rem;'>{icon} {label}</p>
    </div>"""

# --- End Helper Functions ---


def generate_competitive_summary(leaderboard_df, team_name, username, last_submission_score, last_rank, submission_count):
    """
    Build summaries, HTML, and KPI card.
    Returns (team_html, individual_html, kpi_card_html, new_best_accuracy, new_rank, this_submission_score).
    """
    team_summary_df = pd.DataFrame(columns=["Team", "Best_Score", "Avg_Score", "Submissions"])
    individual_summary_df = pd.DataFrame(columns=["Engineer", "Best_Score", "Submissions"])

    if leaderboard_df is None or leaderboard_df.empty or "accuracy" not in leaderboard_df.columns:
        return (
            "<p style='text-align:center; color:#6b7280; padding-top:20px;'>Leaderboard empty.</p>",
            "<p style='text-align:center; color:#6b7280; padding-top:20px;'>Leaderboard empty.</p>",
            _build_kpi_card_html(0, 0, 0, 0, 0), 0.0, 0, 0.0
        )

    # Team summary
    if "Team" in leaderboard_df.columns:
        team_summary_df = (
            leaderboard_df.groupby("Team")["accuracy"]
            .agg(Best_Score="max", Avg_Score="mean", Submissions="count")
            .reset_index()
            .sort_values("Best_Score", ascending=False)
            .reset_index(drop=True)
        )
        team_summary_df.index = team_summary_df.index + 1

    # Individual summary
    user_bests = leaderboard_df.groupby("username")["accuracy"].max()
    user_counts = leaderboard_df.groupby("username")["accuracy"].count()
    individual_summary_df = pd.DataFrame(
        {"Engineer": user_bests.index, "Best_Score": user_bests.values, "Submissions": user_counts.values}
    ).sort_values("Best_Score", ascending=False).reset_index(drop=True)
    individual_summary_df.index = individual_summary_df.index + 1

    # Get stats for KPI card
    new_rank = 0
    new_best_accuracy = 0.0
    this_submission_score = 0.0

    try:
        my_submissions = leaderboard_df[leaderboard_df["username"] == username].sort_values(
            by="timestamp", ascending=False
        )
        if not my_submissions.empty:
            this_submission_score = my_submissions.iloc[0]["accuracy"]

        my_rank_row = individual_summary_df[individual_summary_df["Engineer"] == username]
        if not my_rank_row.empty:
            new_rank = my_rank_row.index[0]
            new_best_accuracy = my_rank_row["Best_Score"].iloc[0]

    except Exception:
        pass # Keep defaults

    # Generate HTML outputs
    team_html = _build_team_html(team_summary_df, os.environ.get("TEAM_NAME"))
    individual_html = _build_individual_html(individual_summary_df, username)
    kpi_card_html = _build_kpi_card_html(
        this_submission_score, last_submission_score, new_rank, last_rank, submission_count
    )

    return team_html, individual_html, kpi_card_html, new_best_accuracy, new_rank, this_submission_score


def get_model_card(model_name):
    return MODEL_TYPES.get(model_name, {}).get("card", "No description available.")

def compute_rank_settings(
    submission_count,
    current_model,
    current_complexity,
    current_feature_set,
    current_data_size
):
    """Returns rank gating settings (updated for 1–10 complexity scale)."""

    def get_choices_for_rank(rank):
        if rank == 0: # Trainee
            return [opt for opt in FEATURE_SET_ALL_OPTIONS if opt[1] in FEATURE_SET_GROUP_1_VALS]
        if rank == 1: # Junior
            return [opt for opt in FEATURE_SET_ALL_OPTIONS if opt[1] in (FEATURE_SET_GROUP_1_VALS + FEATURE_SET_GROUP_2_VALS)]
        return FEATURE_SET_ALL_OPTIONS # Senior+

    if submission_count == 0:
        return {
            "rank_message": "# 🧑‍🎓 Rank: Trainee Engineer\n<p style='font-size:24px; line-height:1.4;'>For your first submission, just click the big '🔬 Build & Submit Model' button below!</p>",
            "model_choices": ["The Balanced Generalist"],
            "model_value": "The Balanced Generalist",
            "model_interactive": False,
            "complexity_max": 3,
            "complexity_value": min(current_complexity, 3),
            "feature_set_choices": get_choices_for_rank(0),
            "feature_set_value": FEATURE_SET_GROUP_1_VALS,
            "feature_set_interactive": False,
            "data_size_choices": ["Small (20%)"],
            "data_size_value": "Small (20%)",
            "data_size_interactive": False,
        }
    elif submission_count == 1:
        return {
            "rank_message": "# 🎉 Rank Up! Junior Engineer\n<p style='font-size:24px; line-height:1.4;'>New models, data sizes, and data ingredients unlocked!</p>",
            "model_choices": ["The Balanced Generalist", "The Rule-Maker", "The 'Nearest Neighbor'"],
            "model_value": current_model if current_model in ["The Balanced Generalist", "The Rule-Maker", "The 'Nearest Neighbor'"] else "The Balanced Generalist",
            "model_interactive": True,
            "complexity_max": 6,
            "complexity_value": min(current_complexity, 6),
            "feature_set_choices": get_choices_for_rank(1),
            "feature_set_value": current_feature_set,
            "feature_set_interactive": True,
            "data_size_choices": ["Small (20%)", "Medium (60%)"],
            "data_size_value": current_data_size if current_data_size in ["Small (20%)", "Medium (60%)"] else "Small (20%)",
            "data_size_interactive": True,
        }
    elif submission_count == 2:
        return {
            "rank_message": "# 🌟 Rank Up! Senior Engineer\n<p style='font-size:24px; line-height:1.4;'>Strongest Data Ingredients Unlocked! The most powerful predictors (like 'Age' and 'Prior Crimes Count') are now available in your list. These will likely boost your accuracy, but remember they often carry the most societal bias.</p>",
            "model_choices": list(MODEL_TYPES.keys()),
            "model_value": current_model if current_model in MODEL_TYPES else "The Deep Pattern-Finder",
            "model_interactive": True,
            "complexity_max": 8,
            "complexity_value": min(current_complexity, 8),
            "feature_set_choices": get_choices_for_rank(2),
            "feature_set_value": current_feature_set,
            "feature_set_interactive": True,
            "data_size_choices": ["Small (20%)", "Medium (60%)", "Large (80%)", "Full (100%)"],
            "data_size_value": current_data_size if current_data_size in DATA_SIZE_MAP else "Small (20%)",
            "data_size_interactive": True,
        }
    else:
        return {
            "rank_message": "# 👑 Rank: Lead Engineer\n<p style='font-size:24px; line-height:1.4;'>All tools unlocked — optimize freely!</p>",
            "model_choices": list(MODEL_TYPES.keys()),
            "model_value": current_model if current_model in MODEL_TYPES else "The Balanced Generalist",
            "model_interactive": True,
            "complexity_max": 10,
            "complexity_value": current_complexity,
            "feature_set_choices": get_choices_for_rank(3),
            "feature_set_value": current_feature_set,
            "feature_set_interactive": True,
            "data_size_choices": ["Small (20%)", "Medium (60%)", "Large (80%)", "Full (100%)"],
            "data_size_value": current_data_size if current_data_size in DATA_SIZE_MAP else "Small (20%)",
            "data_size_interactive": True,
        }

# Find components by name to yield updates
submit_button = None
submission_feedback_display = None
team_leaderboard_display = None
individual_leaderboard_display = None
last_submission_score_state = None 
last_rank_state = None 
best_score_state = None
submission_count_state = None
rank_message_display = None
model_type_radio = None
complexity_slider = None
feature_set_checkbox = None
data_size_radio = None
attempts_tracker_display = None
team_name_state = None
# Login components (will be assigned in create_model_building_game_app)
login_username = None
login_password = None
login_submit = None
login_error = None
# This one will be assigned globally but is also defined in the function
# first_submission_score_state = None 

def get_or_assign_team(username):
    """
    Get the existing team for a user from the leaderboard, or assign a new random team.
    
    Queries the playground leaderboard to check if the user has prior submissions with
    a team assignment. If found, returns that team (most recent if multiple submissions).
    Otherwise assigns a random team. All team names are normalized for consistency.
    
    Args:
        username: str, the username to check for existing team
    
    Returns:
        tuple: (team_name: str, is_new: bool)
            - team_name: The normalized team name (existing or newly assigned)
            - is_new: True if newly assigned, False if existing team recovered
    """
    try:
        # Query the leaderboard
        if playground is None:
            # Fallback to random assignment if playground not available
            print("Playground not available, assigning random team")
            new_team = _normalize_team_name(random.choice(TEAM_NAMES))
            return new_team, True
        
        leaderboard_df = playground.get_leaderboard()
        
        # Check if leaderboard has data and Team column
        if leaderboard_df is not None and not leaderboard_df.empty and "Team" in leaderboard_df.columns:
            # Filter for this user's submissions
            user_submissions = leaderboard_df[leaderboard_df["username"] == username]
            
            if not user_submissions.empty:
                # Sort by timestamp (most recent first) if timestamp column exists
                # Use contextlib.suppress for resilient timestamp parsing
                if "timestamp" in user_submissions.columns:
                    try:
                        # Attempt to coerce timestamp column to datetime and sort descending
                        user_submissions = user_submissions.copy()
                        user_submissions["timestamp"] = pd.to_datetime(user_submissions["timestamp"], errors='coerce')
                        user_submissions = user_submissions.sort_values("timestamp", ascending=False)
                        print(f"Sorted {len(user_submissions)} submissions by timestamp for {username}")
                    except Exception as ts_error:
                        # If timestamp parsing fails, continue with unsorted DataFrame
                        print(f"Warning: Could not sort by timestamp for {username}: {ts_error}")
                
                # Get the most recent team assignment (first row after sorting)
                existing_team = user_submissions.iloc[0]["Team"]
                
                # Check if team value is valid (not null/empty)
                if pd.notna(existing_team) and existing_team and str(existing_team).strip():
                    normalized_team = _normalize_team_name(existing_team)
                    print(f"Found existing team for {username}: {normalized_team}")
                    return normalized_team, False
        
        # No existing team found - assign random
        new_team = _normalize_team_name(random.choice(TEAM_NAMES))
        print(f"Assigning new team to {username}: {new_team}")
        return new_team, True
        
    except Exception as e:
        # On any error, fall back to random assignment
        print(f"Error checking leaderboard for team: {e}")
        new_team = _normalize_team_name(random.choice(TEAM_NAMES))
        print(f"Fallback: assigning random team to {username}: {new_team}")
        return new_team, True

def perform_inline_login(username_input, password_input):
    """
    Perform inline authentication and set credentials in environment.
    
    Validates non-empty credentials, sets environment variables, and attempts
    to fetch AWS token via get_aws_token(). Returns Gradio component updates
    for login UI visibility and feedback messages.
    
    Args:
        username_input: str, the username entered by user
        password_input: str, the password entered by user
    
    Returns:
        dict: Gradio component updates for login UI elements and submit button
            - On success: hides login form, shows success message, enables submit
            - On failure: keeps login form visible, shows error with signup link
    """
    from aimodelshare.aws import get_aws_token
    
    # Validate inputs
    if not username_input or not username_input.strip():
        error_html = """
        <div style='background:#fef2f2; padding:12px; border-radius:8px; border-left:4px solid #ef4444; margin-top:12px;'>
            <p style='margin:0; color:#991b1b; font-weight:500;'>⚠️ Username is required</p>
        </div>
        """
        return {
            login_username: gr.update(),
            login_password: gr.update(),
            login_submit: gr.update(),
            login_error: gr.update(value=error_html, visible=True),
            submit_button: gr.update(),
            submission_feedback_display: gr.update(),
            team_name_state: gr.update()
        }
    
    if not password_input or not password_input.strip():
        error_html = """
        <div style='background:#fef2f2; padding:12px; border-radius:8px; border-left:4px solid #ef4444; margin-top:12px;'>
            <p style='margin:0; color:#991b1b; font-weight:500;'>⚠️ Password is required</p>
        </div>
        """
        return {
            login_username: gr.update(),
            login_password: gr.update(),
            login_submit: gr.update(),
            login_error: gr.update(value=error_html, visible=True),
            submit_button: gr.update(),
            submission_feedback_display: gr.update(),
            team_name_state: gr.update()
        }
    
    # Set credentials in environment
    os.environ["username"] = username_input.strip()
    os.environ["password"] = password_input.strip()
    
    # Attempt to get AWS token
    try:
        token = get_aws_token()
        os.environ["AWS_TOKEN"] = token
        
        # Get or assign team for this user (already normalized by get_or_assign_team)
        team_name, is_new_team = get_or_assign_team(username_input.strip())
        # Normalize team name before storing (defensive - already normalized by get_or_assign_team)
        team_name = _normalize_team_name(team_name)
        os.environ["TEAM_NAME"] = team_name
        
        # Build success message based on whether team is new or existing
        if is_new_team:
            team_message = f"You have been assigned to a new team: <b>{team_name}</b> 🎉"
        else:
            team_message = f"Welcome back! You remain on team: <b>{team_name}</b> ✅"
        
        # Success: hide login form, show success message with team info, enable submit button
        success_html = f"""
        <div style='background:#f0fdf4; padding:16px; border-radius:8px; border-left:4px solid #16a34a; margin-top:12px;'>
            <p style='margin:0; color:#15803d; font-weight:600; font-size:1.1rem;'>✓ Signed in successfully!</p>
            <p style='margin:8px 0 0 0; color:#166534; font-size:0.95rem;'>
                {team_message}
            </p>
            <p style='margin:8px 0 0 0; color:#166534; font-size:0.95rem;'>
                Click "Build & Submit Model" again to publish your score.
            </p>
        </div>
        """
        return {
            login_username: gr.update(visible=False),
            login_password: gr.update(visible=False),
            login_submit: gr.update(visible=False),
            login_error: gr.update(value=success_html, visible=True),
            submit_button: gr.update(value="🔬 Build & Submit Model", interactive=True),
            submission_feedback_display: gr.update(visible=False),
            team_name_state: gr.update(value=team_name)
        }
        
    except Exception as e:
        # Authentication failed: show error with signup link
        error_html = f"""
        <div style='background:#fef2f2; padding:16px; border-radius:8px; border-left:4px solid #ef4444; margin-top:12px;'>
            <p style='margin:0; color:#991b1b; font-weight:600; font-size:1.1rem;'>⚠️ Authentication failed</p>
            <p style='margin:8px 0; color:#7f1d1d; font-size:0.95rem;'>
                Could not verify your credentials. Please check your username and password.
            </p>
            <p style='margin:8px 0 0 0; color:#7f1d1d; font-size:0.95rem;'>
                <strong>New user?</strong> Create a free account at 
                <a href='https://www.modelshare.ai/login' target='_blank' 
                   style='color:#dc2626; text-decoration:underline;'>modelshare.ai/login</a>
            </p>
            <details style='margin-top:12px; font-size:0.85rem; color:#7f1d1d;'>
                <summary style='cursor:pointer;'>Technical details</summary>
                <pre style='margin-top:8px; padding:8px; background:#fee; border-radius:4px; overflow-x:auto;'>{str(e)}</pre>
            </details>
        </div>
        """
        return {
            login_username: gr.update(visible=True),
            login_password: gr.update(visible=True),
            login_submit: gr.update(visible=True),
            login_error: gr.update(value=error_html, visible=True),
            submit_button: gr.update(),
            submission_feedback_display: gr.update(),
            team_name_state: gr.update()
        }

def run_experiment(
    model_name_key,
    complexity_level,
    feature_set,
    data_size_str,
    team_name,
    last_submission_score, 
    last_rank, 
    submission_count,
    first_submission_score,
    best_score,
    progress=gr.Progress()
):
    """
    Core experiment: Uses 'yield' for visual updates and progress bar.
    """
    
    # Fetch the username from os.environ at runtime, not from a stale state.
    username = os.environ.get("username") or "Unknown_User"
    
    # Helper to generate the animated HTML
    def get_status_html(step_num, title, subtitle):
        return f"""
        <div class='processing-status'>
            <span class='processing-icon'>⚙️</span>
            <div class='processing-text'>Step {step_num}/5: {title}</div>
            <div class='processing-subtext'>{subtitle}</div>
        </div>
        """

    # --- Stage 1: Lock UI and give initial feedback ---
    progress(0.1, desc="Starting Experiment...")
    initial_updates = {
        submit_button: gr.update(value="⏳ Experiment Running...", interactive=False),
        submission_feedback_display: gr.update(value=get_status_html(1, "Initializing", "Preparing your data ingredients..."), visible=True), # Make sure it's visible
        login_error: gr.update(visible=False), # Hide login success/error message
        attempts_tracker_display: gr.update(value=_build_attempts_tracker_html(submission_count))
    }
    yield initial_updates

    if not model_name_key or model_name_key not in MODEL_TYPES:
        model_name_key = DEFAULT_MODEL
    feature_set = feature_set or []
    complexity_level = safe_int(complexity_level, 2)

    log_output = f"▶ New Experiment\nModel: {model_name_key}\n..."

    # Check readiness
    with INIT_LOCK:
        flags = INIT_FLAGS.copy()
    
    ready_for_submission = flags["competition"] and flags["dataset_core"] and flags["pre_samples_small"]
    
    # If not ready but warm mini available, run preview
    if not ready_for_submission and flags["warm_mini"] and X_TRAIN_WARM is not None:
        progress(0.5, desc="Running Preview...")
        yield { 
            submission_feedback_display: gr.update(value=get_status_html("Preview", "Warm-up Run", "Testing on mini-dataset..."), visible=True),
            login_error: gr.update(visible=False)
        }
        
        try:
            # Run preview on warm mini dataset
            numeric_cols = [f for f in feature_set if f in ALL_NUMERIC_COLS]
            categorical_cols = [f for f in feature_set if f in ALL_CATEGORICAL_COLS]
            
            if not numeric_cols and not categorical_cols:
                raise ValueError("No features selected for modeling.")
            
            # Quick preprocessing and training on warm mini (uses memoized preprocessor)
            preprocessor, selected_cols = build_preprocessor(numeric_cols, categorical_cols)
            
            X_warm_processed = preprocessor.fit_transform(X_TRAIN_WARM[selected_cols])
            X_test_processed = preprocessor.transform(X_TEST_RAW[selected_cols])
            
            base_model = MODEL_TYPES[model_name_key]["model_builder"]()
            tuned_model = tune_model_complexity(base_model, complexity_level)
            tuned_model.fit(X_warm_processed, Y_TRAIN_WARM)
            
            # Get preview score
            from sklearn.metrics import accuracy_score
            predictions = tuned_model.predict(X_test_processed)
            preview_score = accuracy_score(Y_TEST, predictions)
            
            # Show preview card
            preview_html = _build_kpi_card_html(preview_score, 0, 0, 0, -1, is_preview=True)
            
            settings = compute_rank_settings(
                 submission_count, model_name_key, complexity_level, feature_set, data_size_str
            )
            
            final_updates = {
                submission_feedback_display: gr.update(value=preview_html, visible=True),
                team_leaderboard_display: _build_skeleton_leaderboard(rows=6, is_team=True),
                individual_leaderboard_display: _build_skeleton_leaderboard(rows=6, is_team=False),
                last_submission_score_state: last_submission_score,
                last_rank_state: last_rank,
                best_score_state: best_score,
                submission_count_state: submission_count,
                rank_message_display: settings["rank_message"],
                model_type_radio: gr.update(choices=settings["model_choices"], value=settings["model_value"], interactive=settings["model_interactive"]),
                complexity_slider: gr.update(minimum=1, maximum=settings["complexity_max"], value=settings["complexity_value"]),
                feature_set_checkbox: gr.update(choices=settings["feature_set_choices"], value=settings["feature_set_value"], interactive=settings["feature_set_interactive"]),
                data_size_radio: gr.update(choices=settings["data_size_choices"], value=settings["data_size_value"], interactive=settings["data_size_interactive"]),
                submit_button: gr.update(value="🔬 Build & Submit Model", interactive=True),
                login_error: gr.update(visible=False),
                attempts_tracker_display: gr.update(value=_build_attempts_tracker_html(submission_count))
            }
            yield final_updates
            return
            
        except Exception as e:
            print(f"Preview failed: {e}")
            # Fall through to error handling
    
    if playground is None or not ready_for_submission:
        settings = compute_rank_settings(
             submission_count, model_name_key, complexity_level, feature_set, data_size_str
        )
        
        error_msg = "<p style='text-align:center; color:red; padding:20px 0;'>"
        if playground is None:
            error_msg += "Playground not connected. Please try again later."
        else:
            error_msg += "Data still initializing. Please wait a moment and try again."
        error_msg += "</p>"
        
        error_updates = {
            submission_feedback_display: gr.update(value=error_msg, visible=True),
            submit_button: gr.update(value="🔬 Build & Submit Model", interactive=True),
            team_leaderboard_display: _build_skeleton_leaderboard(rows=6, is_team=True),
            individual_leaderboard_display: _build_skeleton_leaderboard(rows=6, is_team=False),
            last_submission_score_state: last_submission_score,
            last_rank_state: last_rank,
            best_score_state: best_score,
            submission_count_state: submission_count,
            rank_message_display: settings["rank_message"],
            model_type_radio: gr.update(choices=settings["model_choices"], value=settings["model_value"], interactive=settings["model_interactive"]),
            complexity_slider: gr.update(minimum=1, maximum=settings["complexity_max"], value=settings["complexity_value"]),
            feature_set_checkbox: gr.update(choices=settings["feature_set_choices"], value=settings["feature_set_value"], interactive=settings["feature_set_interactive"]),
            data_size_radio: gr.update(choices=settings["data_size_choices"], value=settings["data_size_value"], interactive=settings["data_size_interactive"]),
            login_error: gr.update(visible=False),
            attempts_tracker_display: gr.update(value=_build_attempts_tracker_html(submission_count))
        }
        yield error_updates
        return

    try:
        # --- Stage 2: Train Model (Local) ---
        progress(0.3, desc="Training Model...")
        yield { 
            submission_feedback_display: gr.update(value=get_status_html(2, "Training Model", "The machine is learning from history..."), visible=True),
            login_error: gr.update(visible=False)
        }

        # A. Get pre-sampled data
        sample_frac = DATA_SIZE_MAP.get(data_size_str, 0.2)
        X_train_sampled = X_TRAIN_SAMPLES_MAP[data_size_str]
        y_train_sampled = Y_TRAIN_SAMPLES_MAP[data_size_str]
        log_output += f"Using {int(sample_frac * 100)}% data.\n"

        # B. Determine features...
        numeric_cols = []
        categorical_cols = []
        for feat in feature_set:
            if feat in ALL_NUMERIC_COLS: numeric_cols.append(feat)
            elif feat in ALL_CATEGORICAL_COLS: categorical_cols.append(feat)

        if not numeric_cols and not categorical_cols:
            raise ValueError("No features selected for modeling.")

        # C. Preprocessing (uses memoized preprocessor builder)
        preprocessor, selected_cols = build_preprocessor(numeric_cols, categorical_cols)

        X_train_processed = preprocessor.fit_transform(X_train_sampled[selected_cols])
        X_test_processed = preprocessor.transform(X_TEST_RAW[selected_cols])

        # D. Model build & tune
        base_model = MODEL_TYPES[model_name_key]["model_builder"]()
        tuned_model = tune_model_complexity(base_model, complexity_level)

        # E. Train
        tuned_model.fit(X_train_processed, y_train_sampled)
        log_output += "Training done.\n"

        # --- Stage 3: Submit (API Call 1) ---
        # AUTHENTICATION GATE: Check for AWS_TOKEN before submission
        if os.environ.get("AWS_TOKEN") is None:
            # User not authenticated - compute preview score and show login prompt
            progress(0.6, desc="Computing Preview Score...")
            
            predictions = tuned_model.predict(X_test_processed)
            from sklearn.metrics import accuracy_score
            preview_score = accuracy_score(Y_TEST, predictions)
            
            # --- FIX APPLIED HERE ---
            # 1. Generate the styled preview card
            preview_card_html = _build_kpi_card_html(
                new_score=preview_score,
                last_score=0,
                new_rank=0,
                last_rank=0,
                submission_count=-1, # Force preview
                is_preview=True
            )
            
            # 2. Get the login prompt text
            login_prompt_text_html = build_login_prompt_html() # No longer pass score
            
            # 3. Manually combine them by injecting login text inside the kpi-card div
            closing_div_index = preview_card_html.rfind("</div>")
            if closing_div_index != -1:
                combined_html = preview_card_html[:closing_div_index] + login_prompt_text_html + "</div>"
            else:
                combined_html = preview_card_html + login_prompt_text_html # Fallback
            # --- END OF FIX ---
                
            settings = compute_rank_settings(
                submission_count, model_name_key, complexity_level, feature_set, data_size_str
            )
            
            # Show login prompt and enable login form
            gate_updates = {
                submission_feedback_display: gr.update(value=combined_html, visible=True), # Use combined HTML
                submit_button: gr.update(value="Sign In Required", interactive=False),
                login_username: gr.update(visible=True),
                login_password: gr.update(visible=True),
                login_submit: gr.update(visible=True),
                login_error: gr.update(value="", visible=False),
                team_leaderboard_display: _build_skeleton_leaderboard(rows=6, is_team=True),
                individual_leaderboard_display: _build_skeleton_leaderboard(rows=6, is_team=False),
                last_submission_score_state: last_submission_score,
                last_rank_state: last_rank,
                best_score_state: best_score,
                submission_count_state: submission_count,
                first_submission_score_state: first_submission_score,
                rank_message_display: settings["rank_message"],
                model_type_radio: gr.update(choices=settings["model_choices"], value=settings["model_value"], interactive=settings["model_interactive"]),
                complexity_slider: gr.update(minimum=1, maximum=settings["complexity_max"], value=settings["complexity_value"]),
                feature_set_checkbox: gr.update(choices=settings["feature_set_choices"], value=settings["feature_set_value"], interactive=settings["feature_set_interactive"]),
                data_size_radio: gr.update(choices=settings["data_size_choices"], value=settings["data_size_value"], interactive=settings["data_size_interactive"]),
                attempts_tracker_display: gr.update(value=_build_attempts_tracker_html(submission_count))
            }
            yield gate_updates
            return  # Stop here - user needs to login and resubmit
        
        # User is authenticated - proceed with submission
        # --- ATTEMPT LIMIT CHECK ---
        # Check if user has reached the submission limit BEFORE submitting to leaderboard.
        # Only successful submissions to playground.submit_model() count toward ATTEMPT_LIMIT.
        # Preview runs, failed attempts, and pre-login runs do NOT count.
        if submission_count >= ATTEMPT_LIMIT:
            # User has reached the attempt limit - show warning and disable controls
            limit_warning_html = f"""
            <div class='kpi-card' style='border-color: #ef4444;'>
                <h2 style='color: #111827; margin-top:0;'>🛑 Submission Limit Reached</h2>
                <div class='kpi-card-body'>
                    <div class='kpi-metric-box'>
                        <p class='kpi-label'>Attempts Used</p>
                        <p class='kpi-score' style='color: #ef4444;'>{ATTEMPT_LIMIT} / {ATTEMPT_LIMIT}</p>
                        <p style='font-size: 1.2rem; font-weight: 500; color: #6b7280; margin:0; padding-top: 8px;'>Maximum submissions reached</p>
                    </div>
                </div>
                <div style='margin-top: 16px; background:#fef2f2; padding:16px; border-radius:12px; text-align:left; font-size:0.98rem; line-height:1.4;'>
                    <p style='margin:0; color:#991b1b;'><b>Nice Work!  Don't worry, you will have a chance compete further to improve your model more after a few new activities.  </b></p>
                    <p style='margin:8px 0 0 0; color:#7f1d1d;'>
                        Scroll down to click "Finish and Reflect" to see a summary of your results so far.
                    </p>
                </div>
            </div>
            """
            
            settings = compute_rank_settings(
                submission_count, model_name_key, complexity_level, feature_set, data_size_str
            )
            
            # Disable all interactive controls - user can only view results
            limit_reached_updates = {
                submission_feedback_display: gr.update(value=limit_warning_html, visible=True),
                submit_button: gr.update(value="🛑 Submission Limit Reached", interactive=False),
                model_type_radio: gr.update(interactive=False),
                complexity_slider: gr.update(interactive=False),
                feature_set_checkbox: gr.update(interactive=False),
                data_size_radio: gr.update(interactive=False),
                attempts_tracker_display: gr.update(value=f"<div style='text-align:center; padding:8px; margin:8px 0; background:#fef2f2; border-radius:8px; border:1px solid #ef4444;'>"
                    f"<p style='margin:0; color:#991b1b; font-weight:600; font-size:1rem;'>🛑 Attempts used: {ATTEMPT_LIMIT}/{ATTEMPT_LIMIT} (Limit Reached)</p>"
                    "</div>"),
                team_leaderboard_display: team_leaderboard_display,
                individual_leaderboard_display: individual_leaderboard_display,
                last_submission_score_state: last_submission_score,
                last_rank_state: last_rank,
                best_score_state: best_score,
                submission_count_state: submission_count,
                first_submission_score_state: first_submission_score,
                rank_message_display: settings["rank_message"],
                login_error: gr.update(visible=False)
            }
            yield limit_reached_updates
            return  # Stop here - no more submissions allowed
        # --- END ATTEMPT LIMIT CHECK ---
        
        progress(0.5, desc="Submitting to Cloud...")
        yield { 
            submission_feedback_display: gr.update(value=get_status_html(3, "Submitting", "Sending model to the competition server..."), visible=True),
            login_error: gr.update(visible=False)
        }

        predictions = tuned_model.predict(X_test_processed)
        description = f"{model_name_key} (Cplx:{complexity_level} Size:{data_size_str})"
        tags = f"team:{os.environ.get("TEAM_NAME")},model:{model_name_key}"

        playground.submit_model(
            model=tuned_model, preprocessor=preprocessor, prediction_submission=predictions,
            input_dict={'description': description, 'tags': tags},
            custom_metadata={'Team': os.environ.get("TEAM_NAME"), 'Moral_Compass': 0}
        )
        log_output += "\nSUCCESS! Model submitted.\n"

        # --- Stage 4: Refresh Leaderboard (API Call 2) ---
        # Show skeletons while fetching
        progress(0.8, desc="Updating Leaderboard...")
        yield {
            submission_feedback_display: gr.update(value=get_status_html(4, "Calculating Rank", "Comparing your score against others..."), visible=True),
            team_leaderboard_display: _build_skeleton_leaderboard(rows=6, is_team=True),
            individual_leaderboard_display: _build_skeleton_leaderboard(rows=6, is_team=False),
            login_error: gr.update(visible=False)
        }

        full_leaderboard_df = playground.get_leaderboard()

        # Call new summary function
        team_html, individual_html, kpi_card_html, new_best_accuracy, new_rank, this_submission_score = generate_competitive_summary(
            full_leaderboard_df,
            team_name,
            username,
            last_submission_score,
            last_rank,
            submission_count
        )

        # --- Stage 5: Final UI Update ---
        progress(1.0, desc="Complete!")
        # No need for Step 5 HTML update, jumping to results

        new_submission_count = submission_count + 1
        
        # Track first submission score
        new_first_submission_score = first_submission_score
        if submission_count == 0 and first_submission_score is None:
            new_first_submission_score = this_submission_score
        
        settings = compute_rank_settings(
            new_submission_count, model_name_key, complexity_level, feature_set, data_size_str
        )

        final_updates = {
            submission_feedback_display: gr.update(value=kpi_card_html, visible=True),
            team_leaderboard_display: team_html,
            individual_leaderboard_display: individual_html,
            last_submission_score_state: this_submission_score, 
            last_rank_state: new_rank, 
            best_score_state: new_best_accuracy,
            submission_count_state: new_submission_count,
            first_submission_score_state: new_first_submission_score,
            rank_message_display: settings["rank_message"],
            model_type_radio: gr.update(choices=settings["model_choices"], value=settings["model_value"], interactive=settings["model_interactive"]),
            complexity_slider: gr.update(minimum=1, maximum=settings["complexity_max"], value=settings["complexity_value"]),
            feature_set_checkbox: gr.update(choices=settings["feature_set_choices"], value=settings["feature_set_value"], interactive=settings["feature_set_interactive"]),
            data_size_radio: gr.update(choices=settings["data_size_choices"], value=settings["data_size_value"], interactive=settings["data_size_interactive"]),
            submit_button: gr.update(value="🔬 Build & Submit Model", interactive=True),
            login_error: gr.update(visible=False),
            attempts_tracker_display: gr.update(value=_build_attempts_tracker_html(new_submission_count))
        }
        yield final_updates

    except Exception as e:
        error_msg = f"ERROR: {e}"
        settings = compute_rank_settings(
             submission_count, model_name_key, complexity_level, feature_set, data_size_str
        )
        error_updates = {
            submission_feedback_display: gr.update(f"<p style='text-align:center; color:red; padding:20px 0;'>An error occurred: {error_msg}</p>", visible=True),
            team_leaderboard_display: "<p style='text-align:center; color:red; padding-top:20px;'>Error loading data.</p>",
            individual_leaderboard_display: "<p style='text-align:center; color:red; padding-top:20px;'>Error loading data.</p>",
            last_submission_score_state: last_submission_score,
            last_rank_state: last_rank,
            best_score_state: best_score,
            submission_count_state: submission_count,
            first_submission_score_state: first_submission_score,
            rank_message_display: settings["rank_message"],
            model_type_radio: gr.update(choices=settings["model_choices"], value=settings["model_value"], interactive=settings["model_interactive"]),
            complexity_slider: gr.update(minimum=1, maximum=settings["complexity_max"], value=settings["complexity_value"]),
            feature_set_checkbox: gr.update(choices=settings["feature_set_choices"], value=settings["feature_set_value"], interactive=settings["feature_set_interactive"]),
            data_size_radio: gr.update(choices=settings["data_size_choices"], value=settings["data_size_value"], interactive=settings["data_size_interactive"]),
            submit_button: gr.update(value="🔬 Build & Submit Model", interactive=True),
            login_error: gr.update(visible=False),
            attempts_tracker_display: gr.update(value=_build_attempts_tracker_html(submission_count))
        }
        yield error_updates


def on_initial_load(username):
    """
    Updated to load HTML leaderboards with skeleton placeholders during init.
    Shows skeleton if leaderboard not yet ready, real data otherwise.
    """

    initial_ui = compute_rank_settings(
        0, DEFAULT_MODEL, 2, DEFAULT_FEATURE_SET, DEFAULT_DATA_SIZE
    )

    # Check if leaderboard is ready
    with INIT_LOCK:
        leaderboard_ready = INIT_FLAGS["leaderboard"]
    
    if not leaderboard_ready:
        # Show skeleton placeholders while loading
        team_html = _build_skeleton_leaderboard(rows=6, is_team=True)
        individual_html = _build_skeleton_leaderboard(rows=6, is_team=False)
    else:
        # Try to load real leaderboard data
        team_html = "<p style='text-align:center; color:#6b7280; padding-top:20px;'>Submit a model to see team rankings.</p>"
        individual_html = "<p style='text-align:center; color:#6b7280; padding-top:20px;'>Submit a model to see individual rankings.</p>"
        try:
            if playground:
                full_leaderboard_df = playground.get_leaderboard()
                team_html, individual_html, _, _, _, _ = generate_competitive_summary(
                    full_leaderboard_df,
                    os.environ.get("TEAM_NAME"),
                    username,
                    0, 0, -1
                )
        except Exception as e:
            print(f"Error on initial load: {e}")
            team_html = "<p style='text-align:center; color:red; padding-top:20px;'>Could not load leaderboard.</p>"
            individual_html = "<p style='text-align:center; color:red; padding-top:20px;'>Could not load leaderboard.</p>"

    return (
        get_model_card(DEFAULT_MODEL),
        team_html,
        individual_html,
        initial_ui["rank_message"],
        gr.update(choices=initial_ui["model_choices"], value=initial_ui["model_value"], interactive=initial_ui["model_interactive"]),
        gr.update(minimum=1, maximum=initial_ui["complexity_max"], value=initial_ui["complexity_value"]),
        gr.update(choices=initial_ui["feature_set_choices"], value=initial_ui["feature_set_value"], interactive=initial_ui["feature_set_interactive"]),
        gr.update(choices=initial_ui["data_size_choices"], value=initial_ui["data_size_value"], interactive=initial_ui["data_size_interactive"]),
    )

# -------------------------------------------------------------------------
# Conclusion helpers
# -------------------------------------------------------------------------

def build_final_conclusion_html(best_score, submissions, rank, first_score, feature_set):
    """
    Build the final conclusion HTML with performance summary.
    
    Args:
        best_score: Best accuracy achieved
        submissions: Number of submissions made
        rank: Final rank achieved
        first_score: Score from first submission
        feature_set: List of features used
    
    Returns:
        str: HTML string for conclusion display
    """
    unlocked_tiers = min(3, max(0, submissions - 1))  # 0..3
    tier_names = ["Trainee", "Junior", "Senior", "Lead"]
    reached = tier_names[:unlocked_tiers+1]
    tier_line = " → ".join([f"{t}{' ✅' if t in reached else ''}" for t in tier_names])
    improvement = (best_score - first_score) if (first_score is not None and submissions > 1) else 0.0
    strong_predictors = {"age", "length_of_stay", "priors_count", "age_cat"}
    strong_used = [f for f in feature_set if f in strong_predictors]

    ethical_note = (
        "You unlocked powerful predictors. Consider: Would removing demographic fields change fairness? "
        "In the next section we will begin to investigate this question further."
    )

    # Tailor message for very few submissions
    if submissions < 2:
        starter_msg = (
            "<div style='background:#fef9c3; padding:16px; border-radius:12px; border-left:6px solid #f59e0b; text-align:left;'>"
            "<b>Tip:</b> Try at least 2-3 submissions changing ONE setting at a time to see clear cause/effect."
            "</div>"
        )
    else:
        starter_msg = ""
    
    # Add note if user reached the 10 attempt cap
    attempt_cap_note = ""
    if submissions >= ATTEMPT_LIMIT:
        attempt_cap_note = f"""
        <div style='background:#fef2f2; padding:16px; border-radius:12px; border-left:6px solid #ef4444; text-align:left; margin-top:16px;'>
            <p style='margin:0;'><b>📊 Attempt Limit Reached:</b> You used all {ATTEMPT_LIMIT} allowed submission attempts for this session. We will open up submissions again after you complete some new activities next.</p>
        </div>
        """

    return f"""
    <div style='text-align:center;'>
      <h1 style='font-size:2.4rem; margin:0;'>🎉 Engineering Phase Complete</h1>
      <div style='background:#e0f2fe; padding:28px; border-radius:18px; border:3px solid #0369a1; margin-top:24px; max-width:950px; margin-left:auto; margin-right:auto;'>
        <h2 style='margin-top:0;'>Your Performance Snapshot</h2>
        <ul style='list-style:none; padding:0; font-size:1.05rem; text-align:left; max-width:640px; margin:20px auto;'>
          <li>🏁 <b>Best Accuracy:</b> {(best_score * 100):.2f}%</li>
          <li>📊 <b>Rank Achieved:</b> {('#'+str(rank)) if rank > 0 else '—'}</li>
          <li>🔁 <b>Submissions Made This Session:</b> {submissions}{' / ' + str(ATTEMPT_LIMIT) if submissions >= ATTEMPT_LIMIT else ''}</li>
          <li>🧗 <b>Improvement Over First Score This Session:</b> {(improvement * 100):+.2f}</li>
          <li>🎖️ <b>Tier Progress:</b> {tier_line}</li>
          <li>🧪 <b>Strong Predictors Used:</b> {len(strong_used)} ({', '.join(strong_used) if strong_used else 'None yet'})</li>
        </ul>
        
        {starter_msg}
        
        <div style='margin-top: 16px; background:#fef2f2; padding:18px; border-radius:12px; border-left:6px solid #ef4444; text-align:left; font-size:0.98rem; line-height:1.4;'>
          <p style='margin:0;'><b>Ethical Reflection:</b> {ethical_note}</p>
        </div>
        
        <hr style='margin:28px 0; border-top:2px solid #94a3b8;'>
        <h2 style='margin:0;'>➡️ Next: Real-World Consequences</h2>
        <p style='font-size:1.0rem;'>Scroll below this app to continue. You'll examine how models like yours shape judicial outcomes.</p>
        <h1 style='margin:12px 0; font-size:3rem; animation:pulseArrow 2.5s infinite;'>👇 SCROLL DOWN 👇</h1>
      </div>
    </div>
    """

def build_conclusion_from_state(best_score, submissions, rank, first_score, feature_set):
    return build_final_conclusion_html(best_score, submissions, rank, first_score, feature_set)

# -------------------------------------------------------------------------
# 3. Factory Function: Build Gradio App
# -------------------------------------------------------------------------

def create_model_building_game_app(theme_primary_hue: str = "indigo") -> "gr.Blocks":
    """
    Create (but do not launch) the model building game app.
    Starts background initialization automatically.
    """
    # Start background initialization thread
    start_background_init()
    
    css = """
    .panel-box {
        background:#fef3c7; padding:20px; border-radius:16px;
        border:2px solid #f59e0b; margin-bottom:18px; color: #92400e;
    }
    .leaderboard-box {
        background:#f0f9ff; padding:20px; border-radius:16px;
        border:1px solid #bae6fd; margin-top:12px; color: #1e3a8a;
    }
    .slide-content {
        max-width: 900px; margin-left: auto; margin-right: auto;
    }
    .step-visual {
        display:flex; flex-wrap: wrap; justify-content:space-around;
        align-items:center; margin: 24px 0; text-align:center; font-size: 1rem;
    }
    .step-visual-box {
        padding:16px; background:white; border-radius:8px;
        border:2px solid #6366f1; margin: 5px; color: #1f2937;
    }
    .step-visual-arrow { font-size: 2rem; color: #6b7280; margin: 5px; }
    .mock-button {
        width: 100%; font-size: 1.25rem; font-weight: 600; padding: 16px 24px;
        background-color: #4f46e5; color: white; border: none; border-radius: 8px;
        cursor: not-allowed;
    }
    .mock-ui-box {
        background: #f9fafb; border: 2px solid #e5e7eb; padding: 24px; border-radius: 16px;
        color: #1f2937;
    }
    .mock-ui-inner {
        background: #ffffff; border: 1px solid #e5e7eb; padding: 24px; border-radius: 12px;
    }
    .mock-ui-control-box {
        padding: 12px; background:white; border-radius:8px; border: 1px solid #d1d5db;
    }
    .mock-ui-radio-on { font-size: 1.5rem; vertical-align: middle; color: #4f46e5; }
    .mock-ui-radio-off { font-size: 1.5rem; vertical-align: middle; color: #d1d5db; }
    .mock-ui-slider-text { font-size: 1.5rem; margin:0; color: #4f46e5; letter-spacing: 4px; }
    .mock-ui-slider-bar { color: #d1d5db; }

    /* New KPI Card Styles */
    .kpi-card {
        background: #f9fafb; border: 2px solid #16a34a; padding: 24px;
        border-radius: 16px; text-align: center; max-width: 600px; margin: auto;
        color: #111827;
        box-shadow: 0 4px 6px -1px rgba(0, 0, 0, 0.1), 0 2px 4px -1px rgba(0, 0, 0, 0.06);
    }
    .kpi-card-body {
        display: flex; flex-wrap: wrap; justify-content: space-around;
        align-items: flex-end; margin-top: 24px;
    }
    .kpi-metric-box { min-width: 150px; margin: 10px; }
    .kpi-label { font-size: 1rem; color: #6b7280; margin:0; }
    .kpi-score { font-size: 3rem; font-weight: 700; margin:0; line-height: 1.1; }

    /* New Leaderboard Table Styles */
    .leaderboard-html-table {
        width: 100%; border-collapse: collapse; text-align: left;
        font-size: 1rem; color: #1f2937;
        min-height: 300px; /* Stable dimensions to prevent layout shift */
    }
    .leaderboard-html-table thead { background: #f9fafb; }
    .leaderboard-html-table th {
        padding: 12px 16px; font-size: 0.9rem; color: #6b7280;
        font-weight: 500;
    }
    .leaderboard-html-table tbody tr { border-bottom: 1px solid #f3f4f6; }
    .leaderboard-html-table td { padding: 12px 16px; }
    .leaderboard-html-table .user-row-highlight {
        background: #dbeafe; /* light blue */
        font-weight: 600;
        color: #1e3a8a; /* dark blue */
    }
    
    /* Static Placeholder Styles (No Animation) */
    .lb-placeholder {
        min-height: 300px; /* Stable dimensions to prevent layout shift */
        display: flex;
        flex-direction: column;
        align-items: center;
        justify-content: center;
        background: #f9fafb;
        border: 1px solid #e5e7eb;
        border-radius: 12px;
        padding: 40px 20px;
        text-align: center;
    }
    .lb-placeholder-title {
        font-size: 1.25rem;
        font-weight: 500;
        color: #6b7280;
        margin-bottom: 8px;
    }
    .lb-placeholder-sub {
        font-size: 1rem;
        color: #9ca3af;
    }
    
    /* KPI Card stable dimensions */
    .kpi-card {
        min-height: 200px; /* Prevent layout shift */
    }

    /* Processing Status Box Animation */
    .processing-status {
        background: #eef2ff; /* Very light indigo */
        border: 2px solid #6366f1; /* Indigo border */
        border-radius: 16px;
        padding: 30px;
        text-align: center;
        box-shadow: 0 4px 6px -1px rgba(0, 0, 0, 0.1);
        animation: pulse-indigo 2s infinite;
    }
    
    @keyframes pulse-indigo {
        0% { box-shadow: 0 0 0 0 rgba(99, 102, 241, 0.4); }
        70% { box-shadow: 0 0 0 15px rgba(99, 102, 241, 0); }
        100% { box-shadow: 0 0 0 0 rgba(99, 102, 241, 0); }
    }
    
    .processing-icon {
        font-size: 4rem;
        margin-bottom: 10px;
        display: block;
        animation: spin-slow 3s linear infinite;
    }
    
    @keyframes spin-slow {
        from { transform: rotate(0deg); }
        to { transform: rotate(360deg); }
    }
    
    .processing-text {
        font-size: 1.5rem;
        font-weight: 700;
        color: #4338ca;
    }
    
    .processing-subtext {
        font-size: 1.1rem;
        color: #6b7280;
        margin-top: 8px;
    }
    
    /* Pulse arrow animation for conclusion */
    @keyframes pulseArrow {
        0% { transform: scale(1); opacity: 1; }
        50% { transform: scale(1.08); opacity: 0.85; }
        100% { transform: scale(1); opacity: 1; }
    }
    
    @media (prefers-reduced-motion: reduce) {
        [style*='pulseArrow'] { animation: none !important; }
    }
    
    /* Navigation Loading Overlay Styles */
    #nav-loading-overlay {
        position: fixed;
        top: 0;
        left: 0;
        width: 100%;
        height: 100%;
        background: rgba(255, 255, 255, 0.95);
        z-index: 9999;
        display: none;
        flex-direction: column;
        align-items: center;
        justify-content: center;
        opacity: 0;
        transition: opacity 0.3s ease;
    }
    
    .nav-spinner {
        width: 50px;
        height: 50px;
        border: 5px solid #e5e7eb;
        border-top: 5px solid #6366f1;
        border-radius: 50%;
        animation: nav-spin 1s linear infinite;
        margin-bottom: 20px;
    }
    
    @keyframes nav-spin {
        0% { transform: rotate(0deg); }
        100% { transform: rotate(360deg); }
    }
    
    #nav-loading-text {
        font-size: 1.3rem;
        font-weight: 600;
        color: #4338ca;
    }
    """

    # Define globals for yield
    global submit_button, submission_feedback_display, team_leaderboard_display
    # --- THIS IS THE FIXED LINE ---
    global individual_leaderboard_display, last_submission_score_state, last_rank_state, best_score_state, submission_count_state, first_submission_score_state
    # --- END OF FIX ---
    global rank_message_display, model_type_radio, complexity_slider
    global feature_set_checkbox, data_size_radio
    global login_username, login_password, login_submit, login_error
    global attempts_tracker_display, team_name_state

    with gr.Blocks(theme=gr.themes.Soft(primary_hue="indigo"), css=css) as demo:
        # Persistent top anchor for scroll-to-top navigation
        gr.HTML("<div id='app_top_anchor' style='height:0;'></div>")
        
        # Navigation loading overlay with spinner and dynamic message
        gr.HTML("""
            <div id='nav-loading-overlay'>
                <div class='nav-spinner'></div>
                <span id='nav-loading-text'>Loading...</span>
            </div>
        """)

        username = os.environ.get("username") or "Unknown_User"

        # Loading screen
        with gr.Column(visible=False) as loading_screen:
            gr.Markdown(
                """
                <div style='text-align:center; padding:100px 0;'>
                    <h2 style='font-size:2rem; color:#6b7280;'>⏳ Loading...</h2>
                </div>
                """
            )

        # --- Briefing Slideshow (Updated with New Cards) ---

        # Slide 1: From Understanding to Building (Retained as transition)
        with gr.Column(visible=True, elem_id="slide-1") as briefing_slide_1:
            gr.Markdown("<h1 style='text-align:center;'>🔄 From Understanding to Building</h1>")
            gr.HTML(
                """
                <div class='slide-content'>
                <div class='panel-box'>
                <h3 style='font-size: 1.5rem; text-align:center; margin-top:0;'>Great progress! You've now:</h3>

                <ul style='list-style: none; padding-left: 0; margin-top: 24px; margin-bottom: 24px;'>
                    <li style='font-size: 1.1rem; font-weight: 500; margin-bottom: 12px;'>
                        <span style='font-size: 1.5rem; vertical-align: middle;'>✅</span>
                        Made tough decisions as a judge using AI predictions
                    </li>
                    <li style='font-size: 1.1rem; font-weight: 500; margin-bottom: 12px;'>
                        <span style='font-size: 1.5rem; vertical-align: middle;'>✅</span>
                        Learned about false positives and false negatives
                    </li>
                    <li style='font-size: 1.1rem; font-weight: 500; margin-bottom: 12px;'>
                        <span style='font-size: 1.5rem; vertical-align: middle;'>✅</span>
                        Understood how AI works:
                    </li>
                </ul>

                <div style='background:white; padding:16px; border-radius:12px; margin:12px 0; text-align:center;'>
                    <div style='display:inline-block; background:#dbeafe; padding:12px 16px; border-radius:8px; margin:4px;'>
                        <h3 style='margin:0; color:#0369a1;'>INPUT</h3>
                    </div>
                    <div style='display:inline-block; font-size:1.5rem; margin:0 8px; color:#6b7280;'>→</div>
                    <div style='display:inline-block; background:#fef3c7; padding:12px 16px; border-radius:8px; margin:4px;'>
                        <h3 style='margin:0; color:#92400e;'>MODEL</h3>
                    </div>
                    <div style='display:inline-block; font-size:1.5rem; margin:0 8px; color:#6b7280;'>→</div>
                    <div style='display:inline-block; background:#f0fdf4; padding:12px 16px; border-radius:8px; margin:4px;'>
                        <h3 style='margin:0; color:#15803d;'>OUTPUT</h3>
                    </div>
                </div>

                <hr style='margin: 24px 0; border-top: 2px solid #c7d2fe;'>

                <h3 style='font-size: 1.5rem; text-align:center;'>Now it's time to step into the shoes of an AI Engineer.</h3>
                <p style='font-size: 1.1rem; text-align:center; margin-top: 12px;'>
                    <strong>Your New Challenge:</strong> Build AI models that are more accurate than the one you used as a judge.
                </p>
                <p style='font-size: 1.1rem; text-align:center; margin-top: 12px;'>
                    Remember: You experienced firsthand how AI predictions affect real people's lives. Use that knowledge to build something better.
                </p>
                </div>
                </div>
                """
            )
            briefing_1_next = gr.Button("Next ▶️", variant="primary", size="lg")

        # Slide 2: Card 1 (Your Engineering Mission)
        with gr.Column(visible=False, elem_id="slide-2") as briefing_slide_2:
            gr.Markdown("<h1 style='text-align:center;'>📋 Your Mission - Build Better AI</h1>")
            
            gr.HTML(
                """
                <div class='slide-content'>
                    <div class='panel-box'>
                        <h3>The Mission</h3>
                        <p>Build an AI model that helps judges make better decisions. The model you used previously gave you imperfect advice. Your job now is to build a new model that predicts risk more accurately, providing judges with the reliable insights they need to be fair.</p>
                        
                        <h3>The Competition</h3>
                        <p>To do this, you will compete against other engineers! To help you in your mission, you will join an engineering team. Your results will be tracked both individually and as a group in the Live Standings Leaderboards.</p>
                    </div>

                    <div class='leaderboard-box' style='max-width: 600px; margin: 16px auto; text-align: center; padding: 16px;'>
                        <p style='font-size: 1.1rem; margin:0;'>You will join a team like...</p>
                        <h3 style='font-size: 1.75rem; color: #6b7280; margin: 8px 0;'>
                            🛡️ The Ethical Explorers
                        </h3>
                    </div>

                    <div class='mock-ui-box'>
                        <h3>The Data Challenge</h3>
                        <p>To compete, you have access to thousands of old case files. You have two distinct types of information:</p>
                        <ol style='list-style-position: inside; padding-left: 20px;'>
                            <li><strong>Defendant Profiles:</strong> This is like what the judge saw at the time of arrest.
                                <ul style='margin-left: 20px; list-style-type: disc;'>
                                    <li><em>Age, Number of Prior Offenses, Type of Charge.</em></li>
                                </ul>
                            </li>
                            <li><strong>Historical Outcomes:</strong> This is what actually happened to those people later.
                                <ul style='margin-left: 20px; list-style-type: disc;'>
                                    <li><em>Did they re-offend within 2 years? (Yes/No)</em></li>
                                </ul>
                            </li>
                        </ol>
                        
                        <h3>The Core Task</h3>
                        <p>You need to teach your AI to look at the "Profiles" and accurately predict the "Outcome."</p>
                        <p><strong>Ready to build something that could change how justice works?</strong></p>
                    </div>
                </div>
                """
            )
            
            with gr.Row():
                briefing_2_back = gr.Button("◀️ Back", size="lg")
                briefing_2_next = gr.Button("Next ▶️", variant="primary", size="lg")

        # Slide 3: Card 2 (What is a "Model"?)
        with gr.Column(visible=False, elem_id="slide-3") as briefing_slide_3:
            gr.Markdown("<h1 style='text-align:center;'>🧠 What is a \"Model\"?</h1>")
            
            # --- FIX FOR SLIDE 3 ---
            # Combined all content into single gr.HTML()
            gr.HTML(
                """
                <div class='slide-content'>
                    <div class='panel-box'>
                        <p>Before we start competing, let's break down exactly what you are building.</p>
                        <h3>Think of a Model as a "Prediction Machine."</h3>
                        <p>You already know the flow:</p>
                        
                        <div style='text-align:center; font-weight:bold; font-size:1.2rem; margin: 20px 0; color: #1f2937;'>
                            INPUT <span style='color:#6b7280'>→</span> MODEL <span style='color:#6b7280'>→</span> OUTPUT
                        </div>
                        
                        <p>As an engineer, you don't need to write complex code from scratch. Instead, you assemble this machine using three main components.</p>
                    </div>

                    <div class='mock-ui-box'>
                        <h3>The 3 Components:</h3>
                        <p><strong>1. The Inputs (Data)</strong><br>
                        The information you feed the machine.<br>
                        <em>* Examples: Age, Prior Crimes, Charge Details.</em></p>

                        <p><strong>2. The Model (Prediction Machine)</strong><br>
                        The mathematical "brain" that looks for patterns in the inputs.<br>
                        <em>* Examples: You will choose different "brains" that learn in different ways (e.g., simple rules vs. deep patterns).</em></p>

                        <p><strong>3. The Output (Prediction)</strong><br>
                        The model's best guess.<br>
                        <em>* Example: Risk Level: High or Low.</em></p>

                        <hr>
                        
                        <p><strong>How it learns:</strong> You show the model thousands of old cases (Inputs) + what actually happened (Outcomes). It studies them to find the rules, so it can make predictions on new cases it hasn't seen before.</p>
                    </div>
                </div>
                """
            )
            # --- END FIX ---
            
            with gr.Row():
                briefing_3_back = gr.Button("◀️ Back", size="lg")
                briefing_3_next = gr.Button("Next ▶️", variant="primary", size="lg")

        # Slide 4: Card 3 (How Engineers Work — The Loop)
        with gr.Column(visible=False, elem_id="slide-4") as briefing_slide_4:
            gr.Markdown("<h1 style='text-align:center;'>🔁 How Engineers Work — The Loop</h1>")

            # --- FIX FOR SLIDE 4 ---
            # Combined all content into single gr.HTML()
            gr.HTML(
                """
                <div class='slide-content'>
                    <div class='panel-box'>
                        <p>Now that you know the components of a model, how do you build a better one?</p>
                        <h3>Here is the secret:</h3>
                        <p>Real AI teams almost never get it right on the first try. Instead, they follow a continuous loop of experimentation: <strong>Try, Test, Learn, Repeat.</strong></p>
                        
                        <h3>The Experiment Loop:</h3>
                        <ol style='list-style-position: inside;'>
                            <li><strong>Build a Model:</strong> Assemble your components and get a starting prediction accuracy score.</li>
                            <li><strong>Ask a Question:</strong> (e.g., "What happens if I change the 'Brain' type?")</li>
                            <li><strong>Test & Compare:</strong> Did the score get better... or did it get worse?</li>
                        </ol>
                    </div>

                    <h3>You will do the exact same thing in a competition!</h3>
                    
                    <div class='step-visual'>
                        <div class='step-visual-box'><b>1. Configure</b><br/>Use Control Knobs to select Strategy and Data.</div>
                        <div class='step-visual-arrow'>→</div>
                        <div class='step-visual-box'><b>2. Submit</b><br/>Click "Build & Submit" to train your model.</div>
                        <div class='step-visual-arrow'>→</div>
                        <div class='step-visual-box'><b>3. Analyze</b><br/>Check your rank on the Live Leaderboard.</div>
                        <div class='step-visual-arrow'>→</div>
                        <div class='step-visual-box'><b>4. Refine</b><br/>Change one setting and submit again!</div>
                    </div>
                    
                    <div class='leaderboard-box' style='text-align:center;'>
                        <p><strong>Pro Tip:</strong> Try to change only one thing at a time. If you change too many things at once, you won't know what made your model better or worse!</p>
                    </div>
                </div>
                """
            )
            # --- END FIX ---
            
            with gr.Row():
                briefing_4_back = gr.Button("◀️ Back", size="lg")
                briefing_4_next = gr.Button("Next ▶️", variant="primary", size="lg")

        # Slide 5: Card 4 (Control Knobs — The "Brain" Settings)
        with gr.Column(visible=False, elem_id="slide-5") as briefing_slide_5:
            gr.Markdown("<h1 style='text-align:center;'>🎛️ Control Knobs — The \"Brain\" Settings</h1>")
            
            # --- FIX FOR SLIDE 5 ---
            # Combined all content into single gr.HTML()
            gr.HTML(
                """
                <div class='slide-content'>
                    <div class='mock-ui-inner'>
                        <p>To build your model, you will use Control Knobs to configure your Prediction Machine. The first two knobs allow you to choose a type of model and adjust how it learns patterns in data.</p>
                        <hr style='margin: 16px 0;'>

                        <h3 style='margin-top:0;'>1. Model Strategy (Type of Model)</h3>
                        <div style='font-size: 1rem; margin-bottom:12px;'>
                            <b>What it is:</b> The specific mathematical method the machine uses to find patterns.
                        </div>
                        <div class='mock-ui-control-box'>
                            <p style='font-size: 1.1rem; margin: 8px 0;'>
                                <span class='mock-ui-radio-on'>◉</span>
                                <b>The Balanced Generalist:</b> A reliable, all-purpose algorithm. It provides stable results across most data.
                            </p>
                            <p style='font-size: 1.1rem; margin: 8px 0;'>
                                <span class='mock-ui-radio-off'>○</span>
                                <b>The Rule-Maker:</b> Creates strict "If... Then..." logic (e.g., If prior crimes > 2, then High Risk).
                            </p>
                            <p style='font-size: 1.1rem; margin: 8px 0;'>
                                <span class='mock-ui-radio-off'>○</span>
                                <b>The Deep Pattern-Finder:</b> A complex algorithm designed to detect subtle, hidden connections in the data.
                            </p>
                        </div>

                        <hr style='margin: 24px 0;'>

                        <h3>2. Model Complexity (Fitting Level)</h3>
                        <div class='mock-ui-control-box' style='text-align: center;'>
                            <p style='font-size: 1.1rem; margin:0;'>Range: Level 1 ─── ● ─── 10</p>
                        </div>
                        
                        <div style='margin-top: 16px; font-size: 1rem;'>
                            <ul style='list-style-position: inside;'>
                                <li><b>What it is:</b> Tunes how tightly the machine fits its logic to find patterns in the data.</li>
                                <li><b>The Trade-off:</b>
                                    <ul style='list-style-position: inside; margin-left: 20px;'>
                                    <li><b>Low (Level 1):</b> Captures only the broad, obvious trends.</li>
                                    <li><b>High (Level 5):</b> Captures every tiny detail and variation.</li>
                                    </ul>
                                </li>
                            </ul>
                            <p style='color:#b91c1c; font-weight:bold; margin-top:10px;'>Warning: Setting this too high causes the machine to "memorize" random, irrelevant details or random coincidences (noise) in the past data rather than learning the general rule.</p>
                        </div>
                    </div>
                </div>
                """
            )
            # --- END FIX ---
            
            with gr.Row():
                briefing_5_back = gr.Button("◀️ Back", size="lg")
                briefing_5_next = gr.Button("Next ▶️", variant="primary", size="lg")

        # Slide 6: Card 5 (Control Knobs — The "Data" Settings)
        with gr.Column(visible=False, elem_id="slide-6") as briefing_slide_6:
            gr.Markdown("<h1 style='text-align:center;'>🎛️ Control Knobs — The \"Data\" Settings</h1>")

            # --- FIX FOR SLIDE 6 ---
            # Combined all content into single gr.HTML()
            gr.HTML(
                """
                <div class='slide-content'>
                    <div class='mock-ui-inner'>
                        <p>Now that you have set up your prediction machine, you must decide what information the machine processes. These next knobs control the Inputs (Data).</p>
                        <hr style='margin: 16px 0;'>

                        <h3 style='margin-top:0;'>3. Data Ingredients</h3>
                        <div style='font-size: 1rem; margin-bottom:12px;'>
                            <b>What it is:</b> The specific data points the machine is allowed to access.
                            <br><b>Why it matters:</b> The machine's output depends largely on its input.
                        </div>
                        
                        <div class='mock-ui-control-box'>
                            <p style='font-size: 1.1rem; margin: 8px 0;'>
                                <span class='mock-ui-radio-on'>☑</span>
                                <b>Behavioral Inputs:</b> Data like <i>Juvenile Felony Count</i> may help the logic find valid risk patterns.
                            </p>
                            <p style='font-size: 1.1rem; margin: 8px 0;'>
                                <span class='mock-ui-radio-off'>☐</span>
                                <b>Demographic Inputs:</b> Data like <i>Race</i> may help the model learn, but they may also replicate human bias.
                            </p>
                        </div>
                        <p style='margin-top:10px;'><b>Your Job:</b> Check ☑ or uncheck ☐ the boxes to select the inputs to feed your model.</p>

                        <hr style='margin: 24px 0;'>

                        <h3>4. Data Size (Training Volume)</h3>
                        <div style='font-size: 1rem; margin-bottom:12px;'>
                            <b>What it is:</b> The amount of historical cases the machine uses to learn patterns.
                        </div>
                        
                        <div class='mock-ui-control-box'>
                            <p style='font-size: 1.1rem; margin: 8px 0;'>
                                <span class='mock-ui-radio-on'>◉</span>
                                <b>Small (20%):</b> Fast processing. Great for running quick tests to check your settings.
                            </p>
                            <p style='font-size: 1.1rem; margin: 8px 0;'>
                                <span class='mock-ui-radio-off'>○</span>
                                <b>Full (100%):</b> Maximum data processing. It takes longer to build, but gives the machine the best chance to calibrate its accuracy.
                            </p>
                        </div>

                    </div>
                </div>
                """
            )
            # --- END FIX ---
            
            with gr.Row():
                briefing_6_back = gr.Button("◀️ Back", size="lg")
                briefing_6_next = gr.Button("Next ▶️", variant="primary", size="lg")

        # Slide 7: Card 6 (Your Score as an Engineer)
        with gr.Column(visible=False, elem_id="slide-7") as briefing_slide_7:
            gr.Markdown("<h1 style='text-align:center;'>🏆 Your Score as an Engineer</h1>")
            
            # --- FIX FOR SLIDE 7 ---
            # Combined all content into single gr.HTML()
            gr.HTML(
                """
                <div class='slide-content'>
                    <div class='panel-box'>
                        <p>You now know more about how to build a model. But how do we know if it works?</p>

                        <h3>How You Are Scored</h3>
                        <ul style='list-style-position: inside;'>
                            <li><strong>Prediction Accuracy:</strong> Your model is tested on <strong>Hidden Data</strong> (cases kept in a "secret vault" that your model has never seen). This simulates predicting the future to ensure you get a real-world prediction accuracy score.</li>
                            <li><strong>The Leaderboard:</strong> Live Standings track your progress individually and as a team.</li>
                        </ul>

                        <h3>How You Improve: The Game</h3>
                        <ul style='list-style-position: inside;'>
                            <li><strong>Compete to Improve:</strong> Refine your model to beat your personal best score.</li>
                            <li><strong>Get Promoted as an Engineer & Unlock Tools:</strong> As you submit more models, you rise in rank and unlock better analysis tools:</li>
                        </ul>
                        
                        <div style='text-align:center; font-weight:bold; font-size:1.2rem; color:#4f46e5; margin:16px 0;'>
                        Trainee → Junior → Senior → Lead Engineer
                        </div>

                        <h3>Begin Your Mission</h3>
                        <p>You are now ready. Use the experiment loop, get promoted, unlock all the tools, and find the best combination to get the highest score.</p>
                        <p><strong>Remember: You've seen how these predictions affect real life decisions. Build accordingly.</strong></p>
                    </div>
                </div>
                """
            )
            # --- END FIX ---
            
            with gr.Row():
                briefing_7_back = gr.Button("◀️ Back", size="lg")
                briefing_7_next = gr.Button("Begin Model Building ▶️", variant="primary", size="lg")

        # --- End Briefing Slideshow ---


        # Model Building App (Main Interface)
        with gr.Column(visible=False, elem_id="model-step") as model_building_step:
            gr.Markdown("<h1 style='text-align:center;'>🛠️ Model Building Arena</h1>")
            
            # Status panel for initialization progress - HIDDEN
            init_status_display = gr.HTML(value="", visible=False)
            
            # Banner for UI state
            init_banner = gr.HTML(
                value="<div style='background:#fef3c7; padding:12px; border-radius:8px; text-align:center; margin-bottom:16px; border:1px solid #f59e0b;'>"
                "<p style='margin:0; color:#92400e; font-weight:500;'>⏳ Initializing data & leaderboard… you can explore but must wait for readiness to submit.</p>"
                "</div>",
                visible=True
            )

            team_name_state = gr.State(os.environ.get("TEAM_NAME"))
            last_submission_score_state = gr.State(0.0)
            last_rank_state = gr.State(0)
            best_score_state = gr.State(0.0)
            submission_count_state = gr.State(0)
            first_submission_score_state = gr.State(None)

            # Buffered states for all dynamic inputs
            model_type_state = gr.State(DEFAULT_MODEL)
            complexity_state = gr.State(2)
            feature_set_state = gr.State(DEFAULT_FEATURE_SET)
            data_size_state = gr.State(DEFAULT_DATA_SIZE)

            rank_message_display = gr.Markdown("### Rank loading...")
            with gr.Row():
                with gr.Column(scale=1):

                    model_type_radio = gr.Radio(
                        label="1. Model Strategy",
                        choices=[],
                        value=None,
                        interactive=False
                    )
                    model_card_display = gr.Markdown(get_model_card(DEFAULT_MODEL))

                    gr.Markdown("---") # Separator

                    complexity_slider = gr.Slider(
                        label="2. Model Complexity (1–10)",
                        minimum=1, maximum=3, step=1, value=2,
                        info="Higher values allow deeper pattern learning; very high values may overfit."
                    )

                    gr.Markdown("---") # Separator

                    feature_set_checkbox = gr.CheckboxGroup(
                        label="3. Select Data Ingredients",
                        choices=FEATURE_SET_ALL_OPTIONS,
                        value=DEFAULT_FEATURE_SET,
                        interactive=False,
                        info="More ingredients unlock as you rank up!"
                    )

                    gr.Markdown("---") # Separator

                    data_size_radio = gr.Radio(
                        label="4. Data Size",
                        choices=[DEFAULT_DATA_SIZE],
                        value=DEFAULT_DATA_SIZE,
                        interactive=False
                    )

                    gr.Markdown("---") # Separator

                    # Attempt tracker display
                    attempts_tracker_display = gr.HTML(
                        value="<div style='text-align:center; padding:8px; margin:8px 0; background:#f0f9ff; border-radius:8px; border:1px solid #bae6fd;'>"
                        "<p style='margin:0; color:#0369a1; font-weight:600; font-size:1rem;'>📊 Attempts used: 0/10</p>"
                        "</div>",
                        visible=True
                    )

                    submit_button = gr.Button(
                        value="5. 🔬 Build & Submit Model",
                        variant="primary",
                        size="lg"
                    )

                with gr.Column(scale=1):
                    gr.HTML(
                        """
                        <div class='leaderboard-box'>
                            <h3 style='margin-top:0;'>🏆 Live Standings</h3>
                            <p style='margin:0;'>Submit a model to see your rank.</p>
                        </div>
                        """
                    )

                    # KPI Card
                    submission_feedback_display = gr.HTML(
                        "<p style='text-align:center; color:#6b7280; padding:20px 0;'>Submit your first model to get feedback!</p>"
                    )
                    
                    # Inline Login Components (initially hidden)
                    login_username = gr.Textbox(
                        label="Username",
                        placeholder="Enter your modelshare.ai username",
                        visible=False
                    )
                    login_password = gr.Textbox(
                        label="Password",
                        type="password",
                        placeholder="Enter your password",
                        visible=False
                    )
                    login_submit = gr.Button(
                        "Sign In & Submit",
                        variant="primary",
                        visible=False
                    )
                    login_error = gr.HTML(
                        value="",
                        visible=False
                    )

                    with gr.Tabs():
                        with gr.TabItem("Team Standings"):
                            team_leaderboard_display = gr.HTML(
                                "<p style='text-align:center; color:#6b7280; padding-top:20px;'>Submit a model to see team rankings.</p>"
                            )
                        with gr.TabItem("Individual Standings"):
                            individual_leaderboard_display = gr.HTML(
                                "<p style='text-align:center; color:#6b7280; padding-top:20px;'>Submit a model to see individual rankings.</p>"
                            )

            # REMOVED: Ethical Reminder HTML Block
            step_2_next = gr.Button("Finish & Reflect ▶️", variant="secondary")

        # Conclusion Step
        with gr.Column(visible=False, elem_id="conclusion-step") as conclusion_step:
            gr.Markdown("<h1 style='text-align:center;'>✅ Section Complete</h1>")
            final_score_display = gr.HTML(value="<p>Preparing final summary...</p>")
            step_3_back = gr.Button("◀️ Back to Experiment")

        # --- Navigation Logic ---
        all_steps_nav = [
            briefing_slide_1, briefing_slide_2, briefing_slide_3,
            briefing_slide_4, briefing_slide_5, briefing_slide_6, briefing_slide_7,
            model_building_step, conclusion_step, loading_screen
        ]

        def create_nav(current_step, next_step):
            """
            Simplified navigation: directly switches visibility without artificial loading screen.
            Loading screen only shown when entering arena if not yet ready.
            """
            def _nav():
                # Direct single-step navigation
                updates = {next_step: gr.update(visible=True)}
                for s in all_steps_nav:
                    if s != next_step:
                        updates[s] = gr.update(visible=False)
                return updates
            return _nav

        def finalize_and_show_conclusion(best_score, submissions, rank, first_score, feature_set):
            """Build dynamic conclusion HTML and navigate to conclusion step."""
            html = build_final_conclusion_html(best_score, submissions, rank, first_score, feature_set)
            updates = {
                conclusion_step: gr.update(visible=True),
                final_score_display: gr.update(value=html)
            }
            for s in all_steps_nav:
                if s != conclusion_step:
                    updates[s] = gr.update(visible=False)
            return [updates[s] if s in updates else gr.update() for s in all_steps_nav] + [html]

        # Helper function to generate navigation JS with loading overlay
<<<<<<< HEAD
        def nav_js(target_id: str, message: str, min_show_ms: int = 400) -> str:
=======
        def nav_js(target_id: str, message: str, min_show_ms: int = 1000) -> str:
>>>>>>> 0293e3ca
            """
            Generate JavaScript for enhanced slide navigation with loading overlay.
            
            Args:
                target_id: Element ID of the target slide (e.g., 'slide-2', 'model-step')
                message: Loading message to display during transition
                min_show_ms: Minimum time to show overlay (prevents flicker)
            
            Returns:
                JavaScript arrow function string for Gradio's js parameter
            """
            return f"""
()=>{{
  try {{
    // Show overlay immediately
    const overlay = document.getElementById('nav-loading-overlay');
    const messageEl = document.getElementById('nav-loading-text');
    if(overlay && messageEl) {{
      messageEl.textContent = '{message}';
      overlay.style.display = 'flex';
      setTimeout(() => {{ overlay.style.opacity = '1'; }}, 10);
    }}
    
    const startTime = Date.now();
    
    // Scroll to top after brief delay
    setTimeout(() => {{
      const anchor = document.getElementById('app_top_anchor');
      const container = document.querySelector('.gradio-container') || document.scrollingElement || document.documentElement;
      
      function doScroll() {{
        if(anchor) {{ anchor.scrollIntoView({{behavior:'smooth', block:'start'}}); }}
        else {{ container.scrollTo({{top:0, behavior:'smooth'}}); }}
        
        // Best-effort Colab iframe scroll
        try {{
          if(window.parent && window.parent !== window && window.frameElement) {{
            const top = window.frameElement.getBoundingClientRect().top + window.parent.scrollY;
            window.parent.scrollTo({{top: Math.max(top - 10, 0), behavior:'smooth'}});
          }}
        }} catch(e2) {{}}
      }}
      
      doScroll();
      // Retry scroll to combat layout shifts
      let scrollAttempts = 0;
      const scrollInterval = setInterval(() => {{
        scrollAttempts++;
        doScroll();
        if(scrollAttempts >= 3) clearInterval(scrollInterval);
      }}, 130);
    }}, 40);
    
    // Poll for target visibility and minimum display time
    const targetId = '{target_id}';
    const minShowMs = {min_show_ms};
    let pollCount = 0;
    const maxPolls = 77; // ~7 seconds max
    
    const pollInterval = setInterval(() => {{
      pollCount++;
      const elapsed = Date.now() - startTime;
      const target = document.getElementById(targetId);
      const isVisible = target && target.offsetParent !== null && 
                       window.getComputedStyle(target).display !== 'none';
      
      // Hide overlay when target is visible AND minimum time elapsed
      if((isVisible && elapsed >= minShowMs) || pollCount >= maxPolls) {{
        clearInterval(pollInterval);
        if(overlay) {{
          overlay.style.opacity = '0';
          setTimeout(() => {{ overlay.style.display = 'none'; }}, 300);
        }}
      }}
    }}, 90);
    
  }} catch(e) {{ console.warn('nav-js error', e); }}
}}
"""

        # Initial load scroll with overlay
        initial_load_scroll_js = """
()=>{
  try {
    // Show overlay for initial load
    const overlay = document.getElementById('nav-loading-overlay');
    const messageEl = document.getElementById('nav-loading-text');
    if(overlay && messageEl) {
      messageEl.textContent = 'Initializing experience...';
      overlay.style.display = 'flex';
      setTimeout(() => { overlay.style.opacity = '1'; }, 10);
    }
    
    const startTime = Date.now();
    
    // Scroll to top
    const anchor = document.getElementById('app_top_anchor');
    const container = document.querySelector('.gradio-container') || document.scrollingElement || document.documentElement;
    
    function doScroll() {
      if(anchor) { anchor.scrollIntoView({behavior:'auto', block:'start'}); }
      else { container.scrollTo({top:0, behavior:'auto'}); }
      
      try {
        if(window.parent && window.parent !== window && window.frameElement) {
          const r = window.frameElement.getBoundingClientRect();
          window.parent.scrollTo({top: Math.max(r.top + window.parent.scrollY - 10, 0), behavior:'auto'});
        }
      } catch(e2) {}
    }
    
    doScroll();
    let tries = 0;
    const scrollInterval = setInterval(() => {
      tries++;
      doScroll();
      if(tries >= 2) clearInterval(scrollInterval);
    }, 160);
    
    // Poll for slide-1 visibility
    let pollCount = 0;
    const pollInterval = setInterval(() => {
      pollCount++;
      const elapsed = Date.now() - startTime;
      const target = document.getElementById('slide-1');
      const isVisible = target && target.offsetParent !== null;
      
      if((isVisible && elapsed >= 300) || pollCount >= 30) {
        clearInterval(pollInterval);
        if(overlay) {
          overlay.style.opacity = '0';
          setTimeout(() => { overlay.style.display = 'none'; }, 300);
        }
      }
    }, 100);
    
  } catch(e) { console.warn('initial-scroll error', e); }
}
"""
        # Wire up slide buttons with enhanced navigation
        briefing_1_next.click(
            fn=create_nav(briefing_slide_1, briefing_slide_2),
            inputs=None, outputs=all_steps_nav,
            js=nav_js("slide-2", "Loading mission overview...")
        )
        briefing_2_back.click(
            fn=create_nav(briefing_slide_2, briefing_slide_1),
            inputs=None, outputs=all_steps_nav,
            js=nav_js("slide-1", "Returning to introduction...")
        )
        briefing_2_next.click(
            fn=create_nav(briefing_slide_2, briefing_slide_3),
            inputs=None, outputs=all_steps_nav,
            js=nav_js("slide-3", "Exploring model concept...")
        )
        briefing_3_back.click(
            fn=create_nav(briefing_slide_3, briefing_slide_2),
            inputs=None, outputs=all_steps_nav,
            js=nav_js("slide-2", "Going back one step...")
        )
        briefing_3_next.click(
            fn=create_nav(briefing_slide_3, briefing_slide_4),
            inputs=None, outputs=all_steps_nav,
            js=nav_js("slide-4", "Understanding the experiment loop...")
        )
        briefing_4_back.click(
            fn=create_nav(briefing_slide_4, briefing_slide_3),
            inputs=None, outputs=all_steps_nav,
            js=nav_js("slide-3", "Reviewing previous concepts...")
        )
        briefing_4_next.click(
            fn=create_nav(briefing_slide_4, briefing_slide_5),
            inputs=None, outputs=all_steps_nav,
            js=nav_js("slide-5", "Configuring brain settings...")
        )
        briefing_5_back.click(
            fn=create_nav(briefing_slide_5, briefing_slide_4),
            inputs=None, outputs=all_steps_nav,
            js=nav_js("slide-4", "Revisiting the loop...")
        )
        briefing_5_next.click(
            fn=create_nav(briefing_slide_5, briefing_slide_6),
            inputs=None, outputs=all_steps_nav,
            js=nav_js("slide-6", "Configuring data inputs...")
        )
        briefing_6_back.click(
            fn=create_nav(briefing_slide_6, briefing_slide_5),
            inputs=None, outputs=all_steps_nav,
            js=nav_js("slide-5", "Adjusting model strategy...")
        )
        briefing_6_next.click(
            fn=create_nav(briefing_slide_6, briefing_slide_7),
            inputs=None, outputs=all_steps_nav,
            js=nav_js("slide-7", "Preparing scoring overview...")
        )
        briefing_7_back.click(
            fn=create_nav(briefing_slide_7, briefing_slide_6),
            inputs=None, outputs=all_steps_nav,
            js=nav_js("slide-6", "Reviewing data knobs...")
        )
        # Slide 7 -> App
        briefing_7_next.click(
            fn=create_nav(briefing_slide_7, model_building_step),
            inputs=None, outputs=all_steps_nav,
            js=nav_js("model-step", "Entering model arena...")
        )

        # App -> Conclusion
        step_2_next.click(
            fn=finalize_and_show_conclusion,
            inputs=[
                best_score_state,
                submission_count_state,
                last_rank_state,
                first_submission_score_state,
                feature_set_state
            ],
            outputs=all_steps_nav + [final_score_display],
            js=nav_js("conclusion-step", "Generating performance summary...")
        )

        # Conclusion -> App
        step_3_back.click(
            fn=create_nav(conclusion_step, model_building_step),
            inputs=None, outputs=all_steps_nav,
            js=nav_js("model-step", "Returning to experiment workspace...")
        )

        # Events
        model_type_radio.change(
            fn=get_model_card,
            inputs=model_type_radio,
            outputs=model_card_display
        )
        model_type_radio.change(
            fn=lambda v: v or DEFAULT_MODEL,
            inputs=model_type_radio,
            outputs=model_type_state
        )
        complexity_slider.change(fn=lambda v: v, inputs=complexity_slider, outputs=complexity_state)

        feature_set_checkbox.change(
            fn=lambda v: v or [],
            inputs=feature_set_checkbox,
            outputs=feature_set_state
        )
        data_size_radio.change(
            fn=lambda v: v or DEFAULT_DATA_SIZE,
            inputs=data_size_radio,
            outputs=data_size_state
        )

        all_outputs = [
            submission_feedback_display,
            team_leaderboard_display,
            individual_leaderboard_display,
            last_submission_score_state,
            last_rank_state,
            best_score_state,
            submission_count_state,
            first_submission_score_state,
            rank_message_display,
            model_type_radio,
            complexity_slider,
            feature_set_checkbox,
            data_size_radio,
            submit_button,
            login_username,
            login_password,
            login_submit,
            login_error,
            attempts_tracker_display
        ]

        # Wire up login button
        login_submit.click(
            fn=perform_inline_login,
            inputs=[login_username, login_password],
<<<<<<< HEAD
            outputs=[login_username, login_password, login_submit, login_error, submit_button, submission_feedback_display, team_name_state],
            js=nav_js("model-step", "Authenticating...")
        )
=======
            outputs=[login_username, login_password, login_submit, login_error, submit_button, submission_feedback_display, team_name_state]
>>>>>>> 0293e3ca

        # Removed gr.State(username) from the inputs list
        submit_button.click(
            fn=run_experiment,
            inputs=[
                model_type_state,
                complexity_state,
                feature_set_state,
                data_size_state,
                team_name_state,
                last_submission_score_state,
                last_rank_state,
                submission_count_state,
                first_submission_score_state,
                best_score_state,
            ],
            outputs=all_outputs,
            show_progress="full",
            js=nav_js("model-step", "Running experiment...", 500)
        )

        # Timer for polling initialization status
        status_timer = gr.Timer(value=0.5, active=True)  # Poll every 0.5 seconds
        
        def update_init_status():
            """
            Poll initialization status and update UI elements.
            Returns status HTML, banner visibility, submit button state, and data size choices.
            """
            status_html, ready = poll_init_status()
            
            # Update banner visibility - hide when ready
            banner_visible = not ready
            
            # Update submit button
            if ready:
                submit_label = "5. 🔬 Build & Submit Model"
                submit_interactive = True
            else:
                submit_label = "⏳ Waiting for data..."
                submit_interactive = False
            
            # Get available data sizes based on init progress
            available_sizes = get_available_data_sizes()
            
            # Stop timer once fully initialized
            timer_active = not (ready and INIT_FLAGS.get("pre_samples_full", False))
            
            return (
                status_html,
                gr.update(visible=banner_visible),
                gr.update(value=submit_label, interactive=submit_interactive),
                gr.update(choices=available_sizes),
                timer_active
            )
        
        status_timer.tick(
            fn=update_init_status,
            inputs=None,
            outputs=[init_status_display, init_banner, submit_button, data_size_radio, status_timer]
        )

        demo.load(
            fn=lambda u: on_initial_load(u),
            inputs=[gr.State(username)],
            outputs=[
                model_card_display,
                team_leaderboard_display, 
                individual_leaderboard_display, 
                rank_message_display,
                model_type_radio,
                complexity_slider,
                feature_set_checkbox,
                data_size_radio,
            ],
            js=initial_load_scroll_js 
        )

    return demo

# -------------------------------------------------------------------------
# 4. Convenience Launcher
# -------------------------------------------------------------------------

def launch_model_building_game_app(height: int = 1200, share: bool = False, debug: bool = False) -> None:
    """
    Create and directly launch the Model Building Game app inline (e.g., in notebooks).
    """
    global playground, X_TRAIN_RAW, X_TEST_RAW, Y_TRAIN, Y_TEST
    if playground is None:
        try:
            playground = Competition(MY_PLAYGROUND_ID)
        except Exception as e:
            print(f"WARNING: Could not connect to playground: {e}")
            playground = None

    if X_TRAIN_RAW is None:
        X_TRAIN_RAW, X_TEST_RAW, Y_TRAIN, Y_TEST = load_and_prep_data()

    demo = create_model_building_game_app()
    with contextlib.redirect_stdout(open(os.devnull, "w")), contextlib.redirect_stderr(open(os.devnull, "w")):
        demo.launch(share=share, inline=True, debug=debug, height=height)

# -------------------------------------------------------------------------
# 5. Script Entrypoint
# -------------------------------------------------------------------------

if __name__ == "__main__":
    try:
        playground = Competition(MY_PLAYGROUND_ID)
    except Exception as e:
        playground = None

    X_TRAIN_RAW, X_TEST_RAW, Y_TRAIN, Y_TEST = load_and_prep_data()
    app = create_model_building_game_app()
    app.launch(share=False, debug=False, height=1100, quiet=True)<|MERGE_RESOLUTION|>--- conflicted
+++ resolved
@@ -2444,11 +2444,7 @@
             return [updates[s] if s in updates else gr.update() for s in all_steps_nav] + [html]
 
         # Helper function to generate navigation JS with loading overlay
-<<<<<<< HEAD
-        def nav_js(target_id: str, message: str, min_show_ms: int = 400) -> str:
-=======
-        def nav_js(target_id: str, message: str, min_show_ms: int = 1000) -> str:
->>>>>>> 0293e3ca
+        def nav_js(target_id: str, message: str, min_show_ms: int = 1200) -> str:
             """
             Generate JavaScript for enhanced slide navigation with loading overlay.
             
@@ -2727,13 +2723,7 @@
         login_submit.click(
             fn=perform_inline_login,
             inputs=[login_username, login_password],
-<<<<<<< HEAD
-            outputs=[login_username, login_password, login_submit, login_error, submit_button, submission_feedback_display, team_name_state],
-            js=nav_js("model-step", "Authenticating...")
-        )
-=======
-            outputs=[login_username, login_password, login_submit, login_error, submit_button, submission_feedback_display, team_name_state]
->>>>>>> 0293e3ca
+            outputs=[login_username, login_password, login_submit, login_error, submit_button, submission_feedback_display, team_name_state])
 
         # Removed gr.State(username) from the inputs list
         submit_button.click(
@@ -2837,16 +2827,3 @@
     with contextlib.redirect_stdout(open(os.devnull, "w")), contextlib.redirect_stderr(open(os.devnull, "w")):
         demo.launch(share=share, inline=True, debug=debug, height=height)
 
-# -------------------------------------------------------------------------
-# 5. Script Entrypoint
-# -------------------------------------------------------------------------
-
-if __name__ == "__main__":
-    try:
-        playground = Competition(MY_PLAYGROUND_ID)
-    except Exception as e:
-        playground = None
-
-    X_TRAIN_RAW, X_TEST_RAW, Y_TRAIN, Y_TEST = load_and_prep_data()
-    app = create_model_building_game_app()
-    app.launch(share=False, debug=False, height=1100, quiet=True)