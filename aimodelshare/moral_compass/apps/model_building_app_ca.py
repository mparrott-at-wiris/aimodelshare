"""
Model Building Game - Gradio application for the Justice & Equity Challenge.

Session-based authentication with leaderboard caching and progressive rank unlocking.

Concurrency Notes:
- This app is designed to run in a multi-threaded environment (Cloud Run).
- Per-user state is stored in gr.State objects, NOT in os.environ.
- Caches are protected by locks to ensure thread safety.
- Linear algebra libraries are constrained to single-threaded mode to prevent
  CPU oversubscription in containerized deployments.
"""

import os

# -------------------------------------------------------------------------
# Thread Limit Configuration (MUST be set before importing numpy/sklearn)
# Prevents CPU oversubscription in containerized environments like Cloud Run.
# -------------------------------------------------------------------------
os.environ.setdefault("OMP_NUM_THREADS", "1")
os.environ.setdefault("OPENBLAS_NUM_THREADS", "1")
os.environ.setdefault("MKL_NUM_THREADS", "1")
os.environ.setdefault("NUMEXPR_NUM_THREADS", "1")

import time
import random
import requests
import contextlib
from io import StringIO
import threading
import functools
from pathlib import Path
from datetime import datetime, timedelta
from typing import Optional, Dict, Any, Tuple, Callable, TypeVar

import numpy as np
import pandas as pd
import gradio as gr

# --- Scikit-learn Imports ---
from sklearn.model_selection import train_test_split
from sklearn.preprocessing import StandardScaler
from sklearn.impute import SimpleImputer
from sklearn.compose import ColumnTransformer
from sklearn.pipeline import Pipeline
from sklearn.preprocessing import OneHotEncoder
from sklearn.linear_model import LogisticRegression
from sklearn.tree import DecisionTreeClassifier
from sklearn.ensemble import RandomForestClassifier
from sklearn.neighbors import KNeighborsClassifier

# --- AI Model Share Imports ---
try:
    from aimodelshare.playground import Competition
except ImportError:
    raise ImportError(
        "The 'aimodelshare' library is required. Install with: pip install aimodelshare"
    )

# -------------------------------------------------------------------------
# Configuration & Caching Infrastructure
# -------------------------------------------------------------------------

LEADERBOARD_CACHE_SECONDS = int(os.environ.get("LEADERBOARD_CACHE_SECONDS", "45"))
MAX_LEADERBOARD_ENTRIES = os.environ.get("MAX_LEADERBOARD_ENTRIES")
MAX_LEADERBOARD_ENTRIES = int(MAX_LEADERBOARD_ENTRIES) if MAX_LEADERBOARD_ENTRIES else None
DEBUG_LOG = os.environ.get("DEBUG_LOG", "false").lower() == "true"

# In-memory caches (per container instance)
# Each cache has its own lock for thread safety under concurrent requests
_cache_lock = threading.Lock()  # Protects _leaderboard_cache
_user_stats_lock = threading.Lock()  # Protects _user_stats_cache
_auth_lock = threading.Lock()  # Protects get_aws_token() credential injection

# Auth-aware leaderboard cache: separate entries for authenticated vs anonymous
# Structure: {"anon": {"data": df, "timestamp": float}, "auth": {"data": df, "timestamp": float}}
_leaderboard_cache: Dict[str, Dict[str, Any]] = {
    "anon": {"data": None, "timestamp": 0.0},
    "auth": {"data": None, "timestamp": 0.0},
}
_user_stats_cache: Dict[str, Dict[str, Any]] = {}
USER_STATS_TTL = LEADERBOARD_CACHE_SECONDS

# -------------------------------------------------------------------------
# Retry Helper for External API Calls
# -------------------------------------------------------------------------

T = TypeVar("T")

def _retry_with_backoff(
    func: Callable[[], T],
    max_attempts: int = 3,
    base_delay: float = 0.5,
    description: str = "operation"
) -> T:
    """
    Execute a function with exponential backoff retry on failure.
    
    Concurrency Note: This helper provides resilience against transient
    network failures when calling external APIs (Competition.get_leaderboard,
    playground.submit_model). Essential for Cloud Run deployments where
    network calls may occasionally fail under load.
    
    Args:
        func: Callable to execute (should take no arguments)
        max_attempts: Maximum number of attempts (default: 3)
        base_delay: Initial delay in seconds, doubled each retry (default: 0.5)
        description: Human-readable description for logging
    
    Returns:
        Result from successful function call
    
    Raises:
        Last exception if all attempts fail
    """
    last_exception: Optional[Exception] = None
    delay = base_delay
    
    for attempt in range(1, max_attempts + 1):
        try:
            return func()
        except Exception as e:
            last_exception = e
            if attempt < max_attempts:
                _log(f"{description} attempt {attempt} failed: {e}. Retrying in {delay}s...")
                time.sleep(delay)
                delay *= 2  # Exponential backoff
            else:
                _log(f"{description} failed after {max_attempts} attempts: {e}")
    
    # Loop always runs at least once (max_attempts >= 1), so last_exception is set
    raise last_exception  # type: ignore[misc]

def _log(msg: str):
    """Log message if DEBUG_LOG is enabled."""
    if DEBUG_LOG:
        print(f"[ModelBuildingGame] {msg}")

def _normalize_team_name(name: str) -> str:
    """Normalize team name for consistent comparison and storage."""
    if not name:
        return ""
    return " ".join(str(name).strip().split())

def _get_leaderboard_with_optional_token(playground_instance: Optional["Competition"], token: Optional[str] = None) -> Optional[pd.DataFrame]:
    """
    Fetch fresh leaderboard with optional token authentication and retry logic.
    
    This is a helper function that centralizes the pattern of fetching
    a fresh (non-cached) leaderboard with optional token authentication.
    Use this for user-facing flows that require fresh, full data.
    
    Concurrency Note: Uses _retry_with_backoff for resilience against
    transient network failures.
    
    Args:
        playground_instance: The Competition playground instance (or None)
        token: Optional authentication token for the fetch
    
    Returns:
        DataFrame with leaderboard data, or None if fetch fails or playground is None
    """
    if playground_instance is None:
        return None
    
    def _fetch():
        if token:
            return playground_instance.get_leaderboard(token=token)
        return playground_instance.get_leaderboard()
    
    try:
        return _retry_with_backoff(_fetch, description="leaderboard fetch")
    except Exception as e:
        _log(f"Leaderboard fetch failed after retries: {e}")
        return None

def _fetch_leaderboard(token: Optional[str]) -> Optional[pd.DataFrame]:
    """
    Fetch leaderboard with auth-aware caching (TTL: LEADERBOARD_CACHE_SECONDS).
    
    Concurrency Note: Cache is keyed by auth scope ("anon" vs "auth") to prevent
    cross-user data leakage. Authenticated users share a single "auth" cache entry
    to avoid unbounded cache growth. Protected by _cache_lock.
    """
    # Determine cache key based on authentication status
    cache_key = "auth" if token else "anon"
    now = time.time()
    
    with _cache_lock:
        cache_entry = _leaderboard_cache[cache_key]
        if (
            cache_entry["data"] is not None
            and now - cache_entry["timestamp"] < LEADERBOARD_CACHE_SECONDS
        ):
            _log(f"Leaderboard cache hit ({cache_key})")
            return cache_entry["data"]

    _log(f"Fetching fresh leaderboard ({cache_key})...")
    df = None
    try:
        playground_id = "https://cf3wdpkg0d.execute-api.us-east-1.amazonaws.com/prod/m"
        playground_instance = Competition(playground_id)
        
        def _fetch():
            return playground_instance.get_leaderboard(token=token) if token else playground_instance.get_leaderboard()
        
        df = _retry_with_backoff(_fetch, description="leaderboard fetch")
        if df is not None and not df.empty and MAX_LEADERBOARD_ENTRIES:
            df = df.head(MAX_LEADERBOARD_ENTRIES)
        _log(f"Leaderboard fetched ({cache_key}): {len(df) if df is not None else 0} entries")
    except Exception as e:
        _log(f"Leaderboard fetch failed ({cache_key}): {e}")
        df = None

    with _cache_lock:
        _leaderboard_cache[cache_key]["data"] = df
        _leaderboard_cache[cache_key]["timestamp"] = time.time()
    return df

def _get_or_assign_team(username: str, leaderboard_df: Optional[pd.DataFrame]) -> Tuple[str, bool]:
    """Get existing team from leaderboard or assign random team."""
    # TEAM_NAMES is defined in configuration section below
    try:
        if leaderboard_df is not None and not leaderboard_df.empty and "Team" in leaderboard_df.columns:
            user_submissions = leaderboard_df[leaderboard_df["username"] == username]
            if not user_submissions.empty:
                if "timestamp" in user_submissions.columns:
                    try:
                        user_submissions = user_submissions.copy()
                        user_submissions["timestamp"] = pd.to_datetime(
                            user_submissions["timestamp"], errors="coerce"
                        )
                        user_submissions = user_submissions.sort_values("timestamp", ascending=False)
                        _log(f"Sorted {len(user_submissions)} submissions by timestamp for {username}")
                    except Exception as ts_err:
                        _log(f"Timestamp sort error: {ts_err}")
                existing_team = user_submissions.iloc[0]["Team"]
                if pd.notna(existing_team) and str(existing_team).strip():
                    normalized = _normalize_team_name(existing_team)
                    _log(f"Found existing team for {username}: {normalized}")
                    return normalized, False
        new_team = _normalize_team_name(random.choice(TEAM_NAMES))
        _log(f"Assigning new team to {username}: {new_team}")
        return new_team, True
    except Exception as e:
        _log(f"Team assignment error: {e}")
        new_team = _normalize_team_name(random.choice(TEAM_NAMES))
        return new_team, True

def _try_session_based_auth(request: "gr.Request") -> Tuple[bool, Optional[str], Optional[str]]:
    """Attempt to authenticate via session token. Returns (success, username, token)."""
    try:
        session_id = request.query_params.get("sessionid") if request else None
        if not session_id:
            _log("No sessionid in request")
            return False, None, None
        
        from aimodelshare.aws import get_token_from_session, _get_username_from_token
        
        token = get_token_from_session(session_id)
        if not token:
            _log("Failed to get token from session")
            return False, None, None
            
        username = _get_username_from_token(token)
        if not username:
            _log("Failed to extract username from token")
            return False, None, None
        
        _log(f"Session auth successful for {username}")
        return True, username, token
        
    except Exception as e:
        _log(f"Session auth failed: {e}")
        return False, None, None

# -------------------------------------------------------------------------
# NEW IMPORTS (Add to top of app.py)
# -------------------------------------------------------------------------
try:
    from cachetools import TTLCache
except ImportError:
    raise ImportError("Please run 'pip install cachetools' to fix memory stability issues.")

# -------------------------------------------------------------------------
# UPDATED CONFIGURATION (Replace the old _user_stats_cache definition)
# -------------------------------------------------------------------------
# Fixes Memory Leak: Automatically deletes data older than USER_STATS_TTL
# Fixes Memory Limit: Holds max 500 users in RAM (approx 2MB)
_user_stats_cache = TTLCache(maxsize=500, ttl=USER_STATS_TTL)

# Keep the lock (cachetools is not thread-safe for concurrent read/write)
_user_stats_lock = threading.Lock() 

# -------------------------------------------------------------------------
# UPDATED FUNCTION
# -------------------------------------------------------------------------
def _compute_user_stats(username: str, token: str) -> Dict[str, Any]:
    """
    Compute user statistics with memory-safe caching (TTLCache).
    
    Concurrency Note: Protected by _user_stats_lock for thread-safe
    cache reads and writes.
    """
    # 1. Thread-safe cache check
    # TTLCache automatically returns None if the entry has expired.
    # We no longer need manual timestamp math.
    with _user_stats_lock:
        cached = _user_stats_cache.get(username)
        if cached is not None:
            _log(f"User stats cache hit for {username}")
            return cached.copy()

    # 2. Compute fresh stats (Heavy operation - done outside lock)
    _log(f"Computing fresh stats for {username}")
    leaderboard_df = _fetch_leaderboard(token)
    team_name, _ = _get_or_assign_team(username, leaderboard_df)
    
    stats = {
        "best_score": 0.0,
        "rank": 0,
        "team_name": team_name,
        "submission_count": 0,
        "last_score": 0.0,
        "_ts": time.time()
    }

    try:
        if leaderboard_df is not None and not leaderboard_df.empty:
            user_submissions = leaderboard_df[leaderboard_df["username"] == username]
            if not user_submissions.empty:
                stats["submission_count"] = len(user_submissions)
                
                # Extract Best Score
                if "accuracy" in user_submissions.columns:
                    stats["best_score"] = float(user_submissions["accuracy"].max())
                    
                    # Extract Last Score (Time-based or fallback to best)
                    if "timestamp" in user_submissions.columns:
                        try:
                            user_submissions = user_submissions.copy()
                            user_submissions["timestamp"] = pd.to_datetime(
                                user_submissions["timestamp"], errors="coerce"
                            )
                            recent = user_submissions.sort_values("timestamp", ascending=False).iloc[0]
                            stats["last_score"] = float(recent["accuracy"])
                        except Exception:
                            stats["last_score"] = stats["best_score"]
                    else:
                        stats["last_score"] = stats["best_score"]
            
            # Calculate Rank
            if "accuracy" in leaderboard_df.columns:
                user_bests = leaderboard_df.groupby("username")["accuracy"].max()
                ranked = user_bests.sort_values(ascending=False)
                try:
                    stats["rank"] = int(ranked.index.get_loc(username) + 1)
                except KeyError:
                    stats["rank"] = 0
                    
    except Exception as e:
        _log(f"Error computing stats for {username}: {e}")

    # 3. Thread-safe cache update
    # The lock prevents race conditions during the write
    with _user_stats_lock:
        _user_stats_cache[username] = stats
        
    _log(f"Stats for {username}: {stats}")
    return stats
  
def _build_attempts_tracker_html(current_count, limit=10):
    """
    Generate HTML for the attempts tracker display.
    Shows current attempt count vs limit with color coding.
    
    Args:
        current_count: Number of attempts used so far
        limit: Maximum allowed attempts (default: ATTEMPT_LIMIT)
    
    Returns:
        str: HTML string for the tracker display
    """
    if current_count >= limit:
        # Limit reached - red styling
        bg_color = "#f0f9ff"
        border_color = "#bae6fd"
        text_color = "#0369a1"
        icon = "🛑"
        label = f"Última oportunitat (de moment) per pujar la teva puntuació!: {current_count}/{limit}"
    else:
        # Normal - blue styling
        bg_color = "#f0f9ff"
        border_color = "#bae6fd"
        text_color = "#0369a1"
        icon = "📊"
        label = f"Intents utilitzats: {current_count}/{limit}"

    return f"""<div style='text-align:center; padding:8px; margin:8px 0; background:{bg_color}; border-radius:8px; border:1px solid {border_color};'>
        <p style='margin:0; color:{text_color}; font-weight:600; font-size:1rem;'>{icon} {label}</p>
    </div>"""
    
def check_attempt_limit(submission_count: int, limit: int = None) -> Tuple[bool, str]:
    """Check if submission count exceeds limit."""
    # ATTEMPT_LIMIT is defined in configuration section below
    if limit is None:
        limit = ATTEMPT_LIMIT
    
    if submission_count >= limit:
        msg = f"⚠️ Límit d’intents assolit ({submission_count}/{limit})"
        return False, msg
    return True, f"Intents: {submission_count}/{limit}"

# -------------------------------------------------------------------------
# Future: Fairness Metrics
# -------------------------------------------------------------------------

# def compute_fairness_metrics(y_true, y_pred, sensitive_attrs):
#     """
#     Compute fairness metrics for model predictions.
#     
#     Args:
#         y_true: Ground truth labels
#         y_pred: Model predictions
#         sensitive_attrs: DataFrame with sensitive attributes (race, sex, age)
#     
#     Returns:
#         dict: Fairness metrics including demographic parity, equalized odds
#     
#     TODO: Implement using fairlearn or aif360
#     """
#     pass



# -------------------------------------------------------------------------
# 1. Configuration
# -------------------------------------------------------------------------

MY_PLAYGROUND_ID = "https://cf3wdpkg0d.execute-api.us-east-1.amazonaws.com/prod/m"

# --- Submission Limit Configuration ---
# Maximum number of successful leaderboard submissions per user per session.
# Preview runs (pre-login) and failed/invalid attempts do NOT count toward this limit.
# Only actual successful playground.submit_model() calls increment the count.
#
# TODO: Server-side persistent enforcement recommended
# The current attempt limit is stored in gr.State (per-session) and can be bypassed
# by refreshing the browser. For production use with 100+ concurrent users,
# consider implementing server-side persistence via Redis or Firestore to track
# attempt counts per user across sessions.
ATTEMPT_LIMIT = 10

# --- Leaderboard Polling Configuration ---
# After a real authenticated submission, we poll the leaderboard to detect eventual consistency.
# This prevents the "stuck on first preview KPI" issue where the leaderboard hasn't updated yet.
# Increased from 12 to 60 to better tolerate backend latency and cold starts.
# If polling times out, optimistic fallback logic will provide provisional UI updates.
LEADERBOARD_POLL_TRIES = 60  # Number of polling attempts (increased to handle backend latency/cold starts)
LEADERBOARD_POLL_SLEEP = 1.0  # Sleep duration between polls (seconds)
ENABLE_AUTO_RESUBMIT_AFTER_READY = False  # Future feature flag for auto-resubmit

MODEL_TYPES = {
    "El Generalista Equilibrat": {
        "model_builder": lambda: LogisticRegression(
            max_iter=500, random_state=42, class_weight="balanced"
        ),
        "card": "Aquest model és ràpid, fiable i equilibrat. Bon punt de partida; sol donar resultats més estables."
    },
    "El Creador de Regles": {
        "model_builder": lambda: DecisionTreeClassifier(
            random_state=42, class_weight="balanced"
        ),
        "card": "Aquest model aprèn regles simples de tipus «si/aleshores». Fàcil d’interpretar, però li costa captar patrons complexos."
    },
    "El 'Veí més Proper'": {
        "model_builder": lambda: KNeighborsClassifier(),
        "card": "Aquest model es basa en exemples semblants del passat.«Si t’assembles a aquests casos, prediré el mateix resultat»."
    },
    "El Detector de Patrons Profunds": {
        "model_builder": lambda: RandomForestClassifier(
            random_state=42, class_weight="balanced"
        ),
        "card": "Aquest model combina molts arbres de decisió per trobar patrons complexos. És potent, però cal vigilar no fer-lo massa complex."
    }
}

DEFAULT_MODEL = "El Generalista Equilibrat"

TEAM_NAMES = [
    "The Moral Champions", "The Justice League", "The Data Detectives",
    "The Ethical Explorers", "The Fairness Finders", "The Accuracy Avengers"
]
CURRENT_TEAM_NAME = random.choice(TEAM_NAMES)

# Team name translations for UI display only (Catalan)
# Internal logic (ranking, caching, grouping) always uses canonical English names
TEAM_NAME_TRANSLATIONS = {
    "en": {
        "The Justice League": "The Justice League",
        "The Moral Champions": "The Moral Champions",
        "The Data Detectives": "The Data Detectives",
        "The Ethical Explorers": "The Ethical Explorers",
        "The Fairness Finders": "The Fairness Finders",
        "The Accuracy Avengers": "The Accuracy Avengers"
    },
    "ca": {
        "The Justice League": "La Lliga de la Justícia",
        "The Moral Champions": "Els Campions Morals",
        "The Data Detectives": "Els Detectius de Dades",
        "The Ethical Explorers": "Els Exploradors Ètics",
        "The Fairness Finders": "Els Cercadors d'Equitat",
        "The Accuracy Avengers": "Els Venjadors de Precisió"
    }
}

# UI language for team name display
UI_TEAM_LANG = "ca"


# --- Feature groups for scaffolding (Weak -> Medium -> Strong) ---
FEATURE_SET_ALL_OPTIONS = [
    ("Nombre de delictes greus juvenils", "juv_fel_count"),
    ("Nombre de delictes lleus juvenils", "juv_misd_count"),
    ("Altres delictes juvenils", "juv_other_count"),
    ("Origen ètnic", "race"),
    ("Sexe", "sex"),
    ("Gravetat del càrrec (lleu / greu)", "c_charge_degree"),
    ("Dies abans de l'arrest", "days_b_screening_arrest"),
    ("Edat", "age"),
    ("Dies a la presó", "length_of_stay"),
    ("Nombre de delictes previs", "priors_count"),
]
FEATURE_SET_GROUP_1_VALS = [
    "juv_fel_count", "juv_misd_count", "juv_other_count", "race", "sex",
    "c_charge_degree", "days_b_screening_arrest"
]
FEATURE_SET_GROUP_2_VALS = ["c_charge_desc", "age"]
FEATURE_SET_GROUP_3_VALS = ["length_of_stay", "priors_count"]
ALL_NUMERIC_COLS = [
    "juv_fel_count", "juv_misd_count", "juv_other_count",
    "days_b_screening_arrest", "age", "length_of_stay", "priors_count"
]
ALL_CATEGORICAL_COLS = [
    "race", "sex", "c_charge_degree"
]
DEFAULT_FEATURE_SET = FEATURE_SET_GROUP_1_VALS


# --- Data Size config ---
DATA_SIZE_MAP = {
    "Petita (20%)": 0.2,
    "Mitjana (60%)": 0.6,
    "Gran (80%)": 0.8,
    "Completa (100%)": 1.0
}
DEFAULT_DATA_SIZE = "Petita (20%)"


MAX_ROWS = 4000
TOP_N_CHARGE_CATEGORICAL = 50
WARM_MINI_ROWS = 300  # Small warm dataset for instant preview
CACHE_MAX_AGE_HOURS = 24  # Cache validity duration
np.random.seed(42)

# Global state containers (populated during initialization)
playground = None
X_TRAIN_RAW = None # Keep this for 100%
X_TEST_RAW = None
Y_TRAIN = None
Y_TEST = None
# Add a container for our pre-sampled data
X_TRAIN_SAMPLES_MAP = {}
Y_TRAIN_SAMPLES_MAP = {}

# Warm mini dataset for instant preview
X_TRAIN_WARM = None
Y_TRAIN_WARM = None

# Cache for transformed test sets (for future performance improvements)
TEST_CACHE = {}

# Initialization flags to track readiness state
INIT_FLAGS = {
    "competition": False,
    "dataset_core": False,
    "pre_samples_small": False,
    "pre_samples_medium": False,
    "pre_samples_large": False,
    "pre_samples_full": False,
    "leaderboard": False,
    "default_preprocessor": False,
    "warm_mini": False,
    "errors": []
}

# Lock for thread-safe flag updates
INIT_LOCK = threading.Lock()

# -------------------------------------------------------------------------
# 2. Data & Backend Utilities
# -------------------------------------------------------------------------

def _get_cache_dir():
    """Get or create the cache directory for datasets."""
    cache_dir = Path.home() / ".aimodelshare_cache"
    cache_dir.mkdir(exist_ok=True)
    return cache_dir

def _safe_request_csv(url, cache_filename="compas.csv"):
    """
    Request CSV from URL with local caching.
    Reuses cached file if it exists and is less than CACHE_MAX_AGE_HOURS old.
    """
    cache_dir = _get_cache_dir()
    cache_path = cache_dir / cache_filename
    
    # Check if cache exists and is fresh
    if cache_path.exists():
        file_time = datetime.fromtimestamp(cache_path.stat().st_mtime)
        if datetime.now() - file_time < timedelta(hours=CACHE_MAX_AGE_HOURS):
            return pd.read_csv(cache_path)
    
    # Download fresh data
    response = requests.get(url, timeout=30)
    response.raise_for_status()
    df = pd.read_csv(StringIO(response.text))
    
    # Save to cache
    df.to_csv(cache_path, index=False)
    
    return df

def safe_int(value, default=1):
    """
    Safely coerce a value to int, returning default if value is None or invalid.
    Protects against TypeError when Gradio sliders receive None.
    """
    if value is None:
        return default
    try:
        return int(value)
    except (ValueError, TypeError):
        return default

def load_and_prep_data(use_cache=True):
    """
    Load, sample, and prepare raw COMPAS dataset.
    NOW PRE-SAMPLES ALL DATA SIZES and creates warm mini dataset.
    """
    url = "https://raw.githubusercontent.com/propublica/compas-analysis/master/compas-scores-two-years.csv"

    # Use cached version if available
    if use_cache:
        try:
            df = _safe_request_csv(url)
        except Exception as e:
            print(f"Cache failed, fetching directly: {e}")
            response = requests.get(url)
            df = pd.read_csv(StringIO(response.text))
    else:
        response = requests.get(url)
        df = pd.read_csv(StringIO(response.text))

    # Calculate length_of_stay
    try:
        df['c_jail_in'] = pd.to_datetime(df['c_jail_in'])
        df['c_jail_out'] = pd.to_datetime(df['c_jail_out'])
        df['length_of_stay'] = (df['c_jail_out'] - df['c_jail_in']).dt.total_seconds() / (24 * 60 * 60) # in days
    except Exception:
        df['length_of_stay'] = np.nan

    if df.shape[0] > MAX_ROWS:
        df = df.sample(n=MAX_ROWS, random_state=42)

    feature_columns = ALL_NUMERIC_COLS + ALL_CATEGORICAL_COLS
    feature_columns = sorted(list(set(feature_columns)))

    target_column = "two_year_recid"

    if "c_charge_desc" in df.columns:
        top_charges = df["c_charge_desc"].value_counts().head(TOP_N_CHARGE_CATEGORICAL).index
        df["c_charge_desc"] = df["c_charge_desc"].apply(
            lambda x: x if pd.notna(x) and x in top_charges else "OTHER"
        )

    for col in feature_columns:
        if col not in df.columns:
            if col == 'length_of_stay' and 'length_of_stay' in df.columns:
                continue
            df[col] = np.nan

    X = df[feature_columns].copy()
    y = df[target_column].copy()

    X_train_raw, X_test_raw, y_train, y_test = train_test_split(
        X, y, test_size=0.25, random_state=42, stratify=y
    )

    # Pre-sample all data sizes
    global X_TRAIN_SAMPLES_MAP, Y_TRAIN_SAMPLES_MAP, X_TRAIN_WARM, Y_TRAIN_WARM

    X_TRAIN_SAMPLES_MAP["Completa (100%)"] = X_train_raw
    Y_TRAIN_SAMPLES_MAP["Completa (100%)"] = y_train

    for label, frac in DATA_SIZE_MAP.items():
        if frac < 1.0:
            X_train_sampled = X_train_raw.sample(frac=frac, random_state=42)
            y_train_sampled = y_train.loc[X_train_sampled.index]
            X_TRAIN_SAMPLES_MAP[label] = X_train_sampled
            Y_TRAIN_SAMPLES_MAP[label] = y_train_sampled

    # Create warm mini dataset for instant preview
    warm_size = min(WARM_MINI_ROWS, len(X_train_raw))
    X_TRAIN_WARM = X_train_raw.sample(n=warm_size, random_state=42)
    Y_TRAIN_WARM = y_train.loc[X_TRAIN_WARM.index]



    return X_train_raw, X_test_raw, y_train, y_test

def _background_initializer():
    """
    Background thread that performs sequential initialization tasks.
    Updates INIT_FLAGS dict with readiness booleans and captures errors.
    
    Initialization sequence:
    1. Competition object connection
    2. Dataset cached download and core split
    3. Warm mini dataset creation
    4. Progressive sampling: small -> medium -> large -> full
    5. Leaderboard prefetch
    6. Default preprocessor fit on small sample
    """
    global playground, X_TRAIN_RAW, X_TEST_RAW, Y_TRAIN, Y_TEST
    
    try:
        # Step 1: Connect to competition
        with INIT_LOCK:
            if playground is None:
                playground = Competition(MY_PLAYGROUND_ID)
            INIT_FLAGS["competition"] = True
    except Exception as e:
        with INIT_LOCK:
            INIT_FLAGS["errors"].append(f"Competition connection failed: {str(e)}")
    
    try:
        # Step 2: Load dataset core (train/test split)
        X_TRAIN_RAW, X_TEST_RAW, Y_TRAIN, Y_TEST = load_and_prep_data(use_cache=True)
        with INIT_LOCK:
            INIT_FLAGS["dataset_core"] = True
    except Exception as e:
        with INIT_LOCK:
            INIT_FLAGS["errors"].append(f"Dataset loading failed: {str(e)}")
        return  # Cannot proceed without data
    
    try:
        # Step 3: Warm mini dataset (already created in load_and_prep_data)
        if X_TRAIN_WARM is not None and len(X_TRAIN_WARM) > 0:
            with INIT_LOCK:
                INIT_FLAGS["warm_mini"] = True
    except Exception as e:
        with INIT_LOCK:
            INIT_FLAGS["errors"].append(f"Warm mini dataset failed: {str(e)}")
    
    # Progressive sampling - samples are already created in load_and_prep_data
    # Just mark them as ready sequentially with delays to simulate progressive loading
    
    try:
        # Step 4a: Small sample (20%)
        time.sleep(0.5)  # Simulate processing
        with INIT_LOCK:
            INIT_FLAGS["pre_samples_small"] = True
    except Exception as e:
        with INIT_LOCK:
            INIT_FLAGS["errors"].append(f"Small sample failed: {str(e)}")
    
    try:
        # Step 4b: Medium sample (60%)
        time.sleep(0.5)
        with INIT_LOCK:
            INIT_FLAGS["pre_samples_medium"] = True
    except Exception as e:
        with INIT_LOCK:
            INIT_FLAGS["errors"].append(f"Medium sample failed: {str(e)}")
    
    try:
        # Step 4c: Large sample (80%)
        time.sleep(0.5)
        with INIT_LOCK:
            INIT_FLAGS["pre_samples_large"] = True
    except Exception as e:
        with INIT_LOCK:
            INIT_FLAGS["errors"].append(f"Large sample failed: {str(e)}")
        print(f"✗ Large sample failed: {e}")
    
    try:
        # Step 4d: Full sample (100%)
        print("Background init: Full sample (100%)...")
        time.sleep(0.5)
        with INIT_LOCK:
            INIT_FLAGS["pre_samples_full"] = True
    except Exception as e:
        with INIT_LOCK:
            INIT_FLAGS["errors"].append(f"Full sample failed: {str(e)}")
    
    try:
        # Step 5: Leaderboard prefetch (best-effort, unauthenticated)
        # Concurrency Note: Do NOT use os.environ for ambient token - prefetch
        # anonymously to warm the cache for initial page loads.
        if playground is not None:
            _ = _get_leaderboard_with_optional_token(playground, None)
            with INIT_LOCK:
                INIT_FLAGS["leaderboard"] = True
    except Exception as e:
        with INIT_LOCK:
            INIT_FLAGS["errors"].append(f"Leaderboard prefetch failed: {str(e)}")
    
    try:
        # Step 6: Default preprocessor on small sample
        _fit_default_preprocessor()
        with INIT_LOCK:
            INIT_FLAGS["default_preprocessor"] = True
    except Exception as e:
        with INIT_LOCK:
            INIT_FLAGS["errors"].append(f"Default preprocessor failed: {str(e)}")
        print(f"✗ Default preprocessor failed: {e}")
    

def _fit_default_preprocessor():
    """
    Pre-fit a default preprocessor on the small sample with default features.
    Uses memoized preprocessor builder for efficiency.
    """
    if "Petita (20%)" not in X_TRAIN_SAMPLES_MAP:
        return
    
    X_sample = X_TRAIN_SAMPLES_MAP["Petita (20%)"]
    
    # Use default feature set
    numeric_cols = [f for f in DEFAULT_FEATURE_SET if f in ALL_NUMERIC_COLS]
    categorical_cols = [f for f in DEFAULT_FEATURE_SET if f in ALL_CATEGORICAL_COLS]
    
    if not numeric_cols and not categorical_cols:
        return
    
    # Use memoized builder
    preprocessor, selected_cols = build_preprocessor(numeric_cols, categorical_cols)
    preprocessor.fit(X_sample[selected_cols])

def start_background_init():
    """
    Start the background initialization thread.
    Should be called once at app creation.
    """
    thread = threading.Thread(target=_background_initializer, daemon=True)
    thread.start()

def poll_init_status():
    """
    Poll the initialization status and return readiness bool.
    Returns empty string for HTML so users don't see the checklist.
    
    Returns:
        tuple: (status_html, ready_bool)
    """
    with INIT_LOCK:
        flags = INIT_FLAGS.copy()
    
    # Determine if minimum requirements met
    ready = flags["competition"] and flags["dataset_core"] and flags["pre_samples_small"]
    
    return "", ready

def get_available_data_sizes():
    """
    Return list of data sizes that are currently available based on init flags.
    """
    with INIT_LOCK:
        flags = INIT_FLAGS.copy()
    
    available = []
    if flags["pre_samples_small"]:
        available.append("Petita (20%)")
    if flags["pre_samples_medium"]:
        available.append("Mitjana (60%)")
    if flags["pre_samples_large"]:
        available.append("Gran (80%)")
    if flags["pre_samples_full"]:
        available.append("Completa (100%)")
    
    return available if available else ["Petita (20%)"]  # Fallback

def _is_ready() -> bool:
    """
    Check if initialization is complete and system is ready for real submissions.
    
    Returns:
        bool: True if competition, dataset, and small sample are initialized
    """
    with INIT_LOCK:
        flags = INIT_FLAGS.copy()
    return flags["competition"] and flags["dataset_core"] and flags["pre_samples_small"]

def _get_user_latest_accuracy(df: Optional[pd.DataFrame], username: str) -> Optional[float]:
    """
    Extract the user's latest submission accuracy from the leaderboard.
    
    Uses timestamp sorting when available; otherwise assumes last row is latest.
    
    Args:
        df: Leaderboard DataFrame
        username: Username to extract accuracy for
    
    Returns:
        float: Latest submission accuracy, or None if not found/invalid
    """
    if df is None or df.empty:
        return None
    
    try:
        user_rows = df[df["username"] == username]
        if user_rows.empty or "accuracy" not in user_rows.columns:
            return None
        
        # Try timestamp-based sorting if available
        if "timestamp" in user_rows.columns:
            user_rows = user_rows.copy()
            user_rows["__parsed_ts"] = pd.to_datetime(user_rows["timestamp"], errors="coerce")
            valid_ts = user_rows[user_rows["__parsed_ts"].notna()]
            
            if not valid_ts.empty:
                # Sort by timestamp and get latest
                latest_row = valid_ts.sort_values("__parsed_ts", ascending=False).iloc[0]
                return float(latest_row["accuracy"])
        
        # Fallback: assume last row is latest (append order)
        return float(user_rows.iloc[-1]["accuracy"])
        
    except Exception as e:
        _log(f"Error extracting latest accuracy for {username}: {e}")
        return None

def _get_user_latest_ts(df: Optional[pd.DataFrame], username: str) -> Optional[float]:
    """
    Extract the user's latest valid timestamp from the leaderboard.
    
    Args:
        df: Leaderboard DataFrame
        username: Username to extract timestamp for
    
    Returns:
        float: Latest timestamp as unix epoch, or None if not found/invalid
    """
    if df is None or df.empty:
        return None
    
    try:
        user_rows = df[df["username"] == username]
        if user_rows.empty or "timestamp" not in user_rows.columns:
            return None
        
        # Parse timestamps and get the latest
        user_rows = user_rows.copy()
        user_rows["__parsed_ts"] = pd.to_datetime(user_rows["timestamp"], errors="coerce")
        valid_ts = user_rows[user_rows["__parsed_ts"].notna()]
        
        if valid_ts.empty:
            return None
        
        latest_ts = valid_ts["__parsed_ts"].max()
        return latest_ts.timestamp() if pd.notna(latest_ts) else None
    except Exception as e:
        _log(f"Error extracting latest timestamp for {username}: {e}")
        return None

def _user_rows_changed(
    refreshed_leaderboard: Optional[pd.DataFrame],
    username: str,
    old_row_count: int,
    old_best_score: float,
    old_latest_ts: Optional[float] = None,
    old_latest_score: Optional[float] = None
) -> bool:
    """
    Check if user's leaderboard entries have changed after submission.
    
    Used after polling to detect if the leaderboard has updated with the new submission.
    Checks row count (new submission added), best score (score improved), latest timestamp,
    and latest accuracy (handles backend overwrite without append).
    
    Args:
        refreshed_leaderboard: Fresh leaderboard data
        username: Username to check for
        old_row_count: Previous number of submissions for this user
        old_best_score: Previous best accuracy score
        old_latest_ts: Previous latest timestamp (unix epoch), optional
        old_latest_score: Previous latest submission accuracy, optional
    
    Returns:
        bool: True if user has more rows, better score, newer timestamp, or changed latest accuracy
    """
    if refreshed_leaderboard is None or refreshed_leaderboard.empty:
        return False
    
    try:
        user_rows = refreshed_leaderboard[refreshed_leaderboard["username"] == username]
        if user_rows.empty:
            return False
        
        new_row_count = len(user_rows)
        new_best_score = float(user_rows["accuracy"].max()) if "accuracy" in user_rows.columns else 0.0
        new_latest_ts = _get_user_latest_ts(refreshed_leaderboard, username)
        new_latest_score = _get_user_latest_accuracy(refreshed_leaderboard, username)
        
        # Changed if we have more submissions, better score, newer timestamp, or changed latest accuracy
        changed = (new_row_count > old_row_count) or (new_best_score > old_best_score + 0.0001)
        
        # Check timestamp if available
        if old_latest_ts is not None and new_latest_ts is not None:
            changed = changed or (new_latest_ts > old_latest_ts)
        
        # Check latest accuracy change (handles overwrite-without-append case)
        if old_latest_score is not None and new_latest_score is not None:
            accuracy_changed = abs(new_latest_score - old_latest_score) >= 0.00001
            if accuracy_changed:
                _log(f"Latest accuracy changed: {old_latest_score:.4f} -> {new_latest_score:.4f}")
            changed = changed or accuracy_changed
        
        if changed:
            _log(f"User rows changed for {username}:")
            _log(f"  Row count: {old_row_count} -> {new_row_count}")
            _log(f"  Best score: {old_best_score:.4f} -> {new_best_score:.4f}")
            _log(f"  Latest score: {old_latest_score if old_latest_score else 'N/A'} -> {new_latest_score if new_latest_score else 'N/A'}")
            _log(f"  Timestamp: {old_latest_ts} -> {new_latest_ts}")
        
        return changed
    except Exception as e:
        _log(f"Error checking user rows: {e}")
        return False

@functools.lru_cache(maxsize=32)
def _get_cached_preprocessor_config(numeric_cols_tuple, categorical_cols_tuple):
    """
    Create and return preprocessor configuration (memoized).
    Uses tuples for hashability in lru_cache.
    
    Concurrency Note: Uses sparse_output=True for OneHotEncoder to reduce memory
    footprint under concurrent requests. Downstream models that require dense
    arrays (DecisionTree, RandomForest) will convert via .toarray() as needed.
    LogisticRegression and KNeighborsClassifier handle sparse matrices natively.
    
    Returns tuple of (transformers_list, selected_columns) ready for ColumnTransformer.
    """
    numeric_cols = list(numeric_cols_tuple)
    categorical_cols = list(categorical_cols_tuple)
    
    transformers = []
    selected_cols = []
    
    if numeric_cols:
        num_tf = Pipeline(steps=[
            ("imputer", SimpleImputer(strategy="median")),
            ("scaler", StandardScaler())
        ])
        transformers.append(("num", num_tf, numeric_cols))
        selected_cols.extend(numeric_cols)
    
    if categorical_cols:
        # Use sparse_output=True to reduce memory footprint
        cat_tf = Pipeline(steps=[
            ("imputer", SimpleImputer(strategy="constant", fill_value="missing")),
            ("onehot", OneHotEncoder(handle_unknown="ignore", sparse_output=True))
        ])
        transformers.append(("cat", cat_tf, categorical_cols))
        selected_cols.extend(categorical_cols)
    
    return transformers, selected_cols

def build_preprocessor(numeric_cols, categorical_cols):
    """
    Build a preprocessor using cached configuration.
    The configuration (pipeline structure) is memoized; the actual fit is not.
    
    Note: Returns sparse matrices when categorical columns are present.
    Use _ensure_dense() helper if model requires dense input.
    """
    # Convert to tuples for caching
    numeric_tuple = tuple(sorted(numeric_cols))
    categorical_tuple = tuple(sorted(categorical_cols))
    
    transformers, selected_cols = _get_cached_preprocessor_config(numeric_tuple, categorical_tuple)
    
    # Create new ColumnTransformer with cached config
    preprocessor = ColumnTransformer(transformers=transformers, remainder="drop")
    
    return preprocessor, selected_cols

def _ensure_dense(X):
    """
    Convert sparse matrix to dense if necessary.
    
    Helper function for models that don't support sparse input
    (DecisionTree, RandomForest). LogisticRegression and KNN
    handle sparse matrices natively.
    """
    from scipy import sparse
    if sparse.issparse(X):
        return X.toarray()
    return X

def tune_model_complexity(model, level):
    """
    Map a 1–10 slider value to model hyperparameters.
    Levels 1–3: Conservative / simple
    Levels 4–7: Balanced
    Levels 8–10: Aggressive / risk of overfitting
    """
    level = int(level)
    if isinstance(model, LogisticRegression):
        c_map = {1: 0.01, 2: 0.025, 3: 0.05, 4: 0.1, 5: 0.25, 6: 0.5, 7: 1.0, 8: 2.0, 9: 5.0, 10: 10.0}
        model.C = c_map.get(level, 1.0)
        model.max_iter = max(getattr(model, "max_iter", 0), 500)
    elif isinstance(model, RandomForestClassifier):
        depth_map = {1: 3, 2: 5, 3: 7, 4: 9, 5: 11, 6: 15, 7: 20, 8: 25, 9: None, 10: None}
        est_map = {1: 20, 2: 30, 3: 40, 4: 60, 5: 80, 6: 100, 7: 120, 8: 150, 9: 180, 10: 220}
        model.max_depth = depth_map.get(level, 10)
        model.n_estimators = est_map.get(level, 100)
    elif isinstance(model, DecisionTreeClassifier):
        depth_map = {1: 2, 2: 3, 3: 4, 4: 5, 5: 6, 6: 8, 7: 10, 8: 12, 9: 15, 10: None}
        model.max_depth = depth_map.get(level, 6)
    elif isinstance(model, KNeighborsClassifier):
        k_map = {1: 100, 2: 75, 3: 60, 4: 50, 5: 40, 6: 30, 7: 25, 8: 15, 9: 7, 10: 3}
        model.n_neighbors = k_map.get(level, 25)
    return model

# --- New Helper Functions for HTML Generation ---

def _normalize_team_name(name: str) -> str:
    """
    Normalize team name for consistent comparison and storage.
    
    Strips leading/trailing whitespace and collapses multiple spaces into single spaces.
    This ensures consistent formatting across environment variables, state, and leaderboard rendering.
    
    Args:
        name: Team name to normalize (can be None or empty)
    
    Returns:
        str: Normalized team name, or empty string if input is None/empty
    
    Examples:
        >>> _normalize_team_name("  The Ethical Explorers  ")
        'The Ethical Explorers'
        >>> _normalize_team_name("The  Moral   Champions")
        'The Moral Champions'
        >>> _normalize_team_name(None)
        ''
    """
    if not name:
        return ""
    return " ".join(str(name).strip().split())


# Team name translation helpers for UI display (Catalan)
def translate_team_name_for_display(team_en: str, lang: str = "ca") -> str:
    """
    Translate a canonical English team name to the specified language for UI display.
    Fallback to English if translation not found.
    
    Internal logic always uses canonical English names. This is only for UI display.
    """
    if lang not in TEAM_NAME_TRANSLATIONS:
        lang = "en"
    return TEAM_NAME_TRANSLATIONS[lang].get(team_en, team_en)


def translate_team_name_to_english(display_name: str, lang: str = "ca") -> str:
    """
    Reverse lookup: given a localized team name, return the canonical English name.
    Returns the original display_name if not found.
    
    For future use if user input needs to be normalized back to English.
    """
    if lang not in TEAM_NAME_TRANSLATIONS:
        return display_name  # Already English or unknown
    
    translations = TEAM_NAME_TRANSLATIONS[lang]
    for english_name, localized_name in translations.items():
        if localized_name == display_name:
            return english_name
    return display_name


def _format_leaderboard_for_display(df: Optional[pd.DataFrame], lang: str = "ca") -> Optional[pd.DataFrame]:
    """
    Create a copy of the leaderboard DataFrame with team names translated for display.
    Does not mutate the original DataFrame.
    
    For potential future use when displaying full leaderboard.
    Internal logic should always use the original DataFrame with English team names.
    """
    if df is None:
        return None
    
    if df.empty or "Team" not in df.columns:
        return df.copy()
    
    df_display = df.copy()
    df_display["Team"] = df_display["Team"].apply(lambda t: translate_team_name_for_display(t, lang))
    return df_display


def _build_skeleton_leaderboard(rows=6, is_team=True, submit_button_label="5. 🔬 Construir i enviar el model"):
    context_label = "Equip" if is_team else "Individual"
    return f"""
    <div class='lb-placeholder' aria-live='polite'>
        <div class='lb-placeholder-title'>{context_label} · Classificació pendent</div>
        <div class='lb-placeholder-sub'>
            <p style='margin:0 0 6px 0;'>Envia el teu primer model i desbloqueja la classificació!</p>
            <p style='margin:0;'><strong>Fes clic a «{submit_button_label}» (a baix a l’esquerra)</strong> per començar!</p>
        </div>
    </div>
    """
# --- FIX APPLIED HERE ---
def build_login_prompt_html():
    """
    Generate HTML for the login prompt text *only*.
    The styled preview card will be prepended to this.
    """
    return f"""
    <h2 style='color: #111827; margin-top:20px; border-top: 2px solid #e5e7eb; padding-top: 20px;'>🔐 Inicia sessió per enviar i classificar-te</h2>
    <div style='margin-top:16px; text-align:left; font-size:1rem; line-height:1.6; color:#374151;'>
        <p style='margin:12px 0;'>
            This is a preview run only. Sign in to publish your score to the live leaderboard, 
            earn promotions, and contribute team points.
        </p>
        <p style='margin:12px 0;'>
            <strong>New user?</strong> Create a free account at 
            <a href='https://www.modelshare.ai/login' target='_blank' 
                style='color:#4f46e5; text-decoration:underline;'>modelshare.ai/login</a>
        </p>
    </div>
    """
# --- END OF FIX ---

def _build_kpi_card_html(new_score, last_score, new_rank, last_rank, submission_count, is_preview=False, is_pending=False, local_test_accuracy=None):
    """Generates the HTML for the KPI feedback card. Supports preview mode label and pending state."""

    # Handle pending state - show processing message with provisional diff
    if is_pending:
        title = "⏳ Submission Processing"
        acc_color = "#3b82f6"  # Blue
        acc_text = f"{(local_test_accuracy * 100):.2f}%" if local_test_accuracy is not None else "N/A"
        
        # Compute provisional diff between local (new) and last score
        if local_test_accuracy is not None and last_score is not None and last_score > 0:
            score_diff = local_test_accuracy - last_score
            if abs(score_diff) < 0.0001:
                acc_diff_html = "<p style='font-size: 1.5rem; font-weight: 600; color: #6b7280; margin:0;'>No Change (↔) <span style='font-size: 0.9rem; color: #9ca3af;'>(Provisional)</span></p><p style='font-size: 1.2rem; font-weight: 500; color: #6b7280; margin:0; padding-top: 8px;'>Pending leaderboard update...</p>"
            elif score_diff > 0:
                acc_diff_html = f"<p style='font-size: 1.5rem; font-weight: 600; color: #16a34a; margin:0;'>+{(score_diff * 100):.2f} (⬆️) <span style='font-size: 0.9rem; color: #9ca3af;'>(Provisional)</span></p><p style='font-size: 1.2rem; font-weight: 500; color: #6b7280; margin:0; padding-top: 8px;'>Pending leaderboard update...</p>"
            else:
                acc_diff_html = f"<p style='font-size: 1.5rem; font-weight: 600; color: #ef4444; margin:0;'>{(score_diff * 100):.2f} (⬇️) <span style='font-size: 0.9rem; color: #9ca3af;'>(Provisional)</span></p><p style='font-size: 1.2rem; font-weight: 500; color: #6b7280; margin:0; padding-top: 8px;'>Pending leaderboard update...</p>"
        else:
            # No last score available - just show pending message
            acc_diff_html = "<p style='font-size: 1.2rem; font-weight: 500; color: #6b7280; margin:0; padding-top: 8px;'>Pending leaderboard update...</p>"
        
        border_color = acc_color
        rank_color = "#6b7280"  # Gray
        rank_text = "Pending"
        rank_diff_html = "<p style='font-size: 1.2rem; font-weight: 500; color: #6b7280; margin:0;'>Calculating rank...</p>"
        
    # Handle preview mode - Styled to match "success" card
    elif is_preview:
        title = "🔬 Successful Preview Run!"
        acc_color = "#16a34a"  # Green (like success)
        acc_text = f"{(new_score * 100):.2f}%" if new_score > 0 else "N/A"
        acc_diff_html = "<p style='font-size: 1.2rem; font-weight: 500; color: #6b7280; margin:0; padding-top: 8px;'>(Preview only - not submitted)</p>" # Neutral color
        border_color = acc_color # Green border
        rank_color = "#3b82f6" # Blue (like rank)
        rank_text = "N/A" # Placeholder
        rank_diff_html = "<p style='font-size: 1.2rem; font-weight: 500; color: #6b7280; margin:0;'>Not ranked (preview)</p>" # Neutral color
    
    # 1. Handle First Submission
    elif submission_count == 0:
        title = "🎉 First Model Submitted!"
        acc_color = "#16a34a" # green
        acc_text = f"{(new_score * 100):.2f}%"
        acc_diff_html = "<p style='font-size: 1.2rem; font-weight: 500; color: #6b7280; margin:0; padding-top: 8px;'>(Your first score!)</p>"

        rank_color = "#3b82f6" # blue
        rank_text = f"#{new_rank}"
        rank_diff_html = "<p style='font-size: 1.5rem; font-weight: 600; color: #3b82f6; margin:0;'>You're on the board!</p>"
        border_color = acc_color

    else:
        # 2. Handle Score Changes
        score_diff = new_score - last_score
        if abs(score_diff) < 0.0001:
            title = "✅ Submission Successful"
            acc_color = "#6b7280" # gray
            acc_text = f"{(new_score * 100):.2f}%"
            acc_diff_html = f"<p style='font-size: 1.5rem; font-weight: 600; color: {acc_color}; margin:0;'>No Change (↔)</p>"
            border_color = acc_color
        elif score_diff > 0:
            title = "✅ Submission Successful!"
            acc_color = "#16a34a" # green
            acc_text = f"{(new_score * 100):.2f}%"
            acc_diff_html = f"<p style='font-size: 1.5rem; font-weight: 600; color: {acc_color}; margin:0;'>+{(score_diff * 100):.2f} (⬆️)</p>"
            border_color = acc_color
        else:
            title = "📉 Score Dropped"
            acc_color = "#ef4444" # red
            acc_text = f"{(new_score * 100):.2f}%"
            acc_diff_html = f"<p style='font-size: 1.5rem; font-weight: 600; color: {acc_color}; margin:0;'>{(score_diff * 100):.2f} (⬇️)</p>"
            border_color = acc_color

        # 3. Handle Rank Changes
        rank_diff = last_rank - new_rank
        rank_color = "#3b82f6" # blue
        rank_text = f"#{new_rank}"
        if last_rank == 0: # Handle first rank
             rank_diff_html = "<p style='font-size: 1.5rem; font-weight: 600; color: #3b82f6; margin:0;'>You're on the board!</p>"
        elif rank_diff > 0:
            rank_diff_html = f"<p style='font-size: 1.5rem; font-weight: 600; color: #16a34a; margin:0;'>🚀 Moved up {rank_diff} spot{'s' if rank_diff > 1 else ''}!</p>"
        elif rank_diff < 0:
            rank_diff_html = f"<p style='font-size: 1.5rem; font-weight: 600; color: #ef4444; margin:0;'>🔻 Dropped {abs(rank_diff)} spot{'s' if abs(rank_diff) > 1 else ''}</p>"
        else:
            rank_diff_html = f"<p style='font-size: 1.5rem; font-weight: 600; color: {rank_color}; margin:0;'>No Change (↔)</p>"

    return f"""
    <div class='kpi-card' style='border-color: {border_color};'>
        <h2 style='color: #111827; margin-top:0;'>{title}</h2>
        <div class='kpi-card-body'>
            <div class='kpi-metric-box'>
                <p class='kpi-label'>New Accuracy</p>
                <p class='kpi-score' style='color: {acc_color};'>{acc_text}</p>
                {acc_diff_html}
            </div>
            <div class='kpi-metric-box'>
                <p class='kpi-label'>Your Rank</p>
                <p class='kpi-score' style='color: {rank_color};'>{rank_text}</p>
                {rank_diff_html}
            </div>
        </div>
    </div>
    """

def _build_team_html(team_summary_df, team_name):
    """
    Generates the HTML for the team leaderboard.
    
    Uses normalized, case-insensitive comparison to highlight the user's team row,
    ensuring reliable highlighting even with whitespace or casing variations.
    
    Team names are translated to Catalan for display only. Internal comparisons
    use the unmodified English team names from the DataFrame.
    """
    if team_summary_df is None or team_summary_df.empty:
        return "<p style='text-align:center; color:#6b7280; padding-top:20px;'>No team submissions yet.</p>"

    # Normalize the current user's team name for comparison (using English names)
    normalized_user_team = _normalize_team_name(team_name).lower()

    header = """
    <table class='leaderboard-html-table'>
        <thead>
            <tr>
                <th>Rank</th>
                <th>Team</th>
                <th>Best_Score</th>
                <th>Avg_Score</th>
                <th>Submissions</th>
            </tr>
        </thead>
        <tbody>
    """

    body = ""
    for index, row in team_summary_df.iterrows():
        # Normalize the row's team name and compare case-insensitively (using English names)
        normalized_row_team = _normalize_team_name(row["Team"]).lower()
        is_user_team = normalized_row_team == normalized_user_team
        row_class = "class='user-row-highlight'" if is_user_team else ""
        
        # Translate team name to Catalan for display only
        display_team_name = translate_team_name_for_display(row["Team"], UI_TEAM_LANG)
        
        body += f"""
        <tr {row_class}>
            <td>{index}</td>
            <td>{display_team_name}</td>
            <td>{(row['Best_Score'] * 100):.2f}%</td>
            <td>{(row['Avg_Score'] * 100):.2f}%</td>
            <td>{row['Submissions']}</td>
        </tr>
        """

    footer = "</tbody></table>"
    return header + body + footer

def _build_individual_html(individual_summary_df, username):
    """Generates the HTML for the individual leaderboard."""
    if individual_summary_df is None or individual_summary_df.empty:
        return "<p style='text-align:center; color:#6b7280; padding-top:20px;'>No individual submissions yet.</p>"

    header = """
    <table class='leaderboard-html-table'>
        <thead>
            <tr>
                <th>Rank</th>
                <th>Engineer</th>
                <th>Best_Score</th>
                <th>Submissions</th>
            </tr>
        </thead>
        <tbody>
    """

    body = ""
    for index, row in individual_summary_df.iterrows():
        is_user = row["Engineer"] == username
        row_class = "class='user-row-highlight'" if is_user else ""
        body += f"""
        <tr {row_class}>
            <td>{index}</td>
            <td>{row['Engineer']}</td>
            <td>{(row['Best_Score'] * 100):.2f}%</td>
            <td>{row['Submissions']}</td>
        </tr>
        """

    footer = "</tbody></table>"
    return header + body + footer




# --- End Helper Functions ---


def generate_competitive_summary(leaderboard_df, team_name, username, last_submission_score, last_rank, submission_count):
    """
    Build summaries, HTML, and KPI card.
    
    Concurrency Note: Uses the team_name parameter directly for team highlighting,
    NOT os.environ, to prevent cross-user data leakage under concurrent requests.
    
    Returns (team_html, individual_html, kpi_card_html, new_best_accuracy, new_rank, this_submission_score).
    """
    team_summary_df = pd.DataFrame(columns=["Team", "Best_Score", "Avg_Score", "Submissions"])
    individual_summary_df = pd.DataFrame(columns=["Engineer", "Best_Score", "Submissions"])

    if leaderboard_df is None or leaderboard_df.empty or "accuracy" not in leaderboard_df.columns:
        return (
            "<p style='text-align:center; color:#6b7280; padding-top:20px;'>Leaderboard empty.</p>",
            "<p style='text-align:center; color:#6b7280; padding-top:20px;'>Leaderboard empty.</p>",
            _build_kpi_card_html(0, 0, 0, 0, 0, is_preview=False, is_pending=False, local_test_accuracy=None), 
            0.0, 0, 0.0
        )

    # Team summary
    if "Team" in leaderboard_df.columns:
        team_summary_df = (
            leaderboard_df.groupby("Team")["accuracy"]
            .agg(Best_Score="max", Avg_Score="mean", Submissions="count")
            .reset_index()
            .sort_values("Best_Score", ascending=False)
            .reset_index(drop=True)
        )
        team_summary_df.index = team_summary_df.index + 1

    # Individual summary
    user_bests = leaderboard_df.groupby("username")["accuracy"].max()
    user_counts = leaderboard_df.groupby("username")["accuracy"].count()
    individual_summary_df = pd.DataFrame(
        {"Engineer": user_bests.index, "Best_Score": user_bests.values, "Submissions": user_counts.values}
    ).sort_values("Best_Score", ascending=False).reset_index(drop=True)
    individual_summary_df.index = individual_summary_df.index + 1

    # Get stats for KPI card
    new_rank = 0
    new_best_accuracy = 0.0
    this_submission_score = 0.0

    try:
        # All submissions for this user
        user_rows = leaderboard_df[leaderboard_df["username"] == username].copy()

        if not user_rows.empty:
            # Attempt robust timestamp parsing
            if "timestamp" in user_rows.columns:
                parsed_ts = pd.to_datetime(user_rows["timestamp"], errors="coerce")

                if parsed_ts.notna().any():
                    # At least one valid timestamp → use parsed ordering
                    user_rows["__parsed_ts"] = parsed_ts
                    user_rows = user_rows.sort_values("__parsed_ts", ascending=False)
                    this_submission_score = float(user_rows.iloc[0]["accuracy"])
                else:
                    # All timestamps invalid → assume append order, take last as "latest"
                    this_submission_score = float(user_rows.iloc[-1]["accuracy"])
            else:
                # No timestamp column → fallback to last row
                this_submission_score = float(user_rows.iloc[-1]["accuracy"])

        # Rank & best accuracy (unchanged logic, but make sure we use the same best row)
        my_rank_row = None
        # Build individual summary before this block (already done above)
        my_rank_row = individual_summary_df[individual_summary_df["Engineer"] == username]
        if not my_rank_row.empty:
            new_rank = my_rank_row.index[0]
            new_best_accuracy = float(my_rank_row["Best_Score"].iloc[0])

    except Exception as e:
        _log(f"Latest submission score extraction failed: {e}")

    # Generate HTML outputs
    # Concurrency Note: Use team_name parameter directly, not os.environ
    team_html = _build_team_html(team_summary_df, team_name)
    individual_html = _build_individual_html(individual_summary_df, username)
    kpi_card_html = _build_kpi_card_html(
        this_submission_score, last_submission_score, new_rank, last_rank, submission_count,
        is_preview=False, is_pending=False, local_test_accuracy=None
    )

    return team_html, individual_html, kpi_card_html, new_best_accuracy, new_rank, this_submission_score


def get_model_card(model_name):
    return MODEL_TYPES.get(model_name, {}).get("card", "No description available.")

def compute_rank_settings(
    submission_count,
    current_model,
    current_complexity,
    current_feature_set,
    current_data_size
):
    """Returns rank gating settings (updated for 1–10 complexity scale)."""

    def get_choices_for_rank(rank):
        if rank == 0: # Trainee
            return [opt for opt in FEATURE_SET_ALL_OPTIONS if opt[1] in FEATURE_SET_GROUP_1_VALS]
        if rank == 1: # Junior
            return [opt for opt in FEATURE_SET_ALL_OPTIONS if opt[1] in (FEATURE_SET_GROUP_1_VALS + FEATURE_SET_GROUP_2_VALS)]
        return FEATURE_SET_ALL_OPTIONS # Senior+

    if submission_count == 0:
        return {
            "rank_message": "# 🧑‍🎓 Rank: Trainee Engineer\n<p style='font-size:24px; line-height:1.4;'>For your first submission, just click the big '🔬 Build & Submit Model' button below!</p>",
            "model_choices": ["The Balanced Generalist"],
            "model_value": "The Balanced Generalist",
            "model_interactive": False,
            "complexity_max": 3,
            "complexity_value": min(current_complexity, 3),
            "feature_set_choices": get_choices_for_rank(0),
            "feature_set_value": FEATURE_SET_GROUP_1_VALS,
            "feature_set_interactive": False,
            "data_size_choices": ["Small (20%)"],
            "data_size_value": "Small (20%)",
            "data_size_interactive": False,
        }
    elif submission_count == 1:
        return {
            "rank_message": "# 🎉 Rank Up! Junior Engineer\n<p style='font-size:24px; line-height:1.4;'>New models, data sizes, and data ingredients unlocked!</p>",
            "model_choices": ["The Balanced Generalist", "The Rule-Maker", "The 'Nearest Neighbor'"],
            "model_value": current_model if current_model in ["The Balanced Generalist", "The Rule-Maker", "The 'Nearest Neighbor'"] else "The Balanced Generalist",
            "model_interactive": True,
            "complexity_max": 6,
            "complexity_value": min(current_complexity, 6),
            "feature_set_choices": get_choices_for_rank(1),
            "feature_set_value": current_feature_set,
            "feature_set_interactive": True,
            "data_size_choices": ["Small (20%)", "Medium (60%)"],
            "data_size_value": current_data_size if current_data_size in ["Small (20%)", "Medium (60%)"] else "Small (20%)",
            "data_size_interactive": True,
        }
    elif submission_count == 2:
        return {
            "rank_message": "# 🌟 Rank Up! Senior Engineer\n<p style='font-size:24px; line-height:1.4;'>Strongest Data Ingredients Unlocked! The most powerful predictors (like 'Age' and 'Prior Crimes Count') are now available in your list. These will likely boost your accuracy, but remember they often carry the most societal bias.</p>",
            "model_choices": list(MODEL_TYPES.keys()),
            "model_value": current_model if current_model in MODEL_TYPES else "The Deep Pattern-Finder",
            "model_interactive": True,
            "complexity_max": 8,
            "complexity_value": min(current_complexity, 8),
            "feature_set_choices": get_choices_for_rank(2),
            "feature_set_value": current_feature_set,
            "feature_set_interactive": True,
            "data_size_choices": ["Small (20%)", "Medium (60%)", "Large (80%)", "Full (100%)"],
            "data_size_value": current_data_size if current_data_size in DATA_SIZE_MAP else "Small (20%)",
            "data_size_interactive": True,
        }
    else:
        return {
            "rank_message": "# 👑 Rank: Lead Engineer\n<p style='font-size:24px; line-height:1.4;'>All tools unlocked — optimize freely!</p>",
            "model_choices": list(MODEL_TYPES.keys()),
            "model_value": current_model if current_model in MODEL_TYPES else "The Balanced Generalist",
            "model_interactive": True,
            "complexity_max": 10,
            "complexity_value": current_complexity,
            "feature_set_choices": get_choices_for_rank(3),
            "feature_set_value": current_feature_set,
            "feature_set_interactive": True,
            "data_size_choices": ["Small (20%)", "Medium (60%)", "Large (80%)", "Full (100%)"],
            "data_size_value": current_data_size if current_data_size in DATA_SIZE_MAP else "Small (20%)",
            "data_size_interactive": True,
        }

# Find components by name to yield updates
# --- Existing global component placeholders ---
submit_button = None
submission_feedback_display = None
team_leaderboard_display = None
individual_leaderboard_display = None
last_submission_score_state = None 
last_rank_state = None 
best_score_state = None
submission_count_state = None
rank_message_display = None
model_type_radio = None
complexity_slider = None
feature_set_checkbox = None
data_size_radio = None
attempts_tracker_display = None
team_name_state = None
# Login components
login_username = None
login_password = None
login_submit = None
login_error = None
# Add missing placeholders for auth states (FIX)
username_state = None
token_state = None
first_submission_score_state = None  # (already commented as "will be assigned globally")
# Add state placeholders for readiness gating and preview tracking
readiness_state = None
was_preview_state = None
kpi_meta_state = None
last_seen_ts_state = None  # Track last seen user timestamp from leaderboard


def get_or_assign_team(username, token=None):
    """
    Get the existing team for a user from the leaderboard, or assign a new random team.
    
    Queries the playground leaderboard to check if the user has prior submissions with
    a team assignment. If found, returns that team (most recent if multiple submissions).
    Otherwise assigns a random team. All team names are normalized for consistency.
    
    Args:
        username: str, the username to check for existing team
        token: str, optional authentication token for leaderboard fetch
    
    Returns:
        tuple: (team_name: str, is_new: bool)
            - team_name: The normalized team name (existing or newly assigned)
            - is_new: True if newly assigned, False if existing team recovered
    """
    try:
        # Query the leaderboard
        if playground is None:
            # Fallback to random assignment if playground not available
            print("Playground not available, assigning random team")
            new_team = _normalize_team_name(random.choice(TEAM_NAMES))
            return new_team, True
        
        # Use centralized helper for authenticated leaderboard fetch
        leaderboard_df = _get_leaderboard_with_optional_token(playground, token)
        
        # Check if leaderboard has data and Team column
        if leaderboard_df is not None and not leaderboard_df.empty and "Team" in leaderboard_df.columns:
            # Filter for this user's submissions
            user_submissions = leaderboard_df[leaderboard_df["username"] == username]
            
            if not user_submissions.empty:
                # Sort by timestamp (most recent first) if timestamp column exists
                # Use contextlib.suppress for resilient timestamp parsing
                if "timestamp" in user_submissions.columns:
                    try:
                        # Attempt to coerce timestamp column to datetime and sort descending
                        user_submissions = user_submissions.copy()
                        user_submissions["timestamp"] = pd.to_datetime(user_submissions["timestamp"], errors='coerce')
                        user_submissions = user_submissions.sort_values("timestamp", ascending=False)
                        print(f"Sorted {len(user_submissions)} submissions by timestamp for {username}")
                    except Exception as ts_error:
                        # If timestamp parsing fails, continue with unsorted DataFrame
                        print(f"Warning: Could not sort by timestamp for {username}: {ts_error}")
                
                # Get the most recent team assignment (first row after sorting)
                existing_team = user_submissions.iloc[0]["Team"]
                
                # Check if team value is valid (not null/empty)
                if pd.notna(existing_team) and existing_team and str(existing_team).strip():
                    normalized_team = _normalize_team_name(existing_team)
                    print(f"Found existing team for {username}: {normalized_team}")
                    return normalized_team, False
        
        # No existing team found - assign random
        new_team = _normalize_team_name(random.choice(TEAM_NAMES))
        print(f"Assigning new team to {username}: {new_team}")
        return new_team, True
        
    except Exception as e:
        # On any error, fall back to random assignment
        print(f"Error checking leaderboard for team: {e}")
        new_team = _normalize_team_name(random.choice(TEAM_NAMES))
        print(f"Fallback: assigning random team to {username}: {new_team}")
        return new_team, True

def perform_inline_login(username_input, password_input):
    """
    Perform inline authentication and return credentials via gr.State updates.
    
    Concurrency Note: This function NO LONGER stores per-user credentials in
    os.environ to prevent cross-user data leakage. Authentication state is
    returned exclusively via gr.State updates (username_state, token_state,
    team_name_state). Password is never stored server-side.
    
    Args:
        username_input: str, the username entered by user
        password_input: str, the password entered by user
    
    Returns:
        dict: Gradio component updates for login UI elements and submit button
            - On success: hides login form, shows success message, enables submit
            - On failure: keeps login form visible, shows error with signup link
    """
    from aimodelshare.aws import get_aws_token
    
    # Validate inputs
    if not username_input or not username_input.strip():
        error_html = """
        <div style='background:#fef2f2; padding:12px; border-radius:8px; border-left:4px solid #ef4444; margin-top:12px;'>
            <p style='margin:0; color:#991b1b; font-weight:500;'>⚠️ Username is required</p>
        </div>
        """
        return {
            login_username: gr.update(),
            login_password: gr.update(),
            login_submit: gr.update(),
            login_error: gr.update(value=error_html, visible=True),
            submit_button: gr.update(),
            submission_feedback_display: gr.update(),
            team_name_state: gr.update(),
            username_state: gr.update(),
            token_state: gr.update()
        }
    
    if not password_input or not password_input.strip():
        error_html = """
        <div style='background:#fef2f2; padding:12px; border-radius:8px; border-left:4px solid #ef4444; margin-top:12px;'>
            <p style='margin:0; color:#991b1b; font-weight:500;'>⚠️ Password is required</p>
        </div>
        """
        return {
            login_username: gr.update(),
            login_password: gr.update(),
            login_submit: gr.update(),
            login_error: gr.update(value=error_html, visible=True),
            submit_button: gr.update(),
            submission_feedback_display: gr.update(),
            team_name_state: gr.update(),
            username_state: gr.update(),
            token_state: gr.update()
        }
    
    # Concurrency Note: get_aws_token() reads credentials from os.environ, which creates
    # a race condition in multi-threaded environments. We use _auth_lock to serialize
    # credential injection, preventing concurrent requests from seeing each other's
    # credentials. The password is immediately cleared after the auth attempt.
    # 
    # FUTURE: Ideally get_aws_token() would be refactored to accept credentials as
    # parameters instead of reading from os.environ. This lock is a workaround.
    username_clean = username_input.strip()
    
    # Attempt to get AWS token with serialized credential injection
    try:
        with _auth_lock:
            os.environ["username"] = username_clean
            os.environ["password"] = password_input.strip()  # Only for get_aws_token() call
            try:
                token = get_aws_token()
            finally:
                # SECURITY: Always clear credentials from environment, even on exception
                # Also clear stale env vars from previous implementations within the lock
                # to prevent any race conditions during cleanup
                os.environ.pop("password", None)
                os.environ.pop("username", None)
                os.environ.pop("AWS_TOKEN", None)
                os.environ.pop("TEAM_NAME", None)
        
        # Get or assign team for this user with explicit token (already normalized by get_or_assign_team)
        team_name, is_new_team = get_or_assign_team(username_clean, token=token)
        # Normalize team name before storing (defensive - already normalized by get_or_assign_team)
        team_name = _normalize_team_name(team_name)
        
        # Translate team name for display only (keep team_name_state in English)
        display_team_name = translate_team_name_for_display(team_name, UI_TEAM_LANG)
        
        # Build success message based on whether team is new or existing
        if is_new_team:
            team_message = f"You have been assigned to a new team: <b>{display_team_name}</b> 🎉"
        else:
            team_message = f"Welcome back! You remain on team: <b>{display_team_name}</b> ✅"
        
        # Success: hide login form, show success message with team info, enable submit button
        success_html = f"""
        <div style='background:#f0fdf4; padding:16px; border-radius:8px; border-left:4px solid #16a34a; margin-top:12px;'>
            <p style='margin:0; color:#15803d; font-weight:600; font-size:1.1rem;'>✓ Signed in successfully!</p>
            <p style='margin:8px 0 0 0; color:#166534; font-size:0.95rem;'>
                {team_message}
            </p>
            <p style='margin:8px 0 0 0; color:#166534; font-size:0.95rem;'>
                Click "Build & Submit Model" again to publish your score.
            </p>
        </div>
        """
        return {
            login_username: gr.update(visible=False),
            login_password: gr.update(visible=False),
            login_submit: gr.update(visible=False),
            login_error: gr.update(value=success_html, visible=True),
            submit_button: gr.update(value="🔬 Build & Submit Model", interactive=True),
            submission_feedback_display: gr.update(visible=False),
            team_name_state: gr.update(value=team_name),
            username_state: gr.update(value=username_clean),
            token_state: gr.update(value=token)
        }
        
    except Exception as e:
        # Note: Credentials are already cleaned up by the finally block in the try above.
        # The lock ensures no race condition during cleanup.
        
        # Authentication failed: show error with signup link
        error_html = f"""
        <div style='background:#fef2f2; padding:16px; border-radius:8px; border-left:4px solid #ef4444; margin-top:12px;'>
            <p style='margin:0; color:#991b1b; font-weight:600; font-size:1.1rem;'>⚠️ Authentication failed</p>
            <p style='margin:8px 0; color:#7f1d1d; font-size:0.95rem;'>
                Could not verify your credentials. Please check your username and password.
            </p>
            <p style='margin:8px 0 0 0; color:#7f1d1d; font-size:0.95rem;'>
                <strong>New user?</strong> Create a free account at 
                <a href='https://www.modelshare.ai/login' target='_blank' 
                   style='color:#dc2626; text-decoration:underline;'>modelshare.ai/login</a>
            </p>
            <details style='margin-top:12px; font-size:0.85rem; color:#7f1d1d;'>
                <summary style='cursor:pointer;'>Technical details</summary>
                <pre style='margin-top:8px; padding:8px; background:#fee; border-radius:4px; overflow-x:auto;'>{str(e)}</pre>
            </details>
        </div>
        """
        return {
            login_username: gr.update(visible=True),
            login_password: gr.update(visible=True),
            login_submit: gr.update(visible=True),
            login_error: gr.update(value=error_html, visible=True),
            submit_button: gr.update(),
            submission_feedback_display: gr.update(),
            team_name_state: gr.update(),
            username_state: gr.update(),
            token_state: gr.update()
        }

def run_experiment(
    model_name_key,
    complexity_level,
    feature_set,
    data_size_str,
    team_name,
    last_submission_score,
    last_rank,
    submission_count,
    first_submission_score,
    best_score,
    username=None,
    token=None,
    readiness_flag=None,
    was_preview_prev=None,
    progress=gr.Progress()
):
    """
    Core experiment: Uses 'yield' for visual updates and progress bar.
    
    Concurrency Note: Authentication is determined SOLELY from the passed-in
    username and token parameters (from gr.State). This function does NOT
    read from os.environ for per-user credentials, preventing cross-user
    data leakage under concurrent requests.
    
    Args:
        model_name_key: Selected model type
        complexity_level: Model complexity slider value
        feature_set: List of selected features
        data_size_str: Data size selection
        team_name: User's team name (from gr.State)
        last_submission_score: Previous submission score
        last_rank: Previous rank
        submission_count: Number of submissions made
        first_submission_score: Score from first submission
        best_score: Best score achieved
        username: User's username (from gr.State, not os.environ)
        token: Authentication token (from gr.State, not os.environ)
        readiness_flag: System readiness flag (from gr.State, renamed to avoid shadowing)
        was_preview_prev: Whether last run was preview (from gr.State, renamed to avoid shadowing)
        progress: Gradio progress tracker
    
    Returns:
        Updates for all output components including new state variables
    """
    # --- COLLISION GUARDS ---
    # Log types of potentially shadowed names to ensure they refer to component objects, not dicts
    _log(f"DEBUG guard: types — submit_button={type(submit_button)} submission_feedback_display={type(submission_feedback_display)} kpi_meta_state={type(kpi_meta_state)} was_preview_state={type(was_preview_state)} readiness_flag_param={type(readiness_flag)}")
    
    # If any of the component names are found as dicts (indicating parameter shadowing), short-circuit
    if isinstance(submit_button, dict) or isinstance(submission_feedback_display, dict) or isinstance(kpi_meta_state, dict) or isinstance(was_preview_state, dict):
        error_html = """
        <div class='kpi-card' style='border-color: #ef4444;'>
            <h2 style='color: #111827; margin-top:0;'>⚠️ Configuration Error</h2>
            <div class='kpi-card-body'>
                <p style='color: #991b1b;'>Parameter shadowing detected. Global component variables were shadowed by local parameters.</p>
                <p style='color: #7f1d1d; margin-top: 8px;'>Please refresh the page and try again. If the issue persists, contact support.</p>
            </div>
        </div>
        """
        yield {
            submission_feedback_display: gr.update(value=error_html, visible=True),
            submit_button: gr.update(value="🔬 Build & Submit Model", interactive=True)
        }
        return
    
    # Sanitize feature_set: convert dicts/tuples to their string values
    sanitized_feature_set = []
    for feat in (feature_set or []):
        if isinstance(feat, dict):
            # Extract 'value' key if present, otherwise use string representation
            sanitized_feature_set.append(feat.get("value", str(feat)))
        elif isinstance(feat, tuple):
            # For tuples like ("Label", "value"), take the second element
            sanitized_feature_set.append(feat[1] if len(feat) > 1 else str(feat))
        else:
            # Already a string
            sanitized_feature_set.append(str(feat))
    feature_set = sanitized_feature_set
    
    # Use readiness_flag parameter if provided, otherwise check readiness
    if readiness_flag is not None:
        ready = readiness_flag
    else:
        ready = _is_ready()
    _log(f"run_experiment: ready={ready}, username={username}, token_present={token is not None}")
    
    # Add debug log (optional)
    _log(f"run_experiment received username={username} token_present={token is not None}")    
    # Concurrency Note: Use provided parameters exclusively, not os.environ.
    # Default to "Unknown_User" only if no username provided via state.
    if not username:
        username = "Unknown_User"
    
    # Helper to generate the animated HTML
    def get_status_html(step_num, title, subtitle):
        return f"""
        <div class='processing-status'>
            <span class='processing-icon'>⚙️</span>
            <div class='processing-text'>Step {step_num}/5: {title}</div>
            <div class='processing-subtext'>{subtitle}</div>
        </div>
        """

    # --- Stage 1: Lock UI and give initial feedback ---
    progress(0.1, desc="Starting Experiment...")
    initial_updates = {
        submit_button: gr.update(value="⏳ Experiment Running...", interactive=False),
        submission_feedback_display: gr.update(value=get_status_html(1, "Initializing", "Preparing your data ingredients..."), visible=True), # Make sure it's visible
        login_error: gr.update(visible=False), # Hide login success/error message
        attempts_tracker_display: gr.update(value=_build_attempts_tracker_html(submission_count))
    }
    yield initial_updates

    if not model_name_key or model_name_key not in MODEL_TYPES:
        model_name_key = DEFAULT_MODEL
    feature_set = feature_set or []
    complexity_level = safe_int(complexity_level, 2)

    log_output = f"▶ New Experiment\nModel: {model_name_key}\n..."

    # Check readiness
    with INIT_LOCK:
        flags = INIT_FLAGS.copy()
    
    # Normalize variable name for consistency
    ready_for_submission = ready
    
    # If not ready but warm mini available, run preview
    if not ready_for_submission and flags["warm_mini"] and X_TRAIN_WARM is not None:
        _log("Running warm mini preview (not ready yet)")
        progress(0.5, desc="Running Preview...")
        yield { 
            submission_feedback_display: gr.update(value=get_status_html("Preview", "Warm-up Run", "Testing on mini-dataset..."), visible=True),
            login_error: gr.update(visible=False)
        }
        
        try:
            # Run preview on warm mini dataset
            numeric_cols = [f for f in feature_set if f in ALL_NUMERIC_COLS]
            categorical_cols = [f for f in feature_set if f in ALL_CATEGORICAL_COLS]
            
            if not numeric_cols and not categorical_cols:
                raise ValueError("No features selected for modeling.")
            
            # Quick preprocessing and training on warm mini (uses memoized preprocessor)
            preprocessor, selected_cols = build_preprocessor(numeric_cols, categorical_cols)
            
            X_warm_processed = preprocessor.fit_transform(X_TRAIN_WARM[selected_cols])
            X_test_processed = preprocessor.transform(X_TEST_RAW[selected_cols])
            
            base_model = MODEL_TYPES[model_name_key]["model_builder"]()
            tuned_model = tune_model_complexity(base_model, complexity_level)
            
            # Handle sparse arrays for models that require dense input
            if isinstance(tuned_model, (DecisionTreeClassifier, RandomForestClassifier)):
                X_warm_for_fit = _ensure_dense(X_warm_processed)
                X_test_for_predict = _ensure_dense(X_test_processed)
            else:
                X_warm_for_fit = X_warm_processed
                X_test_for_predict = X_test_processed
            
            tuned_model.fit(X_warm_for_fit, Y_TRAIN_WARM)
            
            # Get preview score
            from sklearn.metrics import accuracy_score
            predictions = tuned_model.predict(X_test_for_predict)
            preview_score = accuracy_score(Y_TEST, predictions)
            
            # Update metadata state
            new_kpi_meta = {
                "was_preview": True,
                "preview_score": preview_score,
                "ready_at_run_start": False,
                "poll_iterations": 0,
                "local_test_accuracy": preview_score,
                "this_submission_score": None,
                "new_best_accuracy": None,
                "rank": None
            }
            
            # Show preview card
            preview_html = _build_kpi_card_html(
                preview_score, 0, 0, 0, -1, 
                is_preview=True, is_pending=False, local_test_accuracy=None
            )
            
            settings = compute_rank_settings(
                 submission_count, model_name_key, complexity_level, feature_set, data_size_str
            )
            
            final_updates = {
                submission_feedback_display: gr.update(value=preview_html, visible=True),
                team_leaderboard_display: _build_skeleton_leaderboard(rows=6, is_team=True),
                individual_leaderboard_display: _build_skeleton_leaderboard(rows=6, is_team=False),
                last_submission_score_state: last_submission_score,
                last_rank_state: last_rank,
                best_score_state: best_score,
                submission_count_state: submission_count,
                first_submission_score_state: first_submission_score,
                rank_message_display: settings["rank_message"],
                model_type_radio: gr.update(choices=settings["model_choices"], value=settings["model_value"], interactive=settings["model_interactive"]),
                complexity_slider: gr.update(minimum=1, maximum=settings["complexity_max"], value=settings["complexity_value"]),
                feature_set_checkbox: gr.update(choices=settings["feature_set_choices"], value=settings["feature_set_value"], interactive=settings["feature_set_interactive"]),
                data_size_radio: gr.update(choices=settings["data_size_choices"], value=settings["data_size_value"], interactive=settings["data_size_interactive"]),
                submit_button: gr.update(value="🔬 Build & Submit Model", interactive=True),
                login_username: gr.update(visible=False),
                login_password: gr.update(visible=False),
                login_submit: gr.update(visible=False),
                login_error: gr.update(visible=False),
                attempts_tracker_display: gr.update(value=_build_attempts_tracker_html(submission_count)),
                was_preview_state: True,
                kpi_meta_state: new_kpi_meta,
                last_seen_ts_state: None  # No timestamp for preview
            }
            yield final_updates
            return
            
        except Exception as e:
            _log(f"Preview failed: {e}")
            # Fall through to error handling
    
    if playground is None or not ready_for_submission:
        settings = compute_rank_settings(
             submission_count, model_name_key, complexity_level, feature_set, data_size_str
        )
        
        error_msg = "<p style='text-align:center; color:red; padding:20px 0;'>"
        if playground is None:
            error_msg += "Playground not connected. Please try again later."
        else:
            error_msg += "Data still initializing. Please wait a moment and try again."
        error_msg += "</p>"
        
        error_kpi_meta = {
            "was_preview": False,
            "preview_score": None,
            "ready_at_run_start": False,
            "poll_iterations": 0,
            "local_test_accuracy": None,
            "this_submission_score": None,
            "new_best_accuracy": None,
            "rank": None
        }
        
        error_updates = {
            submission_feedback_display: gr.update(value=error_msg, visible=True),
            submit_button: gr.update(value="🔬 Build & Submit Model", interactive=True),
            team_leaderboard_display: _build_skeleton_leaderboard(rows=6, is_team=True),
            individual_leaderboard_display: _build_skeleton_leaderboard(rows=6, is_team=False),
            last_submission_score_state: last_submission_score,
            last_rank_state: last_rank,
            best_score_state: best_score,
            submission_count_state: submission_count,
            first_submission_score_state: first_submission_score,
            rank_message_display: settings["rank_message"],
            model_type_radio: gr.update(choices=settings["model_choices"], value=settings["model_value"], interactive=settings["model_interactive"]),
            complexity_slider: gr.update(minimum=1, maximum=settings["complexity_max"], value=settings["complexity_value"]),
            feature_set_checkbox: gr.update(choices=settings["feature_set_choices"], value=settings["feature_set_value"], interactive=settings["feature_set_interactive"]),
            data_size_radio: gr.update(choices=settings["data_size_choices"], value=settings["data_size_value"], interactive=settings["data_size_interactive"]),
            login_username: gr.update(visible=False),
            login_password: gr.update(visible=False),
            login_submit: gr.update(visible=False),
            login_error: gr.update(visible=False),
            attempts_tracker_display: gr.update(value=_build_attempts_tracker_html(submission_count)),
            was_preview_state: False,
            kpi_meta_state: error_kpi_meta,
            last_seen_ts_state: None
        }
        yield error_updates
        return

    try:
        # --- Stage 2: Train Model (Local) ---
        progress(0.3, desc="Training Model...")
        yield { 
            submission_feedback_display: gr.update(value=get_status_html(2, "Training Model", "The machine is learning from history..."), visible=True),
            login_error: gr.update(visible=False)
        }

        # A. Get pre-sampled data
        sample_frac = DATA_SIZE_MAP.get(data_size_str, 0.2)
        X_train_sampled = X_TRAIN_SAMPLES_MAP[data_size_str]
        y_train_sampled = Y_TRAIN_SAMPLES_MAP[data_size_str]
        log_output += f"Using {int(sample_frac * 100)}% data.\n"

        # B. Determine features...
        numeric_cols = []
        categorical_cols = []
        for feat in feature_set:
            if feat in ALL_NUMERIC_COLS: numeric_cols.append(feat)
            elif feat in ALL_CATEGORICAL_COLS: categorical_cols.append(feat)

        if not numeric_cols and not categorical_cols:
            raise ValueError("No features selected for modeling.")

        # C. Preprocessing (uses memoized preprocessor builder)
        preprocessor, selected_cols = build_preprocessor(numeric_cols, categorical_cols)

        X_train_processed = preprocessor.fit_transform(X_train_sampled[selected_cols])
        X_test_processed = preprocessor.transform(X_TEST_RAW[selected_cols])

        # D. Model build & tune
        base_model = MODEL_TYPES[model_name_key]["model_builder"]()
        tuned_model = tune_model_complexity(base_model, complexity_level)

        # E. Train
        # Concurrency Note: DecisionTree and RandomForest require dense arrays.
        # LogisticRegression and KNN handle sparse matrices natively.
        if isinstance(tuned_model, (DecisionTreeClassifier, RandomForestClassifier)):
            X_train_for_fit = _ensure_dense(X_train_processed)
        else:
            X_train_for_fit = X_train_processed
        
        tuned_model.fit(X_train_for_fit, y_train_sampled)
        log_output += "Training done.\n"

# --- Stage 3: Submit (API Call 1) ---
        # AUTHENTICATION GATE: Check for token before submission
        if token is None:
            # User not authenticated - compute preview score and show login prompt
            progress(0.6, desc="Computing Preview Score...")
            
            if isinstance(tuned_model, (DecisionTreeClassifier, RandomForestClassifier)):
                X_test_for_predict = _ensure_dense(X_test_processed)
            else:
                X_test_for_predict = X_test_processed
            
            predictions = tuned_model.predict(X_test_for_predict)
            from sklearn.metrics import accuracy_score
            preview_score = accuracy_score(Y_TEST, predictions)
            
            preview_kpi_meta = {
                "was_preview": True, "preview_score": preview_score, "ready_at_run_start": ready,
                "poll_iterations": 0, "local_test_accuracy": preview_score,
                "this_submission_score": None, "new_best_accuracy": None, "rank": None
            }
            
            # 1. Generate the styled preview card
            preview_card_html = _build_kpi_card_html(
                new_score=preview_score, last_score=0, new_rank=0, last_rank=0,
                submission_count=-1, is_preview=True, is_pending=False, local_test_accuracy=None
            )
            
            # 2. Inject login text
            login_prompt_text_html = build_login_prompt_html() 
            closing_div_index = preview_card_html.rfind("</div>")
            if closing_div_index != -1:
                combined_html = preview_card_html[:closing_div_index] + login_prompt_text_html + "</div>"
            else:
                combined_html = preview_card_html + login_prompt_text_html 
                
            settings = compute_rank_settings(submission_count, model_name_key, complexity_level, feature_set, data_size_str)
            
            gate_updates = {
                submission_feedback_display: gr.update(value=combined_html, visible=True),
                submit_button: gr.update(value="Sign In Required", interactive=False),
                login_username: gr.update(visible=True), login_password: gr.update(visible=True),
                login_submit: gr.update(visible=True), login_error: gr.update(value="", visible=False),
                team_leaderboard_display: _build_skeleton_leaderboard(rows=6, is_team=True),
                individual_leaderboard_display: _build_skeleton_leaderboard(rows=6, is_team=False),
                last_submission_score_state: last_submission_score, last_rank_state: last_rank,
                best_score_state: best_score, submission_count_state: submission_count,
                first_submission_score_state: first_submission_score,
                rank_message_display: settings["rank_message"],
                model_type_radio: gr.update(choices=settings["model_choices"], value=settings["model_value"], interactive=settings["model_interactive"]),
                complexity_slider: gr.update(minimum=1, maximum=settings["complexity_max"], value=settings["complexity_value"]),
                feature_set_checkbox: gr.update(choices=settings["feature_set_choices"], value=settings["feature_set_value"], interactive=settings["feature_set_interactive"]),
                data_size_radio: gr.update(choices=settings["data_size_choices"], value=settings["data_size_value"], interactive=settings["data_size_interactive"]),
                attempts_tracker_display: gr.update(value=_build_attempts_tracker_html(submission_count)),
                was_preview_state: True, kpi_meta_state: preview_kpi_meta, last_seen_ts_state: None
            }
            yield gate_updates
            return  # Stop here
        
        # --- ATTEMPT LIMIT CHECK ---
        if submission_count >= ATTEMPT_LIMIT:
            limit_warning_html = f"""
            <div class='kpi-card' style='border-color: #ef4444;'>
                <h2 style='color: #111827; margin-top:0;'>🛑 Submission Limit Reached</h2>
                <div class='kpi-card-body'>
                    <div class='kpi-metric-box'>
                        <p class='kpi-label'>Attempts Used</p>
                        <p class='kpi-score' style='color: #ef4444;'>{ATTEMPT_LIMIT} / {ATTEMPT_LIMIT}</p>
                    </div>
                </div>
                <div style='margin-top: 16px; background:#fef2f2; padding:16px; border-radius:12px; text-align:left; font-size:0.98rem; line-height:1.4;'>
                    <p style='margin:0; color:#991b1b;'><b>Nice Work!</b> Scroll down to "Finish and Reflect".</p>
                </div>
            </div>"""
            settings = compute_rank_settings(submission_count, model_name_key, complexity_level, feature_set, data_size_str)
            limit_reached_updates = {
                submission_feedback_display: gr.update(value=limit_warning_html, visible=True),
                submit_button: gr.update(value="🛑 Submission Limit Reached", interactive=False),
                model_type_radio: gr.update(interactive=False), complexity_slider: gr.update(interactive=False),
                feature_set_checkbox: gr.update(interactive=False), data_size_radio: gr.update(interactive=False),
                attempts_tracker_display: gr.update(value=f"<div style='text-align:center; padding:8px; margin:8px 0; background:#fef2f2; border-radius:8px; border:1px solid #ef4444;'><p style='margin:0; color:#991b1b; font-weight:600;'>🛑 Attempts used: {ATTEMPT_LIMIT}/{ATTEMPT_LIMIT}</p></div>"),
                team_leaderboard_display: team_leaderboard_display, individual_leaderboard_display: individual_leaderboard_display,
                last_submission_score_state: last_submission_score, last_rank_state: last_rank,
                best_score_state: best_score, submission_count_state: submission_count,
                first_submission_score_state: first_submission_score, rank_message_display: settings["rank_message"],
                login_username: gr.update(visible=False), login_password: gr.update(visible=False),
                login_submit: gr.update(visible=False), login_error: gr.update(visible=False),
                was_preview_state: False, kpi_meta_state: {}, last_seen_ts_state: None
            }
            yield limit_reached_updates
            return
        
        progress(0.5, desc="Submitting to Cloud...")
        yield { 
            submission_feedback_display: gr.update(value=get_status_html(3, "Submitting", "Sending model to the competition server..."), visible=True),
            login_error: gr.update(visible=False)
        }

        if isinstance(tuned_model, (DecisionTreeClassifier, RandomForestClassifier)):
            X_test_for_predict = _ensure_dense(X_test_processed)
        else:
            X_test_for_predict = X_test_processed
        
        predictions = tuned_model.predict(X_test_for_predict)
        description = f"{model_name_key} (Cplx:{complexity_level} Size:{data_size_str})"
        tags = f"team:{team_name},model:{model_name_key}"

        # 1. FETCH BASELINE
        baseline_leaderboard_df = _get_leaderboard_with_optional_token(playground, token)
        
        from sklearn.metrics import accuracy_score
        local_test_accuracy = accuracy_score(Y_TEST, predictions)

# 2. SUBMIT & CAPTURE ACCURACY
        def _submit():
            return playground.submit_model(
                model=tuned_model, preprocessor=preprocessor, prediction_submission=predictions,
                input_dict={'description': description, 'tags': tags},
                custom_metadata={'Team': team_name, 'Moral_Compass': 0}, 
                token=token,
                return_metrics=["accuracy"] 
            )
        
        try:
            submit_result = _retry_with_backoff(_submit, description="model submission")
            if isinstance(submit_result, tuple) and len(submit_result) == 3:
                _, _, metrics = submit_result
                if metrics and "accuracy" in metrics and metrics["accuracy"] is not None:
                    this_submission_score = float(metrics["accuracy"])
                else:
                    this_submission_score = local_test_accuracy
            else:
                this_submission_score = local_test_accuracy
        except Exception as e:
            _log(f"Submission return parsing failed: {e}. Using local accuracy.")
            this_submission_score = local_test_accuracy
        
        _log(f"Submission successful. Server Score: {this_submission_score}")

        try:
            # Short timeout to trigger the lambda without hanging the UI
            _log("Triggering backend merge...")
            playground.get_leaderboard(token=token) 
        except Exception:
            # We ignore errors here because the 'submit_model' post 
            # already succeeded. This is just a cleanup task.
            pass
        # -------------------------------------------------------------------------

        # Immediately increment submission count...
        new_submission_count = submission_count + 1
        new_first_submission_score = first_submission_score
        if submission_count == 0 and first_submission_score is None:
            new_first_submission_score = this_submission_score

        # --- Stage 4: Local Rank Calculation (Optimistic) ---
        progress(0.9, desc="Calculating Rank...")
        
        # 3. SIMULATE UPDATED LEADERBOARD
        simulated_df = baseline_leaderboard_df.copy() if baseline_leaderboard_df is not None else pd.DataFrame()
        
        # We use pd.Timestamp.now() to ensure pandas sorting logic sees this as the absolute latest
        new_row = pd.DataFrame([{
            "username": username,
            "accuracy": this_submission_score,
            "Team": team_name,
            "timestamp": pd.Timestamp.now(), 
            "version": "latest"
        }])
        
        if not simulated_df.empty:
            simulated_df = pd.concat([simulated_df, new_row], ignore_index=True)
        else:
            simulated_df = new_row

        # 4. GENERATE TABLES (Use helper for tables only)
        # We ignore the kpi_card return from this function because it might use internal sorting 
        # that doesn't respect our new row perfectly.
        team_html, individual_html, _, new_best_accuracy, new_rank, _ = generate_competitive_summary(
            simulated_df, team_name, username, last_submission_score, last_rank, submission_count
        )

        # 5. GENERATE KPI CARD EXPLICITLY (The Authority Fix)
        # We manually build the card using the score we KNOW we just got.
        kpi_card_html = _build_kpi_card_html(
            new_score=this_submission_score,
            last_score=last_submission_score,
            new_rank=new_rank,
            last_rank=last_rank,
            submission_count=submission_count, 
            is_preview=False,
            is_pending=False
        )

# ... (Previous Stage 1-4 logic remains unchanged) ...

        # --- Stage 5: Final UI Update ---
        progress(1.0, desc="Complete!")
        
        success_kpi_meta = {
            "was_preview": False, "preview_score": None, "ready_at_run_start": ready,
            "poll_iterations": 0, "local_test_accuracy": local_test_accuracy,
            "this_submission_score": this_submission_score, "new_best_accuracy": new_best_accuracy,
            "rank": new_rank, "pending": False, "optimistic_fallback": True 
        }
        
        settings = compute_rank_settings(new_submission_count, model_name_key, complexity_level, feature_set, data_size_str)

        # -------------------------------------------------------------------------
        # NEW LOGIC: Check for Limit Reached immediately AFTER this submission
        # -------------------------------------------------------------------------
        limit_reached = new_submission_count >= ATTEMPT_LIMIT
        
        # Prepare the UI state based on whether limit is reached
        if limit_reached:
            # 1. Append the Limit Warning HTML *below* the Result Card
            limit_html = f"""
            <div style='margin-top: 16px; border: 2px solid #ef4444; background:#fef2f2; padding:16px; border-radius:12px; text-align:left;'>
                <h3 style='margin:0 0 8px 0; color:#991b1b;'>🛑 Submission Limit Reached ({ATTEMPT_LIMIT}/{ATTEMPT_LIMIT})</h3>
                <p style='margin:0; color:#7f1d1d; line-height:1.4;'>
                    <b>You have used all your attempts for this session.</b><br>
                    Review your final results above, then scroll down to "Finish and Reflect" to continue.
                </p>
            </div>
            """
            final_html_display = kpi_card_html + limit_html
            
            # 2. Disable all controls
            button_update = gr.update(value="🛑 Limit Reached", interactive=False)
            interactive_state = False
            tracker_html = f"<div style='text-align:center; padding:8px; margin:8px 0; background:#fef2f2; border-radius:8px; border:1px solid #ef4444;'><p style='margin:0; color:#991b1b; font-weight:600;'>🛑 Attempts used: {ATTEMPT_LIMIT}/{ATTEMPT_LIMIT} (Max)</p></div>"
        
        else:
            # Normal State: Show just the result card and keep controls active
            final_html_display = kpi_card_html
            button_update = gr.update(value="🔬 Build & Submit Model", interactive=True)
            interactive_state = True
            tracker_html = _build_attempts_tracker_html(new_submission_count)

        # -------------------------------------------------------------------------

        final_updates = {
            submission_feedback_display: gr.update(value=final_html_display, visible=True),
            team_leaderboard_display: team_html,
            individual_leaderboard_display: individual_html,
            last_submission_score_state: this_submission_score, 
            last_rank_state: new_rank, 
            best_score_state: new_best_accuracy,
            submission_count_state: new_submission_count,
            first_submission_score_state: new_first_submission_score,
            rank_message_display: settings["rank_message"],
            
            # Apply the interactive state calculated above
            model_type_radio: gr.update(choices=settings["model_choices"], value=settings["model_value"], interactive=(settings["model_interactive"] and interactive_state)),
            complexity_slider: gr.update(minimum=1, maximum=settings["complexity_max"], value=settings["complexity_value"], interactive=interactive_state),
            feature_set_checkbox: gr.update(choices=settings["feature_set_choices"], value=settings["feature_set_value"], interactive=(settings["feature_set_interactive"] and interactive_state)),
            data_size_radio: gr.update(choices=settings["data_size_choices"], value=settings["data_size_value"], interactive=(settings["data_size_interactive"] and interactive_state)),
            
            submit_button: button_update,
            
            login_username: gr.update(visible=False), login_password: gr.update(visible=False),
            login_submit: gr.update(visible=False), login_error: gr.update(visible=False),
            attempts_tracker_display: gr.update(value=tracker_html),
            was_preview_state: False,
            kpi_meta_state: success_kpi_meta,
            last_seen_ts_state: time.time()
        }
        yield final_updates
      
    except Exception as e:
        error_msg = f"ERROR: {e}"
        _log(f"Exception in run_experiment: {error_msg}")
        settings = compute_rank_settings(
             submission_count, model_name_key, complexity_level, feature_set, data_size_str
        )
        
        exception_kpi_meta = {
            "was_preview": False,
            "preview_score": None,
            "ready_at_run_start": ready if 'ready' in locals() else False,
            "poll_iterations": 0,
            "local_test_accuracy": None,
            "this_submission_score": None,
            "new_best_accuracy": None,
            "rank": None,
            "error": str(e)
        }
        
        error_updates = {
            submission_feedback_display: gr.update(
                f"<p style='text-align:center; color:red; padding:20px 0;'>An error occurred: {error_msg}</p>", visible=True
            ),
            team_leaderboard_display: f"<p style='text-align:center; color:red; padding-top:20px;'>An error occurred: {error_msg}</p>",
            individual_leaderboard_display: f"<p style='text-align:center; color:red; padding-top:20px;'>An error occurred: {error_msg}</p>",
            last_submission_score_state: last_submission_score,
            last_rank_state: last_rank,
            best_score_state: best_score,
            submission_count_state: submission_count,
            first_submission_score_state: first_submission_score,
            rank_message_display: settings["rank_message"],
            model_type_radio: gr.update(choices=settings["model_choices"], value=settings["model_value"], interactive=settings["model_interactive"]),
            complexity_slider: gr.update(minimum=1, maximum=settings["complexity_max"], value=settings["complexity_value"]),
            feature_set_checkbox: gr.update(choices=settings["feature_set_choices"], value=settings["feature_set_value"], interactive=settings["feature_set_interactive"]),
            data_size_radio: gr.update(choices=settings["data_size_choices"], value=settings["data_size_value"], interactive=settings["data_size_interactive"]),
            submit_button: gr.update(value="🔬 Build & Submit Model", interactive=True),
            login_username: gr.update(visible=False),
            login_password: gr.update(visible=False),
            login_submit: gr.update(visible=False),
            login_error: gr.update(visible=False),
            attempts_tracker_display: gr.update(value=_build_attempts_tracker_html(submission_count)),
            was_preview_state: False,
            kpi_meta_state: exception_kpi_meta,
            last_seen_ts_state: None
        }
        yield error_updates


def on_initial_load(username, token=None, team_name=""):
    """
    Updated to show "Welcome & CTA" if the SPECIFIC USER has 0 submissions,
    even if the leaderboard/team already has data from others.
    """
    initial_ui = compute_rank_settings(
        0, DEFAULT_MODEL, 2, DEFAULT_FEATURE_SET, DEFAULT_DATA_SIZE
    )

    # 1. Prepare the Welcome HTML
    # Translate team name to Catalan for display only (keep team_name in English for logic)
    display_team = translate_team_name_for_display(team_name, UI_TEAM_LANG) if team_name else "El teu equip"
    
    welcome_html = f"""
    <div style='text-align:center; padding: 30px 20px;'>
        <div style='font-size: 3rem; margin-bottom: 10px;'>👋</div>
        <h3 style='margin: 0 0 8px 0; color: #111827; font-size: 1.5rem;'>Benvingut a <b>{display_team}</b>!</h3>
        <p style='font-size: 1.1rem; color: #4b5563; margin: 0 0 20px 0;'>
            El teu equip espera la teva ajuda per millorar la IA.
        </p>
        
        <div style='background:#eff6ff; padding:16px; border-radius:12px; border:2px solid #bfdbfe; display:inline-block;'>
            <p style='margin:0; color:#1e40af; font-weight:bold; font-size:1.1rem;'>
                👈 Fes clic a "Build & Submit Model" per començar a jugar!
            </p>
        </div>
    </div>
    """

    # Check background init
    with INIT_LOCK:
        background_ready = INIT_FLAGS["leaderboard"]
    
    should_attempt_fetch = background_ready or (token is not None)
    full_leaderboard_df = None
    
    if should_attempt_fetch:
        try:
            if playground:
                full_leaderboard_df = _get_leaderboard_with_optional_token(playground, token)
        except Exception as e:
            print(f"Error on initial load fetch: {e}")
            full_leaderboard_df = None

    # -------------------------------------------------------------------------
    # LOGIC UPDATE: Check if THIS user has submitted anything
    # -------------------------------------------------------------------------
    user_has_submitted = False
    if full_leaderboard_df is not None and not full_leaderboard_df.empty:
        if "username" in full_leaderboard_df.columns and username:
            # Check if the username exists in the dataframe
            user_has_submitted = username in full_leaderboard_df["username"].values

    # Decision Logic
    if not user_has_submitted:
        # CASE 1: New User (or first time loading session) -> FORCE WELCOME
        # regardless of whether the leaderboard has other people's data.
        team_html = welcome_html
        individual_html = "<p style='text-align:center; color:#6b7280; padding-top:40px;'>Submit your model to see where you rank!</p>"
        
    elif full_leaderboard_df is None or full_leaderboard_df.empty:
        # CASE 2: Returning user, but data fetch failed -> Show Skeleton
        team_html = _build_skeleton_leaderboard(rows=6, is_team=True)
        individual_html = _build_skeleton_leaderboard(rows=6, is_team=False)
        
    else:
        # CASE 3: Returning user WITH data -> Show Real Tables
        try:
            team_html, individual_html, _, _, _, _ = generate_competitive_summary(
                full_leaderboard_df,
                team_name,
                username,
                0, 0, -1
            )
        except Exception as e:
            print(f"Error generating summary HTML: {e}")
            team_html = "<p style='text-align:center; color:red; padding-top:20px;'>Error rendering leaderboard.</p>"
            individual_html = "<p style='text-align:center; color:red; padding-top:20px;'>Error rendering leaderboard.</p>"

    return (
        get_model_card(DEFAULT_MODEL),
        team_html,
        individual_html,
        initial_ui["rank_message"],
        gr.update(choices=initial_ui["model_choices"], value=initial_ui["model_value"], interactive=initial_ui["model_interactive"]),
        gr.update(minimum=1, maximum=initial_ui["complexity_max"], value=initial_ui["complexity_value"]),
        gr.update(choices=initial_ui["feature_set_choices"], value=initial_ui["feature_set_value"], interactive=initial_ui["feature_set_interactive"]),
        gr.update(choices=initial_ui["data_size_choices"], value=initial_ui["data_size_value"], interactive=initial_ui["data_size_interactive"]),
    )


# -------------------------------------------------------------------------
# Conclusion helpers (dark/light mode aware)
# -------------------------------------------------------------------------
def build_final_conclusion_html(best_score, submissions, rank, first_score, feature_set):
    """
    Build the final conclusion HTML with performance summary.
    Colors are handled via CSS classes so that light/dark mode work correctly.
    """
    unlocked_tiers = min(3, max(0, submissions - 1))  # 0..3
    tier_names = ["Trainee", "Junior", "Senior", "Lead"]
    reached = tier_names[: unlocked_tiers + 1]
    tier_line = " → ".join([f"{t}{' ✅' if t in reached else ''}" for t in tier_names])

    improvement = (best_score - first_score) if (first_score is not None and submissions > 1) else 0.0
    strong_predictors = {"age", "length_of_stay", "priors_count", "age_cat"}
    strong_used = [f for f in feature_set if f in strong_predictors]

    ethical_note = (
        "You unlocked powerful predictors. Consider: Would removing demographic fields change fairness? "
        "In the next section we will begin to investigate this question further."
    )

    # Tailor message for very few submissions
    tip_html = ""
    if submissions < 2:
        tip_html = """
        <div class="final-conclusion-tip">
          <b>Tip:</b> Try at least 2–3 submissions changing ONE setting at a time to see clear cause/effect.
        </div>
        """

    # Add note if user reached the attempt cap
    attempt_cap_html = ""
    if submissions >= ATTEMPT_LIMIT:
        attempt_cap_html = f"""
        <div class="final-conclusion-attempt-cap">
          <p style="margin:0;">
            <b>📊 Límit d’intents assolit:</b> Has utilitzat tots els {ATTEMPT_LIMIT} intents d’enviament permesos per a aquesta sessió.
            Podràs enviar més models un cop hagis algunes activitats noves.
          </p>
        </div>
        """

    return f"""
    <div class="final-conclusion-root">
      <h1 class="final-conclusion-title">🎉 Fase d’enginyeria completada</h1>
      <div class="final-conclusion-card">
        <h2 class="final-conclusion-subtitle">Resum del teu rendiment</h2>
        <ul class="final-conclusion-list">
          <li>🏁 <b>Millor precisió:</b> {(best_score * 100):.2f}%</li>
          <li>📊 <b>Posició aconseguida:</b> {('#' + str(rank)) if rank > 0 else '—'}</li>
          <li>🔁 <b>Submissions en aquesta sessió:</b> {submissions}{' / ' + str(ATTEMPT_LIMIT) if submissions >= ATTEMPT_LIMIT else ''}</li>
          <li>🧗 <b>Millora respecte a la primera puntuació d’aquesta sessió:</b> {(improvement * 100):+.2f}</li>
          <li>🎖️ <b>Progrés de nivell:</b> {tier_line}</li>
          <li>🧪 <b>Variables clau utilitzades:</b> {len(strong_used)} ({', '.join(strong_used) if strong_used else 'Encara cap'})</li>
        </ul>

        {tip_html}

        <div class="final-conclusion-ethics">
          <p style="margin:0;"><b>Reflexió ètica:</b> {ethical_note}</p>
        </div>

        {attempt_cap_html}

        <hr class="final-conclusion-divider" />

        <div class="final-conclusion-next">
          <h2>➡️ Següent: Conseqüències al món real</h2>
          <p>Desplaça’t cap avall sota aquesta aplicació per continuar. Analitzaràs com models com el teu influeixen en els resultats judicials.</p>
          <h1 class="final-conclusion-scroll">👇 DESPLAÇA’T CAP AVALL 👇</h1>
        </div>
      </div>
    </div>
    """



def build_conclusion_from_state(best_score, submissions, rank, first_score, feature_set):
    return build_final_conclusion_html(best_score, submissions, rank, first_score, feature_set)
def create_model_building_game_ca_app(theme_primary_hue: str = "indigo") -> "gr.Blocks":
    """
    Create (but do not launch) the model building game app.
    """
    start_background_init()

    # Add missing globals (FIX)
    global submit_button, submission_feedback_display, team_leaderboard_display
    global individual_leaderboard_display, last_submission_score_state, last_rank_state
    global best_score_state, submission_count_state, first_submission_score_state
    global rank_message_display, model_type_radio, complexity_slider
    global feature_set_checkbox, data_size_radio
    global login_username, login_password, login_submit, login_error
    global attempts_tracker_display, team_name_state
    global username_state, token_state  # <-- Added
    global readiness_state, was_preview_state, kpi_meta_state  # <-- Added for parameter shadowing guards
    global last_seen_ts_state  # <-- Added for timestamp tracking
    
    css = """
    /* ------------------------------
      Shared Design Tokens (local)
      ------------------------------ */

    /* We keep everything driven by Gradio theme vars:
      --body-background-fill, --body-text-color, --secondary-text-color,
      --border-color-primary, --block-background-fill, --color-accent,
      --shadow-drop, --prose-background-fill
    */

    :root {
        --slide-radius-md: 12px;
        --slide-radius-lg: 16px;
        --slide-radius-xl: 18px;
        --slide-spacing-lg: 24px;

        /* Local, non-brand tokens built *on top of* theme vars */
        --card-bg-soft: var(--block-background-fill);
        --card-bg-strong: var(--prose-background-fill, var(--block-background-fill));
        --card-border-subtle: var(--border-color-primary);
        --accent-strong: var(--color-accent);
        --text-main: var(--body-text-color);
        --text-muted: var(--secondary-text-color);
    }

    /* ------------------------------------------------------------------
      Base Layout Helpers
      ------------------------------------------------------------------ */

    .slide-content {
        max-width: 900px;
        margin-left: auto;
        margin-right: auto;
    }

    /* Shared card-like panels used throughout slides */
    .panel-box {
        background: var(--card-bg-soft);
        padding: 20px;
        border-radius: var(--slide-radius-lg);
        border: 2px solid var(--card-border-subtle);
        margin-bottom: 18px;
        color: var(--text-main);
        box-shadow: var(--shadow-drop, 0 2px 4px rgba(0,0,0,0.04));
    }

    .leaderboard-box {
        background: var(--card-bg-soft);
        padding: 20px;
        border-radius: var(--slide-radius-lg);
        border: 1px solid var(--card-border-subtle);
        margin-top: 12px;
        color: var(--text-main);
    }

    /* For “explanatory UI” scaffolding */
    .mock-ui-box {
        background: var(--card-bg-strong);
        border: 2px solid var(--card-border-subtle);
        padding: 24px;
        border-radius: var(--slide-radius-lg);
        color: var(--text-main);
    }

    .mock-ui-inner {
        background: var(--block-background-fill);
        border: 1px solid var(--card-border-subtle);
        padding: 24px;
        border-radius: var(--slide-radius-md);
    }

    /* “Control box” inside the mock UI */
    .mock-ui-control-box {
        padding: 12px;
        background: var(--block-background-fill);
        border-radius: 8px;
        border: 1px solid var(--card-border-subtle);
    }

    /* Little radio / check icons */
    .mock-ui-radio-on {
        font-size: 1.5rem;
        vertical-align: middle;
        color: var(--accent-strong);
    }

    .mock-ui-radio-off {
        font-size: 1.5rem;
        vertical-align: middle;
        color: var(--text-muted);
    }

    .mock-ui-slider-text {
        font-size: 1.5rem;
        margin: 0;
        color: var(--accent-strong);
        letter-spacing: 4px;
    }

    .mock-ui-slider-bar {
        color: var(--text-muted);
    }

    /* Simple mock button representation */
    .mock-button {
        width: 100%;
        font-size: 1.25rem;
        font-weight: 600;
        padding: 16px 24px;
        background-color: var(--accent-strong);
        color: var(--body-background-fill);
        border: none;
        border-radius: 8px;
        cursor: not-allowed;
    }

    /* Step visuals on slides */
    .step-visual {
        display: flex;
        flex-wrap: wrap;
        justify-content: space-around;
        align-items: center;
        margin: 24px 0;
        text-align: center;
        font-size: 1rem;
    }

    .step-visual-box {
        padding: 16px;
        background: var(--block-background-fill);   /* ✅ theme-aware */
        border-radius: 8px;
        border: 2px solid var(--border-color-primary);
        margin: 5px;
        color: var(--body-text-color);              /* optional, safe */
    }

    .step-visual-arrow {
        font-size: 2rem;
        margin: 5px;
        /* no explicit color – inherit from theme or override in dark mode */
    }

    /* ------------------------------------------------------------------
      KPI Card (score feedback)
      ------------------------------------------------------------------ */

    .kpi-card {
        background: var(--card-bg-strong);
        border: 2px solid var(--accent-strong);
        padding: 24px;
        border-radius: var(--slide-radius-lg);
        text-align: center;
        max-width: 600px;
        margin: auto;
        color: var(--text-main);
        box-shadow: var(--shadow-drop, 0 4px 6px -1px rgba(0,0,0,0.08));
        min-height: 200px; /* prevent layout shift */
    }

    .kpi-card-body {
        display: flex;
        flex-wrap: wrap;
        justify-content: space-around;
        align-items: flex-end;
        margin-top: 24px;
    }

    .kpi-metric-box {
        min-width: 150px;
        margin: 10px;
    }

    .kpi-label {
        font-size: 1rem;
        color: var(--text-muted);
        margin: 0;
    }

    .kpi-score {
        font-size: 3rem;
        font-weight: 700;
        margin: 0;
        line-height: 1.1;
        color: var(--accent-strong);
    }

    .kpi-subtext-muted {
        font-size: 1.2rem;
        font-weight: 500;
        color: var(--text-muted);
        margin: 0;
        padding-top: 8px;
    }

    /* Small variants to hint semantic state without hard-coded colors */
    .kpi-card--neutral {
        border-color: var(--card-border-subtle);
    }

    .kpi-card--subtle-accent {
        border-color: var(--accent-strong);
    }

    .kpi-score--muted {
        color: var(--text-muted);
    }

    /* ------------------------------------------------------------------
      Leaderboard Table + Placeholder
      ------------------------------------------------------------------ */

    .leaderboard-html-table {
        width: 100%;
        border-collapse: collapse;
        text-align: left;
        font-size: 1rem;
        color: var(--text-main);
        min-height: 300px; /* Stable height */
    }

    .leaderboard-html-table thead {
        background: var(--block-background-fill);
    }

    .leaderboard-html-table th {
        padding: 12px 16px;
        font-size: 0.9rem;
        color: var(--text-muted);
        font-weight: 500;
    }

    .leaderboard-html-table tbody tr {
        border-bottom: 1px solid var(--card-border-subtle);
    }

    .leaderboard-html-table td {
        padding: 12px 16px;
    }

    .leaderboard-html-table .user-row-highlight {
        background: rgba( var(--color-accent-rgb, 59,130,246), 0.1 );
        font-weight: 600;
        color: var(--accent-strong);
    }

    /* Static placeholder (no shimmer, no animation) */
    .lb-placeholder {
        min-height: 300px;
        display: flex;
        flex-direction: column;
        align-items: center;
        justify-content: center;
        background: var(--block-background-fill);
        border: 1px solid var(--card-border-subtle);
        border-radius: 12px;
        padding: 40px 20px;
        text-align: center;
    }

    .lb-placeholder-title {
        font-size: 1.25rem;
        font-weight: 500;
        color: var(--text-muted);
        margin-bottom: 8px;
    }

    .lb-placeholder-sub {
        font-size: 1rem;
        color: var(--text-muted);
    }

    /* ------------------------------------------------------------------
      Processing / “Experiment running” status
      ------------------------------------------------------------------ */

    .processing-status {
        background: var(--block-background-fill);
        border: 2px solid var(--accent-strong);
        border-radius: 16px;
        padding: 30px;
        text-align: center;
        box-shadow: var(--shadow-drop, 0 4px 6px rgba(0,0,0,0.12));
        animation: pulse-indigo 2s infinite;
        color: var(--text-main);
    }

    .processing-icon {
        font-size: 4rem;
        margin-bottom: 10px;
        display: block;
        animation: spin-slow 3s linear infinite;
    }

    .processing-text {
        font-size: 1.5rem;
        font-weight: 700;
        color: var(--accent-strong);
    }

    .processing-subtext {
        font-size: 1.1rem;
        color: var(--text-muted);
        margin-top: 8px;
    }

    /* Pulse & spin animations */
    @keyframes pulse-indigo {
        0%   { box-shadow: 0 0 0 0 rgba(99, 102, 241, 0.4); }
        70%  { box-shadow: 0 0 0 15px rgba(99, 102, 241, 0); }
        100% { box-shadow: 0 0 0 0 rgba(99, 102, 241, 0); }
    }

    @keyframes spin-slow {
        from { transform: rotate(0deg); }
        to   { transform: rotate(360deg); }
    }

    /* Conclusion arrow pulse */
    @keyframes pulseArrow {
        0%   { transform: scale(1);     opacity: 1; }
        50%  { transform: scale(1.08);  opacity: 0.85; }
        100% { transform: scale(1);     opacity: 1; }
    }

    @media (prefers-reduced-motion: reduce) {
        [style*='pulseArrow'] {
            animation: none !important;
        }
        .processing-status,
        .processing-icon {
            animation: none !important;
        }
    }

    /* ------------------------------------------------------------------
      Attempts Tracker + Init Banner + Alerts
      ------------------------------------------------------------------ */

    .init-banner {
        background: var(--card-bg-strong);
        padding: 12px;
        border-radius: 8px;
        text-align: center;
        margin-bottom: 16px;
        border: 1px solid var(--card-border-subtle);
        color: var(--text-main);
    }

    .init-banner__text {
        margin: 0;
        font-weight: 500;
        color: var(--text-muted);
    }

    /* Attempts tracker shell */
    .attempts-tracker {
        text-align: center;
        padding: 8px;
        margin: 8px 0;
        background: var(--block-background-fill);
        border-radius: 8px;
        border: 1px solid var(--card-border-subtle);
    }

    .attempts-tracker__text {
        margin: 0;
        font-weight: 600;
        font-size: 1rem;
        color: var(--accent-strong);
    }

    /* Limit reached variant – we *still* stick to theme colors */
    .attempts-tracker--limit .attempts-tracker__text {
        color: var(--text-main);
    }

    /* Generic alert helpers used in inline login messages */
    .alert {
        padding: 12px 16px;
        border-radius: 8px;
        margin-top: 12px;
        text-align: left;
        font-size: 0.95rem;
    }

    .alert--error {
        border-left: 4px solid var(--accent-strong);
        background: var(--block-background-fill);
        color: var(--text-main);
    }

    .alert--success {
        border-left: 4px solid var(--accent-strong);
        background: var(--block-background-fill);
        color: var(--text-main);
    }

    .alert__title {
        margin: 0;
        font-weight: 600;
        color: var(--text-main);
    }

    .alert__body {
        margin: 8px 0 0 0;
        color: var(--text-muted);
    }

    /* ------------------------------------------------------------------
      Navigation Loading Overlay
      ------------------------------------------------------------------ */

    #nav-loading-overlay {
        position: fixed;
        top: 0;
        left: 0;
        width: 100%;
        height: 100%;
        background: color-mix(in srgb, var(--body-background-fill) 90%, transparent);
        z-index: 9999;
        display: none;
        flex-direction: column;
        align-items: center;
        justify-content: center;
        opacity: 0;
        transition: opacity 0.3s ease;
    }

    .nav-spinner {
        width: 50px;
        height: 50px;
        border: 5px solid var(--card-border-subtle);
        border-top: 5px solid var(--accent-strong);
        border-radius: 50%;
        animation: nav-spin 1s linear infinite;
        margin-bottom: 20px;
    }

    @keyframes nav-spin {
        0%   { transform: rotate(0deg); }
        100% { transform: rotate(360deg); }
    }

    #nav-loading-text {
        font-size: 1.3rem;
        font-weight: 600;
        color: var(--accent-strong);
    }

    /* ------------------------------------------------------------------
      Utility: Image inversion for dark mode (if needed)
      ------------------------------------------------------------------ */

    .dark-invert-image {
        filter: invert(0);
    }

    @media (prefers-color-scheme: dark) {
        .dark-invert-image {
            filter: invert(1) hue-rotate(180deg);
        }
    }

    /* ------------------------------------------------------------------
      Dark Mode Specific Fine Tuning
      ------------------------------------------------------------------ */

    @media (prefers-color-scheme: dark) {
        .panel-box,
        .leaderboard-box,
        .mock-ui-box,
        .mock-ui-inner,
        .processing-status,
        .kpi-card {
            background: color-mix(in srgb, var(--block-background-fill) 85%, #000 15%);
            border-color: color-mix(in srgb, var(--card-border-subtle) 70%, var(--accent-strong) 30%);
        }

        .leaderboard-html-table thead {
            background: color-mix(in srgb, var(--block-background-fill) 75%, #000 25%);
        }

        .lb-placeholder {
            background: color-mix(in srgb, var(--block-background-fill) 75%, #000 25%);
        }

        #nav-loading-overlay {
            background: color-mix(in srgb, #000 70%, var(--body-background-fill) 30%);
        }
    }
    
    /* ---------- Conclusion Card Theme Tokens ---------- */

    /* Light theme defaults */
    :root,
    :root[data-theme="light"] {
        --conclusion-card-bg: #e0f2fe;          /* light sky */
        --conclusion-card-border: #0369a1;      /* sky-700 */
        --conclusion-card-fg: #0f172a;          /* slate-900 */

        --conclusion-tip-bg: #fef9c3;           /* amber-100 */
        --conclusion-tip-border: #f59e0b;       /* amber-500 */
        --conclusion-tip-fg: #713f12;           /* amber-900 */

        --conclusion-ethics-bg: #fef2f2;        /* red-50 */
        --conclusion-ethics-border: #ef4444;    /* red-500 */
        --conclusion-ethics-fg: #7f1d1d;        /* red-900 */

        --conclusion-attempt-bg: #fee2e2;       /* red-100 */
        --conclusion-attempt-border: #ef4444;   /* red-500 */
        --conclusion-attempt-fg: #7f1d1d;       /* red-900 */

        --conclusion-next-fg: #0f172a;          /* main text color */
    }

    /* Dark theme overrides – keep contrast high on dark background */
    [data-theme="dark"] {
        --conclusion-card-bg: #020617;          /* slate-950 */
        --conclusion-card-border: #38bdf8;      /* sky-400 */
        --conclusion-card-fg: #e5e7eb;          /* slate-200 */

        --conclusion-tip-bg: rgba(250, 204, 21, 0.08);   /* soft amber tint */
        --conclusion-tip-border: #facc15;                /* amber-400 */
        --conclusion-tip-fg: #facc15;

        --conclusion-ethics-bg: rgba(248, 113, 113, 0.10); /* soft red tint */
        --conclusion-ethics-border: #f97373;               /* red-ish */
        --conclusion-ethics-fg: #fecaca;

        --conclusion-attempt-bg: rgba(248, 113, 113, 0.16);
        --conclusion-attempt-border: #f97373;
        --conclusion-attempt-fg: #fee2e2;

        --conclusion-next-fg: #e5e7eb;
    }

    /* ---------- Conclusion Layout ---------- */

    .app-conclusion-wrapper {
        text-align: center;
    }

    .app-conclusion-title {
        font-size: 2.4rem;
        margin: 0;
    }

    .app-conclusion-card {
        margin-top: 24px;
        max-width: 950px;
        margin-left: auto;
        margin-right: auto;
        padding: 28px;
        border-radius: 18px;
        border-width: 3px;
        border-style: solid;
        background: var(--conclusion-card-bg);
        border-color: var(--conclusion-card-border);
        color: var(--conclusion-card-fg);
        box-shadow: 0 20px 40px rgba(15, 23, 42, 0.25);
    }

    .app-conclusion-subtitle {
        margin-top: 0;
        font-size: 1.5rem;
    }

    .app-conclusion-metrics {
        list-style: none;
        padding: 0;
        font-size: 1.05rem;
        text-align: left;
        max-width: 640px;
        margin: 20px auto;
    }

    /* ---------- Generic panel helpers reused here ---------- */

    .app-panel-tip,
    .app-panel-critical,
    .app-panel-warning {
        padding: 16px;
        border-radius: 12px;
        border-left-width: 6px;
        border-left-style: solid;
        text-align: left;
        font-size: 0.98rem;
        line-height: 1.4;
        margin-top: 16px;
    }

    .app-panel-title {
        margin: 0 0 4px 0;
        font-weight: 700;
    }

    .app-panel-body {
        margin: 0;
    }

    /* Specific variants */

    .app-conclusion-tip.app-panel-tip {
        background: var(--conclusion-tip-bg);
        border-left-color: var(--conclusion-tip-border);
        color: var(--conclusion-tip-fg);
    }

    .app-conclusion-ethics.app-panel-critical {
        background: var(--conclusion-ethics-bg);
        border-left-color: var(--conclusion-ethics-border);
        color: var(--conclusion-ethics-fg);
    }

    .app-conclusion-attempt-cap.app-panel-warning {
        background: var(--conclusion-attempt-bg);
        border-left-color: var(--conclusion-attempt-border);
        color: var(--conclusion-attempt-fg);
    }

    /* Divider + next section */

    .app-conclusion-divider {
        margin: 28px 0;
        border: 0;
        border-top: 2px solid rgba(148, 163, 184, 0.8); /* slate-400-ish */
    }

    .app-conclusion-next-title {
        margin: 0;
        color: var(--conclusion-next-fg);
    }

    .app-conclusion-next-body {
        font-size: 1rem;
        color: var(--conclusion-next-fg);
    }

    /* Arrow inherits the same color, keeps pulse animation defined earlier */
    .app-conclusion-arrow {
        margin: 12px 0;
        font-size: 3rem;
        animation: pulseArrow 2.5s infinite;
        color: var(--conclusion-next-fg);
    }

    /* ---------------------------------------------------- */
    /* Final Conclusion Slide (Light Mode Defaults)         */
    /* ---------------------------------------------------- */

    .final-conclusion-root {
        text-align: center;
        color: var(--body-text-color);
    }

    .final-conclusion-title {
        font-size: 2.4rem;
        margin: 0;
    }

    .final-conclusion-card {
        background-color: var(--block-background-fill);
        color: var(--body-text-color);
        padding: 28px;
        border-radius: 18px;
        border: 2px solid var(--border-color-primary);
        margin-top: 24px;
        max-width: 950px;
        margin-left: auto;
        margin-right: auto;
        box-shadow: var(--shadow-drop, 0 4px 10px rgba(15, 23, 42, 0.08));
    }

    .final-conclusion-subtitle {
        margin-top: 0;
        margin-bottom: 8px;
    }

    .final-conclusion-list {
        list-style: none;
        padding: 0;
        font-size: 1.05rem;
        text-align: left;
        max-width: 640px;
        margin: 20px auto;
    }

    .final-conclusion-list li {
        margin: 4px 0;
    }

    .final-conclusion-tip {
        margin-top: 16px;
        padding: 16px;
        border-radius: 12px;
        border-left: 6px solid var(--color-accent);
        background-color: color-mix(in srgb, var(--color-accent) 12%, transparent);
        text-align: left;
        font-size: 0.98rem;
        line-height: 1.4;
    }

    .final-conclusion-ethics {
        margin-top: 16px;
        padding: 18px;
        border-radius: 12px;
        border-left: 6px solid #ef4444;
        background-color: color-mix(in srgb, #ef4444 10%, transparent);
        text-align: left;
        font-size: 0.98rem;
        line-height: 1.4;
    }

    .final-conclusion-attempt-cap {
        margin-top: 16px;
        padding: 16px;
        border-radius: 12px;
        border-left: 6px solid #ef4444;
        background-color: color-mix(in srgb, #ef4444 16%, transparent);
        text-align: left;
        font-size: 0.98rem;
        line-height: 1.4;
    }

    .final-conclusion-divider {
        margin: 28px 0;
        border: 0;
        border-top: 2px solid var(--border-color-primary);
    }

    .final-conclusion-next h2 {
        margin: 0;
    }

    .final-conclusion-next p {
        font-size: 1rem;
        margin-top: 4px;
        margin-bottom: 0;
    }

    .final-conclusion-scroll {
        margin: 12px 0 0 0;
        font-size: 3rem;
        animation: pulseArrow 2.5s infinite;
    }

    /* ---------------------------------------------------- */
    /* Dark Mode Overrides for Final Slide                  */
    /* ---------------------------------------------------- */

    @media (prefers-color-scheme: dark) {
        .final-conclusion-card {
            background-color: #0b1120;        /* deep slate */
            color: white;                     /* 100% contrast confidence */
            border-color: #38bdf8;
            box-shadow: none;
        }

        .final-conclusion-tip {
            background-color: rgba(56, 189, 248, 0.18);
        }

        .final-conclusion-ethics {
            background-color: rgba(248, 113, 113, 0.18);
        }

        .final-conclusion-attempt-cap {
            background-color: rgba(248, 113, 113, 0.26);
        }
    }
    /* ---------------------------------------------------- */
    /* Slide 3: INPUT → MODEL → OUTPUT flow (theme-aware)   */
    /* ---------------------------------------------------- */


    .model-flow {
        text-align: center;
        font-weight: 600;
        font-size: 1.2rem;
        margin: 20px 0;
        /* No explicit color – inherit from the card */
    }

    .model-flow-label {
        padding: 0 0.1rem;
        /* No explicit color – inherit */
    }

    .model-flow-arrow {
        margin: 0 0.35rem;
        font-size: 1.4rem;
        /* No explicit color – inherit */
    }

    @media (prefers-color-scheme: dark) {
        .model-flow {
            color: var(--body-text-color);
        }
        .model-flow-arrow {
            /* In dark mode, nudge arrows toward accent for contrast/confidence */
            color: color-mix(in srgb, var(--color-accent) 75%, var(--body-text-color) 25%);
        }
    }
    """


    # Define globals for yield
    global submit_button, submission_feedback_display, team_leaderboard_display
    # --- THIS IS THE FIXED LINE ---
    global individual_leaderboard_display, last_submission_score_state, last_rank_state, best_score_state, submission_count_state, first_submission_score_state
    # --- END OF FIX ---
    global rank_message_display, model_type_radio, complexity_slider
    global feature_set_checkbox, data_size_radio
    global login_username, login_password, login_submit, login_error
    global attempts_tracker_display, team_name_state

    with gr.Blocks(theme=gr.themes.Soft(primary_hue="indigo"), css=css) as demo:
        # Persistent top anchor for scroll-to-top navigation
        gr.HTML("<div id='app_top_anchor' style='height:0;'></div>")
        
        # Navigation loading overlay with spinner and dynamic message
        gr.HTML("""
            <div id='nav-loading-overlay'>
                <div class='nav-spinner'></div>
                <span id='nav-loading-text'>Loading...</span>
            </div>
        """)

        # Concurrency Note: Do NOT read per-user state from os.environ here.
        # Username and other per-user data are managed via gr.State objects
        # and populated during handle_load_with_session_auth.

        # Loading screen
        with gr.Column(visible=False) as loading_screen:
            gr.Markdown(
                """
                <div style='text-align:center; padding:100px 0;'>
                    <h2 style='font-size:2rem; color:#6b7280;'>⏳ Loading...</h2>
                </div>
                """
            )

        # --- Briefing Slideshow (Updated with New Cards) ---

        # Slide 1: From Understanding to Building (Retained as transition)
        with gr.Column(visible=True, elem_id="slide-1") as briefing_slide_1:
            gr.Markdown("<h1 style='text-align:center;'>🔄 De la teoria a la pràctica</h1>")
            gr.HTML(
                """
                <div class='slide-content'>
                <div class='panel-box'>
                <h3 style='font-size: 1.5rem; text-align:center; margin-top:0;'>Bona feina! Ara ja has aconseguit:</h3>

                <ul style='list-style: none; padding-left: 0; margin-top: 24px; margin-bottom: 24px;'>
                    <li style='font-size: 1.1rem; font-weight: 500; margin-bottom: 12px;'>
                        <span style='font-size: 1.5rem; vertical-align: middle;'>✅</span>
                        Prendre decisions difícils com a jutge o jutgessa utilitzant prediccions d’IA
                    </li>
                    <li style='font-size: 1.1rem; font-weight: 500; margin-bottom: 12px;'>
                        <span style='font-size: 1.5rem; vertical-align: middle;'>✅</span>
                        Aprendre què són els falsos positius (falses alarmes) i els falsos negatius (advertències ignorades)
                    </li>
                    <li style='font-size: 1.1rem; font-weight: 500; margin-bottom: 12px;'>
                        <span style='font-size: 1.5rem; vertical-align: middle;'>✅</span>
                        Entendre els conceptes bàsics de com funciona la IA:
                    </li>
                </ul>

                <div style='background:white; padding:16px; border-radius:12px; margin:12px 0; text-align:center;'>
                    <div style='display:inline-block; background:#dbeafe; padding:12px 16px; border-radius:8px; margin:4px;'>
                        <h3 style='margin:0; color:#0369a1;'>ENTRADA</h3>
                    </div>
                    <div style='display:inline-block; font-size:1.5rem; margin:0 8px; color:#6b7280;'>→</div>
                    <div style='display:inline-block; background:#fef3c7; padding:12px 16px; border-radius:8px; margin:4px;'>
                        <h3 style='margin:0; color:#92400e;'>MODEL</h3>
                    </div>
                    <div style='display:inline-block; font-size:1.5rem; margin:0 8px; color:#6b7280;'>→</div>
                    <div style='display:inline-block; background:#f0fdf4; padding:12px 16px; border-radius:8px; margin:4px;'>
                        <h3 style='margin:0; color:#15803d;'>SORTIDA</h3>
                    </div>
                </div>

                <hr style='margin: 24px 0; border-top: 2px solid #c7d2fe;'>

                <h3 style='font-size: 1.5rem; text-align:center;'>Ara és el moment de posar-te a la pell d’una persona enginyera d’IA.</h3>
                <p style='font-size: 1.1rem; text-align:center; margin-top: 12px;'>
                    <strong>El teu nou repte:</strong> Crear models d’IA que siguin més precisos que el que has utilitzat en el rol de jutjar casos.
                </p>
                <p style='font-size: 1.1rem; text-align:center; margin-top: 12px;'>
                    Recorda: has viscut en primera persona com les prediccions de la IA afecten la vida real de les persones. Fes servir aquest coneixement per construir un model millor.
                </p>
                </div>
                </div>
                """
            )
            briefing_1_next = gr.Button("Següent ▶️", variant="primary", size="lg")

        # Slide 2: Card 1 (Your Engineering Mission)
        with gr.Column(visible=False, elem_id="slide-2") as briefing_slide_2:
            gr.Markdown("<h1 style='text-align:center;'>📋 La teva missió - Construir una IA millor</h1>")
            
            gr.HTML(
                """
                <div class='slide-content'>
                    <div class='panel-box'>
                        <h3>La missió</h3>
                        <p>Crea un sistema d’IA que ajudi als tribunals a prendre decisions més encertades. El model que has utilitzat abans et donava recomanacions imperfectes. Ara la teva feina és construir un model nou que predigui el risc amb més precisió i ofereixi a qui jutja informació fiable per poder ser justos i justes.</p>
                        
                        <h3>La competició</h3>
                        <p>Per fer-ho, competiràs amb altres persones enginyeres! Per ajudar-te en la missió, formaràs part d’un equip d’enginyeria. Els teus resultats es registraran tant de manera individual com col·lectiva a les classificacions en directe.</p>
                    </div>

                    <div class='leaderboard-box' style='max-width: 600px; margin: 16px auto; text-align: center; padding: 16px;'>
                        <p style='font-size: 1.1rem; margin:0;'>T’uniràs a un equip com ara...</p>
                        <h3 style='font-size: 1.75rem; color: #6b7280; margin: 8px 0;'>
                            🛡️ Els Exploradors Ètics
                        </h3>
                    </div>

                    <div class='mock-ui-box'>
                        <h3>El repte de les dades</h3>
                        <p>Per competir, tindràs accés a milers d’expedients de casos antics. Disposes de dos tipus d’informació:</p>
                        <ol style='list-style-position: inside; padding-left: 20px;'>
                            <li><strong>Perfils persones preses:</strong> És la informació que tenia el tribunal en el moment de la detenció.
                                <ul style='margin-left: 20px; list-style-type: disc;'>
                                    <li><em>Edat, nombre d'antecedents penals, tipus de càrrec penal.</em></li>
                                </ul>
                            </li>
                            <li><strong>Resultats històrics:</strong> Això és el que va passar amb aquestes persones al cap d’un temps.
                                <ul style='margin-left: 20px; list-style-type: disc;'>
                                    <li><em>Van tornar a cometre un delicte en dos anys? (Sí/No)</em></li>
                                </ul>
                            </li>
                        </ol>
                        
                        <h3>La tasca principal</h3>
                        <p>Has d’ensenyar el teu model d'IA a analitzar els "perfils" i predir amb precisió el "resultat".</p>
                        <p><strong>A punt per construir alguna cosa que podria canviar la manera com funciona la justícia?</strong></p>
                    </div>
                </div>
                """
            )
            
            with gr.Row():
                briefing_2_back = gr.Button("◀️ Enrere", size="lg")
                briefing_2_next = gr.Button("Següent ▶️", variant="primary", size="lg")

        # Slide 3: Card 2 (What is a "Model"?)
        with gr.Column(visible=False, elem_id="slide-3") as briefing_slide_3:
            gr.Markdown("<h1 style='text-align:center;'>🧠 Què és un sistema d'IA?</h1>")
            
            # --- FIX FOR SLIDE 3 ---
            # Combined all content into single gr.HTML()
            gr.HTML(
                """
                <div class='slide-content'>
                    <div class='panel-box'>
                        <p>Abans de començar a competir, analitzem exactament què estàs construint.</p>
                        <h3>Pensa en un sistema d'IA com una "Màquina de Predicció."</h3>
                        <p>Ja coneixes el flux:</p>
                        
                        <div style='background:white; padding:16px; border-radius:12px; margin:12px 0; text-align:center;'>
                            <div style='display:inline-block; background:#dbeafe; padding:12px 16px; border-radius:8px; margin:4px;'>
                                <h3 style='margin:0; color:#0369a1;'>ENTRADA</h3>
                            </div>
                            <div style='display:inline-block; font-size:1.5rem; margin:0 8px; color:#6b7280;'>→</div>
                            <div style='display:inline-block; background:#fef3c7; padding:12px 16px; border-radius:8px; margin:4px;'>
                                <h3 style='margin:0; color:#92400e;'>MODEL</h3>
                            </div>
                            <div style='display:inline-block; font-size:1.5rem; margin:0 8px; color:#6b7280;'>→</div>
                            <div style='display:inline-block; background:#f0fdf4; padding:12px 16px; border-radius:8px; margin:4px;'>
                                <h3 style='margin:0; color:#15803d;'>SORTIDA</h3>
                            </div>
                        </div>
                        
                        <p>Com a persona enginyera, no cal que escriguis codi complex des de zero. En lloc d'això, muntes aquesta màquina utilitzant tres components principals:</p>
                    </div>

                    <div class='mock-ui-box'>
                        <h3>The 3 Components:</h3>
                        <p><strong>1. L'entrada (Dades)</strong><br>
                        La informació que li dones a la màquina.<br>
                        <em>* Exemples: Edat, antecedents, detalls de l'acusació.</em></p>

                        <p><strong>2. El Model (El "cervell")</strong><br>
                        Aquest és el "cervell" de la teva màquina. Estudia les dades d'entrada i intenta descobrir com es connecten les coses per fer una predicció. Pots triar diferents estratègies de model (cervells) per a la teva màquina.<br>
                        <em>* Exemples: Alguns "cervells" només troben regles senzilles (com marcar un correu si diu 'diners gratis'). Altres tenen la capacitat de trobar patrons complexos (com reconèixer una cara concreta enmig d'una multitud).</em></p>

                        <p><strong>3. La sortida (La predicció)</strong><br>
                        El que el model intenta endevinar com a millor opció.<br>
                        <em>* Exemple: Nivell de risc: Alt o Baix.</em></p>

                        <hr>
                        
                        <p><strong>Com aprèn:</strong> Mostres al model milers de casos antics (Entrades) + el que va passar realment (Sortides). El model els estudia per trobar les regles i així poder fer prediccions sobre casos nous que no ha vist mai.</p>
                    </div>
                </div>
                """
            )
            # --- END FIX ---
            
            with gr.Row():
                briefing_3_back = gr.Button("◀️ Enrere", size="lg")
                briefing_3_next = gr.Button("Següent ▶️", variant="primary", size="lg")

        # Slide 4: Card 3 (How Engineers Work — The Loop)
        with gr.Column(visible=False, elem_id="slide-4") as briefing_slide_4:
            gr.Markdown("<h1 style='text-align:center;'>🔁 Com treballen les persones enginyeres — El bucle</h1>")

            # --- FIX FOR SLIDE 4 ---
            # Combined all content into single gr.HTML()
            gr.HTML(
                """
                <div class='slide-content'>
                    <div class='panel-box'>
                        <p>Ara que ja coneixes els components d'un sistema d'IA, com en pots construir un de millor?</p>
                        <h3>Aquí tens el secret:</h3>
                        <p>Els equips d'IA reals gairebé mai l'encerten a la primera. En lloc d'això, segueixen un bucle continu d'experimentació: <strong>provar, comprovar, aprendre, repetir.</strong></p>
                        
                        <h3>El bucle d'experimentació:</h3>
                        <ol style='list-style-position: inside;'>
                            <li><strong>Construeix un sistema d'IA:</strong> Escull els seus components i obtindràs una puntuació inicial de precisió.</li>
                            <li><strong>Fes-te una pregunta:</strong> (p. ex., "Què passa si canvio el 'Cervell' —el tipus de model—?")</li>
                            <li><strong>Comprova i compara:</strong> La puntuació ha millorat... o ha empitjorat?</li>
                        </ol>
                    </div>

                    <h3>Faràs exactament el mateix en la competició!</h3>
                    
                    <div class='step-visual'>
                        <div class='step-visual-box'><b>1. Configura</b><br/>Fes servir els controls per seleccionar el tipus de model i les dades.</div>
                        <div class='step-visual-arrow'>→</div>
                        <div class='step-visual-box'><b>2. Envia</b><br/>Clica a "construeix i envia" per entrenar el teu model.</div>
                        <div class='step-visual-arrow'>→</div>
                        <div class='step-visual-box'><b>3. Analitza</b><br/>Mira la teva posició a la classificació en temps real.</div>
                        <div class='step-visual-arrow'>→</div>
                        <div class='step-visual-box'><b>4. Millora</b><br/>Canvia una opció i torna a enviar-lo.</div>
                    </div>
                    
                    <div class='leaderboard-box' style='text-align:center;'>
                        <p><strong>Consell:</strong> Intenta canviar només una cosa a la vegada. Si canvies massa coses de cop, no sabràs què és el que ha fet que el teu model millori o empitjori!</p>
                    </div>
                </div>
                """
            )
            # --- END FIX ---
            
            with gr.Row():
                briefing_4_back = gr.Button("◀️ Enrere", size="lg")
                briefing_4_next = gr.Button("Següent ▶️", variant="primary", size="lg")

        # Slide 5: Card 4 (Control Knobs — The "Brain" Settings)
        with gr.Column(visible=False, elem_id="slide-5") as briefing_slide_5:
            gr.Markdown("<h1 style='text-align:center;'>🎛️ Controls — La configuració del \"cervell\"</h1>")
            
            # --- FIX FOR SLIDE 5 ---
            # Combined all content into single gr.HTML()
            gr.HTML(
                """
                <div class='slide-content'>
                    <div class='mock-ui-inner'>
                        <p>Per construir el teu sistema d’IA, utilitzaràs controls per configurar la teva Màquina de Predicció. Els dos primers controls et permeten triar l’estratègia del model (el cervell) i ajustar com aprèn patrons a partir de les dades.</p>
                        <hr style='margin: 16px 0;'>

                        <h3 style='margin-top:0;'>1. Estratègia del Model (Tipus de model)</h3>
                        <div style='font-size: 1rem; margin-bottom:12px;'>
                            <b>Què és:</b> El cervell de la teva Màquina de Predicció. Utilitza un mètode matemàtic concret —anomenat algorisme— per trobar patrons a les dades. Quan aprèn d’aquests patrons, es converteix en un model preparat per fer la millor predicció possible.
                        </div>
                        <div class='mock-ui-control-box'>
                            <p style='font-size: 1.1rem; margin: 8px 0;'>
                                <span class='mock-ui-radio-on'>◉</span>
                                <b>El Generalista Equilibrat:</b> Aprèn a partir de tot el conjunt de dades i combina diversos factors en cada decisió, cosa que ajuda a obtenir resultats coherents en diferents situacions.
                            </p>
                            <p style='font-size: 1.1rem; margin: 8px 0;'>
                                <span class='mock-ui-radio-off'>○</span>
                                <b>El Creador de Regles:</b> Utilitza regles clares del tipus “Si… aleshores…”, fàcils d’entendre però menys flexibles. (Per exemple: si hi ha delictes previs > 2, aleshores hi ha risc alt).
                            </p>
                            <p style='font-size: 1.1rem; margin: 8px 0;'>
                                <span class='mock-ui-radio-off'>○</span>
                                <b>El Buscador de Patrons Profunds:</b> Un model complex que detecta patrons amagats a les dades, però amb decisions més difícils d’explicar.
                            </p>
                        </div>

                        <hr style='margin: 24px 0;'>

                        <h3>2. Complexitat del Model (Nivell d’ajust))</h3>
                        <div class='mock-ui-control-box' style='text-align: center;'>
                            <p style='font-size: 1.1rem; margin:0;'>Rang: Nivell 1 ─── ● ─── 10</p>
                        </div>
                        
                        <div style='margin-top: 16px; font-size: 1rem;'>
                            <ul style='list-style-position: inside;'>
                                <li><b>Què és:</b> És el nivell de detall amb què el model aprèn a partir de les dades: si es fixa sobretot en patrons generals o també en casos molt específics.</li>
                                <li><b>L'equilibri:</b>
                                    <ul style='list-style-position: inside; margin-left: 20px;'>
                                    <li><b>Baix (Nivell 1):</b> Aprèn principalment patrons generals de les dades.</li>
                                    <li><b>Alt (Nivell 5):</b> Aprèn tant patrons generals com detalls molt fins.</li>
                                    </ul>
                                </li>
                            </ul>
                            <p style='color:#b91c1c; font-weight:bold; margin-top:10px;'>Avís: Si aquest valor és massa alt, el model pot “memoritzar” detalls aleatoris o coincidències sense importància (soroll) de les dades passades, en lloc d’aprendre la regla general.</p>
                        </div>
                    </div>
                </div>
                """
            )
            # --- END FIX ---
            
            with gr.Row():
                briefing_5_back = gr.Button("◀️ Enrere", size="lg")
                briefing_5_next = gr.Button("Següent ▶️", variant="primary", size="lg")

        # Slide 6: Card 5 (Control Knobs — The "Data" Settings)
        with gr.Column(visible=False, elem_id="slide-6") as briefing_slide_6:
            gr.Markdown("<h1 style='text-align:center;'>🎛️ Controls — La configuració de \"dades\"</h1>")

            # --- FIX FOR SLIDE 6 ---
            # Combined all content into single gr.HTML()
            gr.HTML(
                """
                <div class='slide-content'>
                    <div class='mock-ui-inner'>
                        <p>Ara que ja has configurat la teva màquina de predicció, has de decidir quina informació processarà. Aquests selectors controlen les dades d'entrada del sistema d'IA.</p>
                        <hr style='margin: 16px 0;'>

                        <h3 style='margin-top:0;'>3. Variables de les dades</h3>
                        <div style='font-size: 1rem; margin-bottom:12px;'>
                            <b>Què és:</b> Els punts de dades concrets als quals el sistema de la IA (la màquina) té permís per accedir.
                            <br><b>Per què és important:</b> El resultat del sistema depèn totalment de la informació que rep.
                        </div>
                        
                        <div class='mock-ui-control-box'>
                            <p style='font-size: 1.1rem; margin: 8px 0;'>
                                <span class='mock-ui-radio-on'>☑</span>
                                <b>Dades de comportament:</b> Informació com el <i>nombre de delictes juvenils</i> ajuda el sistema a identificar patrons de risc basats en fets.
                            </p>
                            <p style='font-size: 1.1rem; margin: 8px 0;'>
                                <span class='mock-ui-radio-off'>☐</span>
                                <b>Dades demogràfiques:</b> Dades com la <i>raça</i> poden ajudar el model a aprendre, però també poden replicar biaixos humans.
                            </p>
                        </div>
                        <p style='margin-top:10px;'><b>La teva feina:</b> Marca ☑ o Desmarca ☐ les caselles per triar quina informació "alimentarà" el teu model.</p>

                        <hr style='margin: 24px 0;'>

                        <h3>4. Volum de dades (Volum d'entrenament)</h3>
                        <div style='font-size: 1rem; margin-bottom:12px;'>
                            <b>Què és:</b> La quantitat de casos històrics que el sistema de la IA utilitza per aprendre patrons.
                        </div>
                        
                        <div class='mock-ui-control-box'>
                            <p style='font-size: 1.1rem; margin: 8px 0;'>
                                <span class='mock-ui-radio-on'>◉</span>
                                <b>Petit (20%):</b> Processament ràpid. Ideal per fer proves ràpides i revisar la teva configuració.
                            </p>
                            <p style='font-size: 1.1rem; margin: 8px 0;'>
                                <span class='mock-ui-radio-off'>○</span>
                                <b>Complet (100%):</b> Processament màxim de dades. Triga més a construir-se, però dóna al sistema d'IA la millor oportunitat per calibrar la precisió.
                            </p>
                        </div>

                    </div>
                </div>
                """
            )
            # --- END FIX ---
            
            with gr.Row():
                briefing_6_back = gr.Button("◀️ Back", size="lg")
                briefing_6_next = gr.Button("Next ▶️", variant="primary", size="lg")

        # Slide 7: Card 6 (Your Score as an Engineer)
        with gr.Column(visible=False, elem_id="slide-7") as briefing_slide_7:
            gr.Markdown("<h1 style='text-align:center;'>🏆 La teva puntuació com a enginyer/a</h1>")
            
            # --- FIX FOR SLIDE 7 ---
            # Combined all content into single gr.HTML()
            gr.HTML(
                """
                <div class='slide-content'>
                    <div class='panel-box'>
                        <p>Ara que ja saps com construir un model, és hora de posar a prova les teves habilitats. Aquí tens com mesurarem el teu èxit i com podràs pujar en la classificació:</p>

                        <h3>Com es calcula la teva puntuació/h3>
                        <ul style='list-style-position: inside;'>
                            <li><strong>Precisió de la predicció:</strong> El teu model es posa a prova amb Dades Ocultes (casos guardats en una "caixa forta secreta" que el teu model mai ha vist). Això simula la predicció del futur per garantir que obtinguis una puntuació de precisió realista.</li>
                            <li><strong>La classificació:</strong> Els marcadors en directe fan un seguiment del teu progrés individualment i en equip.</li>
                        </ul>

                        <h3>Com pots millorar: El Joc</h3>
                        <ul style='list-style-position: inside;'>
                            <li><strong>Competeix per millora:</strong> Refina el teu model per superar la teva millor marca personal.</li>
                            <li><strong>Progressa com a persona enginyera i desbloqueja eines:</strong> A mesura que enviïs més models, guanyaràs posicions i desbloquejaràs millors eines d'anàlisi.
                        
                    </div>
                </div>
                """
            )
            # --- END FIX ---
            
            with gr.Row():
                briefing_7_back = gr.Button("◀️ Enrere", size="lg")
                briefing_7_next = gr.Button("Comença a construir el model ▶️", variant="primary", size="lg")

        # --- End Briefing Slideshow ---


        # Model Building App (Main Interface)
        with gr.Column(visible=False, elem_id="model-step") as model_building_step:
            gr.Markdown("<h1 style='text-align:center;'>🛠️ Àrea de construcció de models</h1>")
            
            # Status panel for initialization progress - HIDDEN
            init_status_display = gr.HTML(value="", visible=False)
            
            # Banner for UI state

            init_banner = gr.HTML(
              value=(
                  "<div class='init-banner'>"
                  "<p class='init-banner__text'>"
                  "⏳ Carregant les dades i la classificació… pots explorar, però has d’esperar que estigui llest per enviar."
                  "</p>"
                  "</div>"
              ),
              visible=True)

            # Session-based authentication state objects
            # Concurrency Note: These are initialized to None/empty and populated
            # during handle_load_with_session_auth. Do NOT use os.environ here.
            username_state = gr.State(None)
            token_state = gr.State(None)
            
            team_name_state = gr.State(None)  # Populated via handle_load_with_session_auth
            last_submission_score_state = gr.State(0.0)
            last_rank_state = gr.State(0)
            best_score_state = gr.State(0.0)
            submission_count_state = gr.State(0)
            first_submission_score_state = gr.State(None)
            
            # New states for readiness gating and preview tracking
            readiness_state = gr.State(False)
            was_preview_state = gr.State(False)
            kpi_meta_state = gr.State({})
            last_seen_ts_state = gr.State(None)  # Track last seen user timestamp

            # Buffered states for all dynamic inputs
            model_type_state = gr.State(DEFAULT_MODEL)
            complexity_state = gr.State(2)
            feature_set_state = gr.State(DEFAULT_FEATURE_SET)
            data_size_state = gr.State(DEFAULT_DATA_SIZE)

            rank_message_display = gr.Markdown("### Carregant la classificació...")
            with gr.Row():
                with gr.Column(scale=1):

                    model_type_radio = gr.Radio(
                        label="1. Estratègia del model",
                        choices=[],
                        value=None,
                        interactive=False
                    )
                    model_card_display = gr.Markdown(get_model_card(DEFAULT_MODEL))

                    gr.Markdown("---") # Separator

                    complexity_slider = gr.Slider(
                        label="2. Complexitat del model (1–10)",
                        minimum=1, maximum=3, step=1, value=2,
                        info="Valors més alts aprenen més, però un excés pot empitjorar els resultats."
                    )

                    gr.Markdown("---") # Separator

                    feature_set_checkbox = gr.CheckboxGroup(
                        label="3. Selecciona les variables de dades",
                        choices=FEATURE_SET_ALL_OPTIONS,
                        value=DEFAULT_FEATURE_SET,
                        interactive=False,
                        info="Desbloqueja més variables a mesura que puges de posició!"
                    )

                    gr.Markdown("---") # Separator

                    data_size_radio = gr.Radio(
                        label="4. Mida de les dades",
                        choices=[DEFAULT_DATA_SIZE],
                        value=DEFAULT_DATA_SIZE,
                        interactive=False
                    )

                    gr.Markdown("---") # Separator

                    # Attempt tracker display
                    attempts_tracker_display = gr.HTML(
                        value="<div style='text-align:center; padding:8px; margin:8px 0; background:#f0f9ff; border-radius:8px; border:1px solid #bae6fd;'>"
                        "<p style='margin:0; color:#0369a1; font-weight:600; font-size:1rem;'>📊 Intents utilitzats: 0/10</p>"
                        "</div>",
                        visible=True
                    )

                    submit_button = gr.Button(
                        value="5. 🔬 Construir i enviar el model",
                        variant="primary",
                        size="lg"
                    )

                with gr.Column(scale=1):
                    gr.HTML(
                        """
                        <div class='leaderboard-box'>
                            <h3 style='margin-top:0;'>🏆 Classificació en directe</h3>
                            <p style='margin:0;'>Envia un model per veure la teva posició.</p>
                        </div>
                        """
                    )

                    # KPI Card
                    submission_feedback_display = gr.HTML(
                        "<p style='text-align:center; color:#6b7280; padding:20px 0;'>Envia el teu primer model per obtenir una valoració!</p>"
                    )
                    
                    # Inline Login Components (initially hidden)
                    login_username = gr.Textbox(
                        label="Username",
                        placeholder="Enter your modelshare.ai username",
                        visible=False
                    )
                    login_password = gr.Textbox(
                        label="Password",
                        type="password",
                        placeholder="Enter your password",
                        visible=False
                    )
                    login_submit = gr.Button(
                        "Sign In & Submit",
                        variant="primary",
                        visible=False
                    )
                    login_error = gr.HTML(
                        value="",
                        visible=False
                    )

                    with gr.Tabs():
                        with gr.TabItem("Classificació per equips"):
                            team_leaderboard_display = gr.HTML(
                                "<p style='text-align:center; color:#6b7280; padding-top:20px;'>Envia un model per veure la classificació dels equips.</p>"
                            )
                        with gr.TabItem("Classificació individual"):
                            individual_leaderboard_display = gr.HTML(
                                "<p style='text-align:center; color:#6b7280; padding-top:20px;'>Envia un model per veure la classificació individual.</p>"
                            )

            # REMOVED: Ethical Reminder HTML Block
            step_2_next = gr.Button("Finalitza i reflexiona ▶️", variant="secondary")

        # Conclusion Step
        with gr.Column(visible=False, elem_id="conclusion-step") as conclusion_step:
            gr.Markdown("<h1 style='text-align:center;'>✅ Secció completada</h1>")
            final_score_display = gr.HTML(value="<p>Preparant el resum final...</p>")
            step_3_back = gr.Button("◀️ Tornar a l'experiment")

        # --- Navigation Logic ---
        all_steps_nav = [
            briefing_slide_1, briefing_slide_2, briefing_slide_3,
            briefing_slide_4, briefing_slide_5, briefing_slide_6, briefing_slide_7,
            model_building_step, conclusion_step, loading_screen
        ]

        def create_nav(current_step, next_step):
            """
            Simplified navigation: directly switches visibility without artificial loading screen.
            Loading screen only shown when entering arena if not yet ready.
            """
            def _nav():
                # Direct single-step navigation
                updates = {next_step: gr.update(visible=True)}
                for s in all_steps_nav:
                    if s != next_step:
                        updates[s] = gr.update(visible=False)
                return updates
            return _nav

        def finalize_and_show_conclusion(best_score, submissions, rank, first_score, feature_set):
            """Build dynamic conclusion HTML and navigate to conclusion step."""
            html = build_final_conclusion_html(best_score, submissions, rank, first_score, feature_set)
            updates = {
                conclusion_step: gr.update(visible=True),
                final_score_display: gr.update(value=html)
            }
            for s in all_steps_nav:
                if s != conclusion_step:
                    updates[s] = gr.update(visible=False)
            return [updates[s] if s in updates else gr.update() for s in all_steps_nav] + [html]

        # Helper function to generate navigation JS with loading overlay
        def nav_js(target_id: str, message: str, min_show_ms: int = 1200) -> str:
            """
            Generate JavaScript for enhanced slide navigation with loading overlay.
            
            Args:
                target_id: Element ID of the target slide (e.g., 'slide-2', 'model-step')
                message: Loading message to display during transition
                min_show_ms: Minimum time to show overlay (prevents flicker)
            
            Returns:
                JavaScript arrow function string for Gradio's js parameter
            """
            return f"""
()=>{{
  try {{
    // Show overlay immediately
    const overlay = document.getElementById('nav-loading-overlay');
    const messageEl = document.getElementById('nav-loading-text');
    if(overlay && messageEl) {{
      messageEl.textContent = '{message}';
      overlay.style.display = 'flex';
      setTimeout(() => {{ overlay.style.opacity = '1'; }}, 10);
    }}
    
    const startTime = Date.now();
    
    // Scroll to top after brief delay
    setTimeout(() => {{
      const anchor = document.getElementById('app_top_anchor');
      const container = document.querySelector('.gradio-container') || document.scrollingElement || document.documentElement;
      
      function doScroll() {{
        if(anchor) {{ anchor.scrollIntoView({{behavior:'smooth', block:'start'}}); }}
        else {{ container.scrollTo({{top:0, behavior:'smooth'}}); }}
        
        // Best-effort Colab iframe scroll
        try {{
          if(window.parent && window.parent !== window && window.frameElement) {{
            const top = window.frameElement.getBoundingClientRect().top + window.parent.scrollY;
            window.parent.scrollTo({{top: Math.max(top - 10, 0), behavior:'smooth'}});
          }}
        }} catch(e2) {{}}
      }}
      
      doScroll();
      // Retry scroll to combat layout shifts
      let scrollAttempts = 0;
      const scrollInterval = setInterval(() => {{
        scrollAttempts++;
        doScroll();
        if(scrollAttempts >= 3) clearInterval(scrollInterval);
      }}, 130);
    }}, 40);
    
    // Poll for target visibility and minimum display time
    const targetId = '{target_id}';
    const minShowMs = {min_show_ms};
    let pollCount = 0;
    const maxPolls = 77; // ~7 seconds max
    
    const pollInterval = setInterval(() => {{
      pollCount++;
      const elapsed = Date.now() - startTime;
      const target = document.getElementById(targetId);
      const isVisible = target && target.offsetParent !== null && 
                       window.getComputedStyle(target).display !== 'none';
      
      // Hide overlay when target is visible AND minimum time elapsed
      if((isVisible && elapsed >= minShowMs) || pollCount >= maxPolls) {{
        clearInterval(pollInterval);
        if(overlay) {{
          overlay.style.opacity = '0';
          setTimeout(() => {{ overlay.style.display = 'none'; }}, 300);
        }}
      }}
    }}, 90);
    
  }} catch(e) {{ console.warn('nav-js error', e); }}
}}
"""


        # Wire up slide buttons with enhanced navigation
        briefing_1_next.click(
            fn=create_nav(briefing_slide_1, briefing_slide_2),
            inputs=None, outputs=all_steps_nav,
            js=nav_js("slide-2", "Carregant la visió general de la missió...")
        )
        briefing_2_back.click(
            fn=create_nav(briefing_slide_2, briefing_slide_1),
            inputs=None, outputs=all_steps_nav,
            js=nav_js("slide-1", "Tornant a la introducció...")
        )
        briefing_2_next.click(
            fn=create_nav(briefing_slide_2, briefing_slide_3),
            inputs=None, outputs=all_steps_nav,
            js=nav_js("slide-3", "Explorant el concepte del model...")
        )
        briefing_3_back.click(
            fn=create_nav(briefing_slide_3, briefing_slide_2),
            inputs=None, outputs=all_steps_nav,
            js=nav_js("slide-2", "Tornant un pas enrere...")
        )
        briefing_3_next.click(
            fn=create_nav(briefing_slide_3, briefing_slide_4),
            inputs=None, outputs=all_steps_nav,
            js=nav_js("slide-4", "Entenent el bucle de l'experiment...")
        )
        briefing_4_back.click(
            fn=create_nav(briefing_slide_4, briefing_slide_3),
            inputs=None, outputs=all_steps_nav,
            js=nav_js("slide-3", "Revisant els conceptes previs...")
        )
        briefing_4_next.click(
            fn=create_nav(briefing_slide_4, briefing_slide_5),
            inputs=None, outputs=all_steps_nav,
            js=nav_js("slide-5", "Configurant els paràmetres del model...")
        )
        briefing_5_back.click(
            fn=create_nav(briefing_slide_5, briefing_slide_4),
            inputs=None, outputs=all_steps_nav,
            js=nav_js("slide-4", "Revisitant el bucle...")
        )
        briefing_5_next.click(
            fn=create_nav(briefing_slide_5, briefing_slide_6),
            inputs=None, outputs=all_steps_nav,
            js=nav_js("slide-6", "Configurant les dades d’entrada...")
        )
        briefing_6_back.click(
            fn=create_nav(briefing_slide_6, briefing_slide_5),
            inputs=None, outputs=all_steps_nav,
            js=nav_js("slide-5", "Ajustant l’estratègia del model...")
        )
        briefing_6_next.click(
            fn=create_nav(briefing_slide_6, briefing_slide_7),
            inputs=None, outputs=all_steps_nav,
            js=nav_js("slide-7", "Preparant el resum de puntuació...")
        )
        briefing_7_back.click(
            fn=create_nav(briefing_slide_7, briefing_slide_6),
            inputs=None, outputs=all_steps_nav,
            js=nav_js("slide-6", "Revisant els paràmetres de les dades...")
        )
        # Slide 7 -> App
        briefing_7_next.click(
            fn=create_nav(briefing_slide_7, model_building_step),
            inputs=None, outputs=all_steps_nav,
            js=nav_js("model-step", "Entrant a l'àrea de construcció del model...")
        )

        # App -> Conclusion
        step_2_next.click(
            fn=finalize_and_show_conclusion,
            inputs=[
                best_score_state,
                submission_count_state,
                last_rank_state,
                first_submission_score_state,
                feature_set_state
            ],
            outputs=all_steps_nav + [final_score_display],
            js=nav_js("conclusion-step", "Generant el resum de rendiment...")
        )

        # Conclusion -> App
        step_3_back.click(
            fn=create_nav(conclusion_step, model_building_step),
            inputs=None, outputs=all_steps_nav,
            js=nav_js("model-step", "Tornant a l'àrea de construcció del model...")
        )

        # Events
        model_type_radio.change(
            fn=get_model_card,
            inputs=model_type_radio,
            outputs=model_card_display
        )
        model_type_radio.change(
            fn=lambda v: v or DEFAULT_MODEL,
            inputs=model_type_radio,
            outputs=model_type_state
        )
        complexity_slider.change(fn=lambda v: v, inputs=complexity_slider, outputs=complexity_state)

        feature_set_checkbox.change(
            fn=lambda v: v or [],
            inputs=feature_set_checkbox,
            outputs=feature_set_state
        )
        data_size_radio.change(
            fn=lambda v: v or DEFAULT_DATA_SIZE,
            inputs=data_size_radio,
            outputs=data_size_state
        )

        all_outputs = [
            submission_feedback_display,
            team_leaderboard_display,
            individual_leaderboard_display,
            last_submission_score_state,
            last_rank_state,
            best_score_state,
            submission_count_state,
            first_submission_score_state,
            rank_message_display,
            model_type_radio,
            complexity_slider,
            feature_set_checkbox,
            data_size_radio,
            submit_button,
            login_username,
            login_password,
            login_submit,
            login_error,
            attempts_tracker_display,
            was_preview_state,
            kpi_meta_state,
            last_seen_ts_state
        ]

        # Wire up login button
        login_submit.click(
            fn=perform_inline_login,
            inputs=[login_username, login_password],
            outputs=[
                login_username, 
                login_password, 
                login_submit, 
                login_error, 
                submit_button, 
                submission_feedback_display, 
                team_name_state,
                username_state,  # NEW
                token_state      # NEW
            ]
        )

        # Removed gr.State(username) from the inputs list
        submit_button.click(
            fn=run_experiment,
            inputs=[
                model_type_state,
                complexity_state,
                feature_set_state,
                data_size_state,
                team_name_state,
                last_submission_score_state,
                last_rank_state,
                submission_count_state,
                first_submission_score_state,
                best_score_state,
                username_state,  # NEW: Session-based auth
                token_state,     # NEW: Session-based auth
                readiness_state, # Renamed to readiness_flag in function signature
                was_preview_state, # Renamed to was_preview_prev in function signature
                # kpi_meta_state removed from inputs - used only as output
            ],
            outputs=all_outputs,
            show_progress="full",
<<<<<<< HEAD
            js=nav_js("model-step", "Executant l'experiment...", 500)
=======
            js=nav_js("model-step", "Running experiment...", 500),
            concurrency_limit=2
>>>>>>> 328b816d
        )

        # Timer for polling initialization status
        status_timer = gr.Timer(value=0.5, active=True)  # Poll every 0.5 seconds
        
        def update_init_status():
            """
            Poll initialization status and update UI elements.
            Returns status HTML, banner visibility, submit button state, data size choices, and readiness_state.
            """
            status_html, ready = poll_init_status()
            
            # Update banner visibility - hide when ready
            banner_visible = not ready
            
            # Update submit button
            if ready:
                submit_label = "5. 🔬 Build & Submit Model"
                submit_interactive = True
            else:
                submit_label = "⏳ Esperant les dades..."
                submit_interactive = False
            
            # Get available data sizes based on init progress
            available_sizes = get_available_data_sizes()
            
            # Stop timer once fully initialized
            timer_active = not (ready and INIT_FLAGS.get("pre_samples_full", False))
            
            return (
                status_html,
                gr.update(visible=banner_visible),
                gr.update(value=submit_label, interactive=submit_interactive),
                gr.update(choices=available_sizes),
                timer_active,
                ready  # readiness_state
            )
        
        status_timer.tick(
            fn=update_init_status,
            inputs=None,
            outputs=[init_status_display, init_banner, submit_button, data_size_radio, status_timer, readiness_state]
        )

        # Handle session-based authentication on page load
        def handle_load_with_session_auth(request: "gr.Request"):
            """
            Check for session token, auto-login if present, then load initial UI with stats.
            
            Concurrency Note: This function does NOT set per-user values in os.environ.
            All authentication state is returned via gr.State objects (username_state,
            token_state, team_name_state) to prevent cross-user data leakage.
            """
            success, username, token = _try_session_based_auth(request)
            
            if success and username and token:
                _log(f"Session auth successful on load for {username}")
                
                # Get user stats and team from cache/leaderboard
                stats = _compute_user_stats(username, token)
                team_name = stats.get("team_name", "")
                
                # Concurrency Note: Do NOT set os.environ for per-user values.
                # Return state via gr.State objects exclusively.
                
                # Hide login form since user is authenticated via session
                # Return initial load results plus login form hidden
                # Pass token explicitly for authenticated leaderboard fetch
                initial_results = on_initial_load(username, token=token, team_name=team_name)
                return initial_results + (
                    gr.update(visible=False),  # login_username
                    gr.update(visible=False),  # login_password  
                    gr.update(visible=False),  # login_submit
                    gr.update(visible=False),  # login_error (hide any messages)
                    username,  # username_state
                    token,     # token_state
                    team_name, # team_name_state
                )
            else:
                _log("No valid session on load, showing login form")
                # No valid session, proceed with normal load (show login form)
                # No token available, call without token
                initial_results = on_initial_load(None, token=None, team_name="")
                return initial_results + (
                    gr.update(visible=True),   # login_username
                    gr.update(visible=True),   # login_password
                    gr.update(visible=True),   # login_submit
                    gr.update(visible=False),  # login_error
                    None,  # username_state
                    None,  # token_state
                    "",    # team_name_state
                )
        
        demo.load(
            fn=handle_load_with_session_auth,
            inputs=None,  # Request is auto-injected
            outputs=[
                model_card_display,
                team_leaderboard_display, 
                individual_leaderboard_display, 
                rank_message_display,
                model_type_radio,
                complexity_slider,
                feature_set_checkbox,
                data_size_radio,
                login_username,
                login_password,
                login_submit,
                login_error,
                username_state,  # NEW
                token_state,     # NEW
                team_name_state, # NEW
            ]
        )

    return demo

# -------------------------------------------------------------------------
# 4. Convenience Launcher
# -------------------------------------------------------------------------

def launch_model_building_game_ca_app(height: int = 1200, share: bool = False, debug: bool = False) -> None:
    """
    Create and directly launch the Model Building Game app inline (e.g., in notebooks).
    """
    global playground, X_TRAIN_RAW, X_TEST_RAW, Y_TRAIN, Y_TEST
    if playground is None:
        try:
            playground = Competition(MY_PLAYGROUND_ID)
        except Exception as e:
            print(f"WARNING: Could not connect to playground: {e}")
            playground = None

    if X_TRAIN_RAW is None:
        X_TRAIN_RAW, X_TEST_RAW, Y_TRAIN, Y_TEST = load_and_prep_data()

    demo = create_model_building_game_ca_app()
    port = int(os.environ.get("PORT", 8080))
    demo.launch(share=share, inline=True, debug=debug, height=height, server_port=port)
<|MERGE_RESOLUTION|>--- conflicted
+++ resolved
@@ -4341,12 +4341,7 @@
             ],
             outputs=all_outputs,
             show_progress="full",
-<<<<<<< HEAD
             js=nav_js("model-step", "Executant l'experiment...", 500)
-=======
-            js=nav_js("model-step", "Running experiment...", 500),
-            concurrency_limit=2
->>>>>>> 328b816d
         )
 
         # Timer for polling initialization status
