"""
Model Building Game - Gradio application for the Justice & Equity Challenge.

Session-based authentication with leaderboard caching and progressive rank unlocking.

Concurrency Notes:
- This app is designed to run in a multi-threaded environment (Cloud Run).
- Per-user state is stored in gr.State objects, NOT in os.environ.
- Caches are protected by locks to ensure thread safety.
- Linear algebra libraries are constrained to single-threaded mode to prevent
  CPU oversubscription in containerized deployments.
"""

import os

# -------------------------------------------------------------------------
# Thread Limit Configuration (MUST be set before importing numpy/sklearn)
# Prevents CPU oversubscription in containerized environments like Cloud Run.
# -------------------------------------------------------------------------
os.environ.setdefault("OMP_NUM_THREADS", "1")
os.environ.setdefault("OPENBLAS_NUM_THREADS", "1")
os.environ.setdefault("MKL_NUM_THREADS", "1")
os.environ.setdefault("NUMEXPR_NUM_THREADS", "1")

import time
import random
import requests
import contextlib
from io import StringIO
import threading
import functools
from pathlib import Path
from datetime import datetime, timedelta
from typing import Optional, Dict, Any, Tuple, Callable, TypeVar

import numpy as np
import pandas as pd
import gradio as gr

# --- Scikit-learn Imports ---
from sklearn.model_selection import train_test_split
from sklearn.preprocessing import StandardScaler
from sklearn.impute import SimpleImputer
from sklearn.compose import ColumnTransformer
from sklearn.pipeline import Pipeline
from sklearn.preprocessing import OneHotEncoder
from sklearn.linear_model import LogisticRegression
from sklearn.tree import DecisionTreeClassifier
from sklearn.ensemble import RandomForestClassifier
from sklearn.neighbors import KNeighborsClassifier

# --- AI Model Share Imports ---
try:
    from aimodelshare.playground import Competition
except ImportError:
    raise ImportError(
        "The 'aimodelshare' library is required. Install with: pip install aimodelshare"
    )

# -------------------------------------------------------------------------
# Configuration & Caching Infrastructure
# -------------------------------------------------------------------------

# -------------------------------------------------------------------------
# CACHE CONFIGURATION (Optimized: Thread-Safe SQLite)
# -------------------------------------------------------------------------
import sqlite3

CACHE_DB_FILE = "prediction_cache.sqlite"

def get_cached_prediction(key):
    """
    Lightning-fast lookup from SQLite database.
    THREAD-SAFE FIX: Opens a new connection for every lookup.
    """
    # 1. Check if DB exists
    if not os.path.exists(CACHE_DB_FILE):
        return None

    try:
        # Use a context manager ('with') to ensure the connection 
        # is ALWAYS closed, releasing file locks immediately.
        # timeout=10 ensures we don't wait forever if the file is busy.
        with sqlite3.connect(CACHE_DB_FILE, timeout=10.0) as conn:
            cursor = conn.cursor()
            cursor.execute("SELECT value FROM cache WHERE key=?", (key,))
            result = cursor.fetchone()
            
            if result:
                return result[0] 
            else:
                return None
            
    except sqlite3.OperationalError as e:
        # Handle locking errors gracefully
        print(f"⚠️ CACHE LOCK ERROR: {e}. Falling back to training.", flush=True)
        return None
        
    except Exception as e:
        print(f"⚠️ DB READ ERROR: {e}", flush=True)
        return None

print("✅ App configured for Thread-Safe SQLite Cache.")

LEADERBOARD_CACHE_SECONDS = int(os.environ.get("LEADERBOARD_CACHE_SECONDS", "45"))
MAX_LEADERBOARD_ENTRIES = os.environ.get("MAX_LEADERBOARD_ENTRIES")
MAX_LEADERBOARD_ENTRIES = int(MAX_LEADERBOARD_ENTRIES) if MAX_LEADERBOARD_ENTRIES else None
DEBUG_LOG = os.environ.get("DEBUG_LOG", "false").lower() == "true"

# In-memory caches (per container instance)
# Each cache has its own lock for thread safety under concurrent requests
_cache_lock = threading.Lock()  # Protects _leaderboard_cache
_user_stats_lock = threading.Lock()  # Protects _user_stats_cache
_auth_lock = threading.Lock()  # Protects get_aws_token() credential injection

# Auth-aware leaderboard cache: separate entries for authenticated vs anonymous
# Structure: {"anon": {"data": df, "timestamp": float}, "auth": {"data": df, "timestamp": float}}
_leaderboard_cache: Dict[str, Dict[str, Any]] = {
    "anon": {"data": None, "timestamp": 0.0},
    "auth": {"data": None, "timestamp": 0.0},
}
_user_stats_cache: Dict[str, Dict[str, Any]] = {}
USER_STATS_TTL = LEADERBOARD_CACHE_SECONDS

# -------------------------------------------------------------------------
# Retry Helper for External API Calls
# -------------------------------------------------------------------------

T = TypeVar("T")

def _retry_with_backoff(
    func: Callable[[], T],
    max_attempts: int = 3,
    base_delay: float = 0.5,
    description: str = "operation"
) -> T:
    """
    Execute a function with exponential backoff retry on failure.
    
    Concurrency Note: This helper provides resilience against transient
    network failures when calling external APIs (Competition.get_leaderboard,
    playground.submit_model). Essential for Cloud Run deployments where
    network calls may occasionally fail under load.
    
    Args:
        func: Callable to execute (should take no arguments)
        max_attempts: Maximum number of attempts (default: 3)
        base_delay: Initial delay in seconds, doubled each retry (default: 0.5)
        description: Human-readable description for logging
    
    Returns:
        Result from successful function call
    
    Raises:
        Last exception if all attempts fail
    """
    last_exception: Optional[Exception] = None
    delay = base_delay
    
    for attempt in range(1, max_attempts + 1):
        try:
            return func()
        except Exception as e:
            last_exception = e
            if attempt < max_attempts:
                _log(f"{description} attempt {attempt} failed: {e}. Retrying in {delay}s...")
                time.sleep(delay)
                delay *= 2  # Exponential backoff
            else:
                _log(f"{description} failed after {max_attempts} attempts: {e}")
    
    # Loop always runs at least once (max_attempts >= 1), so last_exception is set
    raise last_exception  # type: ignore[misc]

def _log(msg: str):
    """Log message if DEBUG_LOG is enabled."""
    if DEBUG_LOG:
        print(f"[ModelBuildingGame] {msg}")

def _normalize_team_name(name: str) -> str:
    """Normalize team name for consistent comparison and storage."""
    if not name:
        return ""
    return " ".join(str(name).strip().split())

def _get_leaderboard_with_optional_token(playground_instance: Optional["Competition"], token: Optional[str] = None) -> Optional[pd.DataFrame]:
    """
    Fetch fresh leaderboard with optional token authentication and retry logic.
    
    This is a helper function that centralizes the pattern of fetching
    a fresh (non-cached) leaderboard with optional token authentication.
    Use this for user-facing flows that require fresh, full data.
    
    Concurrency Note: Uses _retry_with_backoff for resilience against
    transient network failures.
    
    Args:
        playground_instance: The Competition playground instance (or None)
        token: Optional authentication token for the fetch
    
    Returns:
        DataFrame with leaderboard data, or None if fetch fails or playground is None
    """
    if playground_instance is None:
        return None
    
    def _fetch():
        if token:
            return playground_instance.get_leaderboard(token=token)
        return playground_instance.get_leaderboard()
    
    try:
        return _retry_with_backoff(_fetch, description="leaderboard fetch")
    except Exception as e:
        _log(f"Leaderboard fetch failed after retries: {e}")
        return None

def _fetch_leaderboard(token: Optional[str]) -> Optional[pd.DataFrame]:
    """
    Fetch leaderboard with auth-aware caching (TTL: LEADERBOARD_CACHE_SECONDS).
    
    Concurrency Note: Cache is keyed by auth scope ("anon" vs "auth") to prevent
    cross-user data leakage. Authenticated users share a single "auth" cache entry
    to avoid unbounded cache growth. Protected by _cache_lock.
    """
    # Determine cache key based on authentication status
    cache_key = "auth" if token else "anon"
    now = time.time()
    
    with _cache_lock:
        cache_entry = _leaderboard_cache[cache_key]
        if (
            cache_entry["data"] is not None
            and now - cache_entry["timestamp"] < LEADERBOARD_CACHE_SECONDS
        ):
            _log(f"Leaderboard cache hit ({cache_key})")
            return cache_entry["data"]

    _log(f"Fetching fresh leaderboard ({cache_key})...")
    df = None
    try:
        playground_id = "https://cf3wdpkg0d.execute-api.us-east-1.amazonaws.com/prod/m"
        playground_instance = Competition(playground_id)
        
        def _fetch():
            return playground_instance.get_leaderboard(token=token) if token else playground_instance.get_leaderboard()
        
        df = _retry_with_backoff(_fetch, description="leaderboard fetch")
        if df is not None and not df.empty and MAX_LEADERBOARD_ENTRIES:
            df = df.head(MAX_LEADERBOARD_ENTRIES)
        _log(f"Leaderboard fetched ({cache_key}): {len(df) if df is not None else 0} entries")
    except Exception as e:
        _log(f"Leaderboard fetch failed ({cache_key}): {e}")
        df = None

    with _cache_lock:
        _leaderboard_cache[cache_key]["data"] = df
        _leaderboard_cache[cache_key]["timestamp"] = time.time()
    return df

def _get_or_assign_team(username: str, leaderboard_df: Optional[pd.DataFrame]) -> Tuple[str, bool]:
    """Get existing team from leaderboard or assign random team."""
    # TEAM_NAMES is defined in configuration section below
    try:
        if leaderboard_df is not None and not leaderboard_df.empty and "Team" in leaderboard_df.columns:
            user_submissions = leaderboard_df[leaderboard_df["username"] == username]
            if not user_submissions.empty:
                if "timestamp" in user_submissions.columns:
                    try:
                        user_submissions = user_submissions.copy()
                        user_submissions["timestamp"] = pd.to_datetime(
                            user_submissions["timestamp"], errors="coerce"
                        )
                        user_submissions = user_submissions.sort_values("timestamp", ascending=False)
                        _log(f"Sorted {len(user_submissions)} submissions by timestamp for {username}")
                    except Exception as ts_err:
                        _log(f"Timestamp sort error: {ts_err}")
                existing_team = user_submissions.iloc[0]["Team"]
                if pd.notna(existing_team) and str(existing_team).strip():
                    normalized = _normalize_team_name(existing_team)
                    _log(f"Found existing team for {username}: {normalized}")
                    return normalized, False
        new_team = _normalize_team_name(random.choice(TEAM_NAMES))
        _log(f"Assigning new team to {username}: {new_team}")
        return new_team, True
    except Exception as e:
        _log(f"Team assignment error: {e}")
        new_team = _normalize_team_name(random.choice(TEAM_NAMES))
        return new_team, True

def _try_session_based_auth(request: "gr.Request") -> Tuple[bool, Optional[str], Optional[str]]:
    """Attempt to authenticate via session token. Returns (success, username, token)."""
    try:
        session_id = request.query_params.get("sessionid") if request else None
        if not session_id:
            _log("No sessionid in request")
            return False, None, None
        
        from aimodelshare.aws import get_token_from_session, _get_username_from_token
        
        token = get_token_from_session(session_id)
        if not token:
            _log("Failed to get token from session")
            return False, None, None
            
        username = _get_username_from_token(token)
        if not username:
            _log("Failed to extract username from token")
            return False, None, None
        
        _log(f"Session auth successful for {username}")
        return True, username, token
        
    except Exception as e:
        _log(f"Session auth failed: {e}")
        return False, None, None


# -------------------------------------------------------------------------
# UPDATED FUNCTION
# -------------------------------------------------------------------------
def _compute_user_stats(username: str, token: str) -> Dict[str, Any]:
    """
    Compute user statistics with caching.
    
    Concurrency Note: Protected by _user_stats_lock for thread-safe
    cache reads and writes.
    """
    now = time.time()
    
    # Thread-safe cache check
    with _user_stats_lock:
        cached = _user_stats_cache.get(username)
        if cached and (now - cached.get("_ts", 0) < USER_STATS_TTL):
            _log(f"User stats cache hit for {username}")
            # Return shallow copy to prevent caller mutations from affecting cache.
            # Stats dict contains only primitives (float, int, str), so shallow copy is sufficient.
            return cached.copy()

    _log(f"Computing fresh stats for {username}")
    leaderboard_df = _fetch_leaderboard(token)
    team_name, _ = _get_or_assign_team(username, leaderboard_df)
    
    stats = {
        "best_score": 0.0,
        "rank": 0,
        "team_name": team_name,
        "submission_count": 0,
        "last_score": 0.0,
        "_ts": time.time()
    }

    try:
        if leaderboard_df is not None and not leaderboard_df.empty:
            user_submissions = leaderboard_df[leaderboard_df["username"] == username]
            if not user_submissions.empty:
                stats["submission_count"] = len(user_submissions)
                if "accuracy" in user_submissions.columns:
                    stats["best_score"] = float(user_submissions["accuracy"].max())
                    if "timestamp" in user_submissions.columns:
                        try:
                            user_submissions = user_submissions.copy()
                            user_submissions["timestamp"] = pd.to_datetime(
                                user_submissions["timestamp"], errors="coerce"
                            )
                            recent = user_submissions.sort_values("timestamp", ascending=False).iloc[0]
                            stats["last_score"] = float(recent["accuracy"])
                        except:
                            stats["last_score"] = stats["best_score"]
                    else:
                        stats["last_score"] = stats["best_score"]
            
            if "accuracy" in leaderboard_df.columns:
                user_bests = leaderboard_df.groupby("username")["accuracy"].max()
                ranked = user_bests.sort_values(ascending=False)
                try:
                    stats["rank"] = int(ranked.index.get_loc(username) + 1)
                except KeyError:
                    stats["rank"] = 0
    except Exception as e:
        _log(f"Error computing stats for {username}: {e}")

    # Thread-safe cache update
    with _user_stats_lock:
        _user_stats_cache[username] = stats
    _log(f"Stats for {username}: {stats}")
    return stats
  
def _build_attempts_tracker_html(current_count, limit=10):
    """
    Generate HTML for the attempts tracker display.
    Shows current attempt count vs limit with color coding.
    
    Args:
        current_count: Number of attempts used so far
        limit: Maximum allowed attempts (default: ATTEMPT_LIMIT)
    
    Returns:
        str: HTML string for the tracker display
    """
    if current_count >= limit:
        # Limit reached - red styling
        bg_color = "#f0f9ff"
        border_color = "#bae6fd"
        text_color = "#0369a1"
        icon = "🛑"
        label = f"Última oportunitat (per ara) per pujar la teva puntuació!: {current_count}/{limit}"
    else:
        # Normal - blue styling
        bg_color = "#f0f9ff"
        border_color = "#bae6fd"
        text_color = "#0369a1"
        icon = "📊"
        label = f"Intents utilitzats: {current_count}/{limit}"

    return f"""<div style='text-align:center; padding:8px; margin:8px 0; background:{bg_color}; border-radius:8px; border:1px solid {border_color};'>
        <p style='margin:0; color:{text_color}; font-weight:600; font-size:1rem;'>{icon} {label}</p>
    </div>"""
    
def check_attempt_limit(submission_count: int, limit: int = None) -> Tuple[bool, str]:
    """Check if submission count exceeds limit."""
    # ATTEMPT_LIMIT is defined in configuration section below
    if limit is None:
        limit = ATTEMPT_LIMIT
    
    if submission_count >= limit:
        msg = f"⚠️ Límit d’intents assolit ({submission_count}/{limit})"
        return False, msg
    return True, f"Intents: {submission_count}/{limit}"

# -------------------------------------------------------------------------
# Future: Fairness Metrics
# -------------------------------------------------------------------------

# def compute_fairness_metrics(y_true, y_pred, sensitive_attrs):
#     """
#     Compute fairness metrics for model predictions.
#     
#     Args:
#         y_true: Ground truth labels
#         y_pred: Model predictions
#         sensitive_attrs: DataFrame with sensitive attributes (race, sex, age)
#     
#     Returns:
#         dict: Fairness metrics including demographic parity, equalized odds
#     
#     TODO: Implement using fairlearn or aif360
#     """
#     pass



# -------------------------------------------------------------------------
# 1. Configuration
# -------------------------------------------------------------------------

MY_PLAYGROUND_ID = "https://cf3wdpkg0d.execute-api.us-east-1.amazonaws.com/prod/m"

# --- Submission Limit Configuration ---
# Maximum number of successful leaderboard submissions per user per session.
# Preview runs (pre-login) and failed/invalid attempts do NOT count toward this limit.
# Only actual successful playground.submit_model() calls increment the count.
#
# TODO: Server-side persistent enforcement recommended
# The current attempt limit is stored in gr.State (per-session) and can be bypassed
# by refreshing the browser. For production use with 100+ concurrent users,
# consider implementing server-side persistence via Redis or Firestore to track
# attempt counts per user across sessions.
ATTEMPT_LIMIT = 10

# --- Leaderboard Polling Configuration ---
# After a real authenticated submission, we poll the leaderboard to detect eventual consistency.
# This prevents the "stuck on first preview KPI" issue where the leaderboard hasn't updated yet.
# Increased from 12 to 60 to better tolerate backend latency and cold starts.
# If polling times out, optimistic fallback logic will provide provisional UI updates.
LEADERBOARD_POLL_TRIES = 60  # Number of polling attempts (increased to handle backend latency/cold starts)
LEADERBOARD_POLL_SLEEP = 1.0  # Sleep duration between polls (seconds)
ENABLE_AUTO_RESUBMIT_AFTER_READY = False  # Future feature flag for auto-resubmit

# --- 1. MODEL CONFIGURATION (Keys match Database) ---
MODEL_TYPES = {
    "The Balanced Generalist": {
        "model_builder": lambda: LogisticRegression(
            max_iter=500, random_state=42, class_weight="balanced"
        ),
        # Store the Catalan description here for the UI
        "card_ca": "Aquest model és ràpid, fiable i equilibrat. Bon punt de partida; sol donar resultats més estables."
    },
    "The Rule-Maker": {
        "model_builder": lambda: DecisionTreeClassifier(
            random_state=42, class_weight="balanced"
        ),
        "card_ca": "Aquest model aprèn regles simples de tipus «si/aleshores». Fàcil d’interpretar, però li costa captar patrons complexos."
    },
    "The 'Nearest Neighbor'": {
        "model_builder": lambda: KNeighborsClassifier(),
        "card_ca": "Aquest model es basa en exemples semblants del passat. «Si t’assembles a aquests casos, prediré el mateix resultat»."
    },
    "The Deep Pattern-Finder": {
        "model_builder": lambda: RandomForestClassifier(
            random_state=42, class_weight="balanced"
        ),
        "card_ca": "Aquest model combina molts arbres de decisió per trobar patrons complexos. És potent, però cal vigilar no fer-lo massa complex."
    }
}

DEFAULT_MODEL = "The Balanced Generalist"  # Now using the English key

# --- 2. TRANSLATION MAPS (UI Display -> Database Key) ---

# Map English Keys to Catalan Display Names for the Radio Button
MODEL_DISPLAY_MAP = {
    "The Balanced Generalist": "El Generalista Equilibrat",
    "The Rule-Maker": "El Creador de Regles",
    "The 'Nearest Neighbor'": "El 'Veí més Proper'",
    "The Deep Pattern-Finder": "El Detector de Patrons Profunds"
}

# Create the Choices List as Tuples: [(Catalan Label, English Value)]
# This tells Gradio: "Show the user Catalan, but send Python the English key"
MODEL_RADIO_CHOICES = [(label, key) for key, label in MODEL_DISPLAY_MAP.items()]

# Map Catalan Data Sizes (UI) to English Keys (Database)
DATA_SIZE_DB_MAP = {
    "Petita (20%)": "Small (20%)",
    "Mitjana (60%)": "Medium (60%)",
    "Gran (80%)": "Large (80%)",
    "Completa (100%)": "Full (100%)"
}


TEAM_NAMES = [
    "The Moral Champions", "The Justice League", "The Data Detectives",
    "The Ethical Explorers", "The Fairness Finders", "The Accuracy Avengers"
]
CURRENT_TEAM_NAME = random.choice(TEAM_NAMES)

# Team name translations for UI display only (Catalan)
# Internal logic (ranking, caching, grouping) always uses canonical English names
TEAM_NAME_TRANSLATIONS = {
    "en": {
        "The Justice League": "The Justice League",
        "The Moral Champions": "The Moral Champions",
        "The Data Detectives": "The Data Detectives",
        "The Ethical Explorers": "The Ethical Explorers",
        "The Fairness Finders": "The Fairness Finders",
        "The Accuracy Avengers": "The Accuracy Avengers"
    },
    "ca": {
        "The Justice League": "La Lliga de la Justícia",
        "The Moral Champions": "Els Campions Morals",
        "The Data Detectives": "Els Detectius de Dades",
        "The Ethical Explorers": "Els Exploradors Ètics",
        "The Fairness Finders": "Els Cercadors d'Equitat",
        "The Accuracy Avengers": "Els Venjadors de Precisió"
    }
}

# UI language for team name display
UI_TEAM_LANG = "ca"


# --- Feature groups for scaffolding (Weak -> Medium -> Strong) ---
FEATURE_SET_ALL_OPTIONS = [
    ("Nombre de delictes greus juvenils", "juv_fel_count"),
    ("Nombre de delictes lleus juvenils", "juv_misd_count"),
    ("Altres delictes juvenils", "juv_other_count"),
    ("Origen ètnic", "race"),
    ("Sexe", "sex"),
    ("Gravetat del càrrec (lleu / greu)", "c_charge_degree"),
    ("Dies abans de l'arrest", "days_b_screening_arrest"),
    ("Edat", "age"),
    ("Dies a la presó", "length_of_stay"),
    ("Nombre de delictes previs", "priors_count"),
]
FEATURE_SET_GROUP_1_VALS = [
    "juv_fel_count", "juv_misd_count", "juv_other_count", "race", "sex",
    "c_charge_degree", "days_b_screening_arrest"
]
FEATURE_SET_GROUP_2_VALS = ["c_charge_desc", "age"]
FEATURE_SET_GROUP_3_VALS = ["length_of_stay", "priors_count"]
ALL_NUMERIC_COLS = [
    "juv_fel_count", "juv_misd_count", "juv_other_count",
    "days_b_screening_arrest", "age", "length_of_stay", "priors_count"
]
ALL_CATEGORICAL_COLS = [
    "race", "sex", "c_charge_degree"
]
DEFAULT_FEATURE_SET = FEATURE_SET_GROUP_1_VALS


# --- Data Size config ---
DATA_SIZE_MAP = {
    "Petita (20%)": 0.2,
    "Mitjana (60%)": 0.6,
    "Gran (80%)": 0.8,
    "Completa (100%)": 1.0
}
DEFAULT_DATA_SIZE = "Petita (20%)"


MAX_ROWS = 4000
TOP_N_CHARGE_CATEGORICAL = 50
WARM_MINI_ROWS = 300  # Small warm dataset for instant preview
CACHE_MAX_AGE_HOURS = 24  # Cache validity duration
np.random.seed(42)

# Global state containers (populated during initialization)
playground = None
X_TRAIN_RAW = None # Keep this for 100%
X_TEST_RAW = None
Y_TRAIN = None
Y_TEST = None
# Add a container for our pre-sampled data
X_TRAIN_SAMPLES_MAP = {}
Y_TRAIN_SAMPLES_MAP = {}

# Warm mini dataset for instant preview
X_TRAIN_WARM = None
Y_TRAIN_WARM = None

# Cache for transformed test sets (for future performance improvements)
TEST_CACHE = {}

# Initialization flags to track readiness state
INIT_FLAGS = {
    "competition": False,
    "dataset_core": False,
    "pre_samples_small": False,
    "pre_samples_medium": False,
    "pre_samples_large": False,
    "pre_samples_full": False,
    "leaderboard": False,
    "default_preprocessor": False,
    "warm_mini": False,
    "errors": []
}

# Lock for thread-safe flag updates
INIT_LOCK = threading.Lock()

# -------------------------------------------------------------------------
# 2. Data & Backend Utilities
# -------------------------------------------------------------------------

def _get_cache_dir():
    """Get or create the cache directory for datasets."""
    cache_dir = Path.home() / ".aimodelshare_cache"
    cache_dir.mkdir(exist_ok=True)
    return cache_dir

def _safe_request_csv(url, cache_filename="compas.csv"):
    """
    Request CSV from URL with local caching.
    Reuses cached file if it exists and is less than CACHE_MAX_AGE_HOURS old.
    """
    cache_dir = _get_cache_dir()
    cache_path = cache_dir / cache_filename
    
    # Check if cache exists and is fresh
    if cache_path.exists():
        file_time = datetime.fromtimestamp(cache_path.stat().st_mtime)
        if datetime.now() - file_time < timedelta(hours=CACHE_MAX_AGE_HOURS):
            return pd.read_csv(cache_path)
    
    # Download fresh data
    response = requests.get(url, timeout=30)
    response.raise_for_status()
    df = pd.read_csv(StringIO(response.text))
    
    # Save to cache
    df.to_csv(cache_path, index=False)
    
    return df

def safe_int(value, default=1):
    """
    Safely coerce a value to int, returning default if value is None or invalid.
    Protects against TypeError when Gradio sliders receive None.
    """
    if value is None:
        return default
    try:
        return int(value)
    except (ValueError, TypeError):
        return default

def load_and_prep_data(use_cache=True):
    """
    Load, sample, and prepare raw COMPAS dataset.
    NOW PRE-SAMPLES ALL DATA SIZES and creates warm mini dataset.
    """
    url = "https://raw.githubusercontent.com/propublica/compas-analysis/master/compas-scores-two-years.csv"

    # Use cached version if available
    if use_cache:
        try:
            df = _safe_request_csv(url)
        except Exception as e:
            print(f"Cache failed, fetching directly: {e}")
            response = requests.get(url)
            df = pd.read_csv(StringIO(response.text))
    else:
        response = requests.get(url)
        df = pd.read_csv(StringIO(response.text))

    # Calculate length_of_stay
    try:
        df['c_jail_in'] = pd.to_datetime(df['c_jail_in'])
        df['c_jail_out'] = pd.to_datetime(df['c_jail_out'])
        df['length_of_stay'] = (df['c_jail_out'] - df['c_jail_in']).dt.total_seconds() / (24 * 60 * 60) # in days
    except Exception:
        df['length_of_stay'] = np.nan

    if df.shape[0] > MAX_ROWS:
        df = df.sample(n=MAX_ROWS, random_state=42)

    feature_columns = ALL_NUMERIC_COLS + ALL_CATEGORICAL_COLS
    feature_columns = sorted(list(set(feature_columns)))

    target_column = "two_year_recid"

    if "c_charge_desc" in df.columns:
        top_charges = df["c_charge_desc"].value_counts().head(TOP_N_CHARGE_CATEGORICAL).index
        df["c_charge_desc"] = df["c_charge_desc"].apply(
            lambda x: x if pd.notna(x) and x in top_charges else "OTHER"
        )

    for col in feature_columns:
        if col not in df.columns:
            if col == 'length_of_stay' and 'length_of_stay' in df.columns:
                continue
            df[col] = np.nan

    X = df[feature_columns].copy()
    y = df[target_column].copy()

    X_train_raw, X_test_raw, y_train, y_test = train_test_split(
        X, y, test_size=0.25, random_state=42, stratify=y
    )

    # Pre-sample all data sizes
    global X_TRAIN_SAMPLES_MAP, Y_TRAIN_SAMPLES_MAP, X_TRAIN_WARM, Y_TRAIN_WARM

    X_TRAIN_SAMPLES_MAP["Completa (100%)"] = X_train_raw
    Y_TRAIN_SAMPLES_MAP["Completa (100%)"] = y_train

    for label, frac in DATA_SIZE_MAP.items():
        if frac < 1.0:
            X_train_sampled = X_train_raw.sample(frac=frac, random_state=42)
            y_train_sampled = y_train.loc[X_train_sampled.index]
            X_TRAIN_SAMPLES_MAP[label] = X_train_sampled
            Y_TRAIN_SAMPLES_MAP[label] = y_train_sampled

    # Create warm mini dataset for instant preview
    warm_size = min(WARM_MINI_ROWS, len(X_train_raw))
    X_TRAIN_WARM = X_train_raw.sample(n=warm_size, random_state=42)
    Y_TRAIN_WARM = y_train.loc[X_TRAIN_WARM.index]



    return X_train_raw, X_test_raw, y_train, y_test

def _background_initializer():
    """
    Background thread that performs sequential initialization tasks.
    Updates INIT_FLAGS dict with readiness booleans and captures errors.
    
    Initialization sequence:
    1. Competition object connection
    2. Dataset cached download and core split
    3. Warm mini dataset creation
    4. Progressive sampling: small -> medium -> large -> full
    5. Leaderboard prefetch
    6. Default preprocessor fit on small sample
    """
    global playground, X_TRAIN_RAW, X_TEST_RAW, Y_TRAIN, Y_TEST
    
    try:
        # Step 1: Connect to competition
        with INIT_LOCK:
            if playground is None:
                playground = Competition(MY_PLAYGROUND_ID)
            INIT_FLAGS["competition"] = True
    except Exception as e:
        with INIT_LOCK:
            INIT_FLAGS["errors"].append(f"La connexió amb la competició ha fallat: {str(e)}")
    
    try:
        # Step 2: Load dataset core (train/test split)
        X_TRAIN_RAW, X_TEST_RAW, Y_TRAIN, Y_TEST = load_and_prep_data(use_cache=True)
        with INIT_LOCK:
            INIT_FLAGS["dataset_core"] = True
    except Exception as e:
        with INIT_LOCK:
            INIT_FLAGS["errors"].append(f"La càrrega del conjunt de dades ha fallat: {str(e)}")
        return  # Cannot proceed without data
    
    try:
        # Step 3: Warm mini dataset (already created in load_and_prep_data)
        if X_TRAIN_WARM is not None and len(X_TRAIN_WARM) > 0:
            with INIT_LOCK:
                INIT_FLAGS["warm_mini"] = True
    except Exception as e:
        with INIT_LOCK:
            INIT_FLAGS["errors"].append(f"El dataset mini de preescalfament ha fallat: {str(e)}")
    
    # Progressive sampling - samples are already created in load_and_prep_data
    # Just mark them as ready sequentially with delays to simulate progressive loading
    
    try:
        # Step 4a: Small sample (20%)
        time.sleep(0.5)  # Simulate processing
        with INIT_LOCK:
            INIT_FLAGS["pre_samples_small"] = True
    except Exception as e:
        with INIT_LOCK:
            INIT_FLAGS["errors"].append(f"La mostra petita ha fallat: {str(e)}")
    
    try:
        # Step 4b: Medium sample (60%)
        time.sleep(0.5)
        with INIT_LOCK:
            INIT_FLAGS["pre_samples_medium"] = True
    except Exception as e:
        with INIT_LOCK:
            INIT_FLAGS["errors"].append(f"La mostra mitjana ha fallat: {str(e)}")
    
    try:
        # Step 4c: Large sample (80%)
        time.sleep(0.5)
        with INIT_LOCK:
            INIT_FLAGS["pre_samples_large"] = True
    except Exception as e:
        with INIT_LOCK:
            INIT_FLAGS["errors"].append(f"La mostra gran ha fallat: {str(e)}")
        print(f"✗ Large sample failed: {e}")
    
    try:
        # Step 4d: Full sample (100%)
        print("Background init: Full sample (100%)...")
        time.sleep(0.5)
        with INIT_LOCK:
            INIT_FLAGS["pre_samples_full"] = True
    except Exception as e:
        with INIT_LOCK:
            INIT_FLAGS["errors"].append(f"La mostra completa ha fallat: {str(e)}")
    
    try:
        # Step 5: Leaderboard prefetch (best-effort, unauthenticated)
        # Concurrency Note: Do NOT use os.environ for ambient token - prefetch
        # anonymously to warm the cache for initial page loads.
        if playground is not None:
            _ = _get_leaderboard_with_optional_token(playground, None)
            with INIT_LOCK:
                INIT_FLAGS["leaderboard"] = True
    except Exception as e:
        with INIT_LOCK:
            INIT_FLAGS["errors"].append(f"La pre-obtenció de la classificació ha fallat: {str(e)}")
    
    try:
        # Step 6: Default preprocessor on small sample
        _fit_default_preprocessor()
        with INIT_LOCK:
            INIT_FLAGS["default_preprocessor"] = True
    except Exception as e:
        with INIT_LOCK:
            INIT_FLAGS["errors"].append(f"El preprocessador per defecte ha fallat: {str(e)}")
        print(f"✗ Default preprocessor failed: {e}")
    

def _fit_default_preprocessor():
    """
    Pre-fit a default preprocessor on the small sample with default features.
    Uses memoized preprocessor builder for efficiency.
    """
    if "Petita (20%)" not in X_TRAIN_SAMPLES_MAP:
        return
    
    X_sample = X_TRAIN_SAMPLES_MAP["Petita (20%)"]
    
    # Use default feature set
    numeric_cols = [f for f in DEFAULT_FEATURE_SET if f in ALL_NUMERIC_COLS]
    categorical_cols = [f for f in DEFAULT_FEATURE_SET if f in ALL_CATEGORICAL_COLS]
    
    if not numeric_cols and not categorical_cols:
        return
    
    # Use memoized builder
    preprocessor, selected_cols = build_preprocessor(numeric_cols, categorical_cols)
    preprocessor.fit(X_sample[selected_cols])

def start_background_init():
    """
    Start the background initialization thread.
    Should be called once at app creation.
    """
    thread = threading.Thread(target=_background_initializer, daemon=True)
    thread.start()

def poll_init_status():
    """
    Poll the initialization status and return readiness bool.
    Returns empty string for HTML so users don't see the checklist.
    
    Returns:
        tuple: (status_html, ready_bool)
    """
    with INIT_LOCK:
        flags = INIT_FLAGS.copy()
    
    # Determine if minimum requirements met
    ready = flags["competition"] and flags["dataset_core"] and flags["pre_samples_small"]
    
    return "", ready

def get_available_data_sizes():
    """
    Return list of data sizes that are currently available based on init flags.
    """
    with INIT_LOCK:
        flags = INIT_FLAGS.copy()
    
    available = []
    if flags["pre_samples_small"]:
        available.append("Petita (20%)")
    if flags["pre_samples_medium"]:
        available.append("Mitjana (60%)")
    if flags["pre_samples_large"]:
        available.append("Gran (80%)")
    if flags["pre_samples_full"]:
        available.append("Completa (100%)")
    
    return available if available else ["Petita (20%)"]  # Fallback

def _is_ready() -> bool:
    """
    Check if initialization is complete and system is ready for real submissions.
    
    Returns:
        bool: True if competition, dataset, and small sample are initialized
    """
    with INIT_LOCK:
        flags = INIT_FLAGS.copy()
    return flags["competition"] and flags["dataset_core"] and flags["pre_samples_small"]

def _get_user_latest_accuracy(df: Optional[pd.DataFrame], username: str) -> Optional[float]:
    """
    Extract the user's latest submission accuracy from the leaderboard.
    
    Uses timestamp sorting when available; otherwise assumes last row is latest.
    
    Args:
        df: Leaderboard DataFrame
        username: Username to extract accuracy for
    
    Returns:
        float: Latest submission accuracy, or None if not found/invalid
    """
    if df is None or df.empty:
        return None
    
    try:
        user_rows = df[df["username"] == username]
        if user_rows.empty or "accuracy" not in user_rows.columns:
            return None
        
        # Try timestamp-based sorting if available
        if "timestamp" in user_rows.columns:
            user_rows = user_rows.copy()
            user_rows["__parsed_ts"] = pd.to_datetime(user_rows["timestamp"], errors="coerce")
            valid_ts = user_rows[user_rows["__parsed_ts"].notna()]
            
            if not valid_ts.empty:
                # Sort by timestamp and get latest
                latest_row = valid_ts.sort_values("__parsed_ts", ascending=False).iloc[0]
                return float(latest_row["accuracy"])
        
        # Fallback: assume last row is latest (append order)
        return float(user_rows.iloc[-1]["accuracy"])
        
    except Exception as e:
        _log(f"Error extracting latest accuracy for {username}: {e}")
        return None

def _get_user_latest_ts(df: Optional[pd.DataFrame], username: str) -> Optional[float]:
    """
    Extract the user's latest valid timestamp from the leaderboard.
    
    Args:
        df: Leaderboard DataFrame
        username: Username to extract timestamp for
    
    Returns:
        float: Latest timestamp as unix epoch, or None if not found/invalid
    """
    if df is None or df.empty:
        return None
    
    try:
        user_rows = df[df["username"] == username]
        if user_rows.empty or "timestamp" not in user_rows.columns:
            return None
        
        # Parse timestamps and get the latest
        user_rows = user_rows.copy()
        user_rows["__parsed_ts"] = pd.to_datetime(user_rows["timestamp"], errors="coerce")
        valid_ts = user_rows[user_rows["__parsed_ts"].notna()]
        
        if valid_ts.empty:
            return None
        
        latest_ts = valid_ts["__parsed_ts"].max()
        return latest_ts.timestamp() if pd.notna(latest_ts) else None
    except Exception as e:
        _log(f"Error extracting latest timestamp for {username}: {e}")
        return None

def _user_rows_changed(
    refreshed_leaderboard: Optional[pd.DataFrame],
    username: str,
    old_row_count: int,
    old_best_score: float,
    old_latest_ts: Optional[float] = None,
    old_latest_score: Optional[float] = None
) -> bool:
    """
    Check if user's leaderboard entries have changed after submission.
    
    Used after polling to detect if the leaderboard has updated with the new submission.
    Checks row count (new submission added), best score (score improved), latest timestamp,
    and latest accuracy (handles backend overwrite without append).
    
    Args:
        refreshed_leaderboard: Fresh leaderboard data
        username: Username to check for
        old_row_count: Previous number of submissions for this user
        old_best_score: Previous best accuracy score
        old_latest_ts: Previous latest timestamp (unix epoch), optional
        old_latest_score: Previous latest submission accuracy, optional
    
    Returns:
        bool: True if user has more rows, better score, newer timestamp, or changed latest accuracy
    """
    if refreshed_leaderboard is None or refreshed_leaderboard.empty:
        return False
    
    try:
        user_rows = refreshed_leaderboard[refreshed_leaderboard["username"] == username]
        if user_rows.empty:
            return False
        
        new_row_count = len(user_rows)
        new_best_score = float(user_rows["accuracy"].max()) if "accuracy" in user_rows.columns else 0.0
        new_latest_ts = _get_user_latest_ts(refreshed_leaderboard, username)
        new_latest_score = _get_user_latest_accuracy(refreshed_leaderboard, username)
        
        # Changed if we have more submissions, better score, newer timestamp, or changed latest accuracy
        changed = (new_row_count > old_row_count) or (new_best_score > old_best_score + 0.0001)
        
        # Check timestamp if available
        if old_latest_ts is not None and new_latest_ts is not None:
            changed = changed or (new_latest_ts > old_latest_ts)
        
        # Check latest accuracy change (handles overwrite-without-append case)
        if old_latest_score is not None and new_latest_score is not None:
            accuracy_changed = abs(new_latest_score - old_latest_score) >= 0.00001
            if accuracy_changed:
                _log(f"Latest accuracy changed: {old_latest_score:.4f} -> {new_latest_score:.4f}")
            changed = changed or accuracy_changed
        
        if changed:
            _log(f"User rows changed for {username}:")
            _log(f"  Row count: {old_row_count} -> {new_row_count}")
            _log(f"  Best score: {old_best_score:.4f} -> {new_best_score:.4f}")
            _log(f"  Latest score: {old_latest_score if old_latest_score else 'N/A'} -> {new_latest_score if new_latest_score else 'N/A'}")
            _log(f"  Timestamp: {old_latest_ts} -> {new_latest_ts}")
        
        return changed
    except Exception as e:
        _log(f"Error checking user rows: {e}")
        return False

@functools.lru_cache(maxsize=32)
def _get_cached_preprocessor_config(numeric_cols_tuple, categorical_cols_tuple):
    """
    Create and return preprocessor configuration (memoized).
    Uses tuples for hashability in lru_cache.
    
    Concurrency Note: Uses sparse_output=True for OneHotEncoder to reduce memory
    footprint under concurrent requests. Downstream models that require dense
    arrays (DecisionTree, RandomForest) will convert via .toarray() as needed.
    LogisticRegression and KNeighborsClassifier handle sparse matrices natively.
    
    Returns tuple of (transformers_list, selected_columns) ready for ColumnTransformer.
    """
    numeric_cols = list(numeric_cols_tuple)
    categorical_cols = list(categorical_cols_tuple)
    
    transformers = []
    selected_cols = []
    
    if numeric_cols:
        num_tf = Pipeline(steps=[
            ("imputer", SimpleImputer(strategy="median")),
            ("scaler", StandardScaler())
        ])
        transformers.append(("num", num_tf, numeric_cols))
        selected_cols.extend(numeric_cols)
    
    if categorical_cols:
        # Use sparse_output=True to reduce memory footprint
        cat_tf = Pipeline(steps=[
            ("imputer", SimpleImputer(strategy="constant", fill_value="missing")),
            ("onehot", OneHotEncoder(handle_unknown="ignore", sparse_output=True))
        ])
        transformers.append(("cat", cat_tf, categorical_cols))
        selected_cols.extend(categorical_cols)
    
    return transformers, selected_cols

def build_preprocessor(numeric_cols, categorical_cols):
    """
    Build a preprocessor using cached configuration.
    The configuration (pipeline structure) is memoized; the actual fit is not.
    
    Note: Returns sparse matrices when categorical columns are present.
    Use _ensure_dense() helper if model requires dense input.
    """
    # Convert to tuples for caching
    numeric_tuple = tuple(sorted(numeric_cols))
    categorical_tuple = tuple(sorted(categorical_cols))
    
    transformers, selected_cols = _get_cached_preprocessor_config(numeric_tuple, categorical_tuple)
    
    # Create new ColumnTransformer with cached config
    preprocessor = ColumnTransformer(transformers=transformers, remainder="drop")
    
    return preprocessor, selected_cols

def _ensure_dense(X):
    """
    Convert sparse matrix to dense if necessary.
    
    Helper function for models that don't support sparse input
    (DecisionTree, RandomForest). LogisticRegression and KNN
    handle sparse matrices natively.
    """
    from scipy import sparse
    if sparse.issparse(X):
        return X.toarray()
    return X

def tune_model_complexity(model, level):
    """
    Map a 1–10 slider value to model hyperparameters.
    Levels 1–3: Conservative / simple
    Levels 4–7: Balanced
    Levels 8–10: Aggressive / risk of overfitting
    """
    level = int(level)
    if isinstance(model, LogisticRegression):
        c_map = {1: 0.01, 2: 0.025, 3: 0.05, 4: 0.1, 5: 0.25, 6: 0.5, 7: 1.0, 8: 2.0, 9: 5.0, 10: 10.0}
        model.C = c_map.get(level, 1.0)
        model.max_iter = max(getattr(model, "max_iter", 0), 500)
    elif isinstance(model, RandomForestClassifier):
        depth_map = {1: 3, 2: 5, 3: 7, 4: 9, 5: 11, 6: 15, 7: 20, 8: 25, 9: None, 10: None}
        est_map = {1: 20, 2: 30, 3: 40, 4: 60, 5: 80, 6: 100, 7: 120, 8: 150, 9: 180, 10: 220}
        model.max_depth = depth_map.get(level, 10)
        model.n_estimators = est_map.get(level, 100)
    elif isinstance(model, DecisionTreeClassifier):
        depth_map = {1: 2, 2: 3, 3: 4, 4: 5, 5: 6, 6: 8, 7: 10, 8: 12, 9: 15, 10: None}
        model.max_depth = depth_map.get(level, 6)
    elif isinstance(model, KNeighborsClassifier):
        k_map = {1: 100, 2: 75, 3: 60, 4: 50, 5: 40, 6: 30, 7: 25, 8: 15, 9: 7, 10: 3}
        model.n_neighbors = k_map.get(level, 25)
    return model

# --- New Helper Functions for HTML Generation ---

def _normalize_team_name(name: str) -> str:
    """
    Normalize team name for consistent comparison and storage.
    
    Strips leading/trailing whitespace and collapses multiple spaces into single spaces.
    This ensures consistent formatting across environment variables, state, and leaderboard rendering.
    
    Args:
        name: Team name to normalize (can be None or empty)
    
    Returns:
        str: Normalized team name, or empty string if input is None/empty
    
    Examples:
        >>> _normalize_team_name("  The Ethical Explorers  ")
        'The Ethical Explorers'
        >>> _normalize_team_name("The  Moral   Champions")
        'The Moral Champions'
        >>> _normalize_team_name(None)
        ''
    """
    if not name:
        return ""
    return " ".join(str(name).strip().split())


# Team name translation helpers for UI display (Catalan)
def translate_team_name_for_display(team_en: str, lang: str = "ca") -> str:
    """
    Translate a canonical English team name to the specified language for UI display.
    Fallback to English if translation not found.
    
    Internal logic always uses canonical English names. This is only for UI display.
    """
    if lang not in TEAM_NAME_TRANSLATIONS:
        lang = "en"
    return TEAM_NAME_TRANSLATIONS[lang].get(team_en, team_en)


def translate_team_name_to_english(display_name: str, lang: str = "ca") -> str:
    """
    Reverse lookup: given a localized team name, return the canonical English name.
    Returns the original display_name if not found.
    
    For future use if user input needs to be normalized back to English.
    """
    if lang not in TEAM_NAME_TRANSLATIONS:
        return display_name  # Already English or unknown
    
    translations = TEAM_NAME_TRANSLATIONS[lang]
    for english_name, localized_name in translations.items():
        if localized_name == display_name:
            return english_name
    return display_name


def _format_leaderboard_for_display(df: Optional[pd.DataFrame], lang: str = "ca") -> Optional[pd.DataFrame]:
    """
    Create a copy of the leaderboard DataFrame with team names translated for display.
    Does not mutate the original DataFrame.
    
    For potential future use when displaying full leaderboard.
    Internal logic should always use the original DataFrame with English team names.
    """
    if df is None:
        return None
    
    if df.empty or "Team" not in df.columns:
        return df.copy()
    
    df_display = df.copy()
    df_display["Team"] = df_display["Team"].apply(lambda t: translate_team_name_for_display(t, lang))
    return df_display


def _build_skeleton_leaderboard(rows=6, is_team=True, submit_button_label="5. 🔬 Construir i enviar el model"):
    context_label = "Equip" if is_team else "Individual"
    return f"""
    <div class='lb-placeholder' aria-live='polite'>
        <div class='lb-placeholder-title'>{context_label} · Classificació pendent</div>
        <div class='lb-placeholder-sub'>
            <p style='margin:0 0 6px 0;'>Envia el teu primer model i desbloqueja la classificació!</p>
            <p style='margin:0;'><strong>Fes clic a «{submit_button_label}» (a baix a l’esquerra)</strong> per començar!</p>
        </div>
    </div>
    """
# --- FIX APPLIED HERE ---
def build_login_prompt_html():
    """
    Generate HTML for the login prompt text *only*.
    The styled preview card will be prepended to this.
    """
    return f"""
    <h2 style='color: #111827; margin-top:20px; border-top: 2px solid #e5e7eb; padding-top: 20px;'>🔐 Inicia sessió per enviar i classificar-te</h2>
    <div style='margin-top:16px; text-align:left; font-size:1rem; line-height:1.6; color:#374151;'>
        <p style='margin:12px 0;'>
            This is a preview run only. Sign in to publish your score to the live leaderboard, 
            earn promotions, and contribute team points.
        </p>
        <p style='margin:12px 0;'>
            <strong>New user?</strong> Create a free account at 
            <a href='https://www.modelshare.ai/login' target='_blank' 
                style='color:#4f46e5; text-decoration:underline;'>modelshare.ai/login</a>
        </p>
    </div>
    """
# --- END OF FIX ---

def _build_kpi_card_html(new_score, last_score, new_rank, last_rank, submission_count, is_preview=False, is_pending=False, local_test_accuracy=None):
    """Generates the HTML for the KPI feedback card. Supports preview mode label and pending state."""

    # Handle pending state - show processing message with provisional diff
    if is_pending:
        title = "⏳ Processant l'enviament"
        acc_color = "#3b82f6"  # Blue
        acc_text = f"{(local_test_accuracy * 100):.2f}%" if local_test_accuracy is not None else "N/A"
        
        # Compute provisional diff between local (new) and last score
        if local_test_accuracy is not None and last_score is not None and last_score > 0:
            score_diff = local_test_accuracy - last_score
            if abs(score_diff) < 0.0001:
                acc_diff_html = "<p style='font-size: 1.5rem; font-weight: 600; color: #6b7280; margin:0;'>Sense canvis (↔) <span style='font-size: 0.9rem; color: #9ca3af;'>(Provisional)</span></p><p style='font-size: 1.2rem; font-weight: 500; color: #6b7280; margin:0; padding-top: 8px;'>Actualització de la classificació pendent...</p>"
            elif score_diff > 0:
                acc_diff_html = f"<p style='font-size: 1.5rem; font-weight: 600; color: #16a34a; margin:0;'>+{(score_diff * 100):.2f} (⬆️) <span style='font-size: 0.9rem; color: #9ca3af;'>(Provisional)</span></p><p style='font-size: 1.2rem; font-weight: 500; color: #6b7280; margin:0; padding-top: 8px;'>Actualització de la classificació pendent...</p>"
            else:
                acc_diff_html = f"<p style='font-size: 1.5rem; font-weight: 600; color: #ef4444; margin:0;'>{(score_diff * 100):.2f} (⬇️) <span style='font-size: 0.9rem; color: #9ca3af;'>(Provisional)</span></p><p style='font-size: 1.2rem; font-weight: 500; color: #6b7280; margin:0; padding-top: 8px;'>Actualització de la classificació pendent...</p>"
        else:
            # No last score available - just show pending message
            acc_diff_html = "<p style='font-size: 1.2rem; font-weight: 500; color: #6b7280; margin:0; padding-top: 8px;'>Pending leaderboard update...</p>"
        
        border_color = acc_color
        rank_color = "#6b7280"  # Gray
        rank_text = "Pendent"
        rank_diff_html = "<p style='font-size: 1.2rem; font-weight: 500; color: #6b7280; margin:0;'>Calculant la posició...</p>"
        
    # Handle preview mode - Styled to match "success" card
    elif is_preview:
        title = "🔬 Prova de vista prèvia finalitzada!"
        acc_color = "#16a34a"  # Green (like success)
        acc_text = f"{(new_score * 100):.2f}%" if new_score > 0 else "N/A"
        acc_diff_html = "<p style='font-size: 1.2rem; font-weight: 500; color: #6b7280; margin:0; padding-top: 8px;'>(Només vista prèvia - no s'ha enviat)</p>" # Neutral color
        border_color = acc_color # Green border
        rank_color = "#3b82f6" # Blue (like rank)
        rank_text = "N/A" # Placeholder
        rank_diff_html = "<p style='font-size: 1.2rem; font-weight: 500; color: #6b7280; margin:0;'>Sense posició (vista prèvia)</p>" # Neutral color
    
    # 1. Handle First Submission
    elif submission_count == 0:
        title = "🎉 Primer model enviat!"
        acc_color = "#16a34a" # green
        acc_text = f"{(new_score * 100):.2f}%"
        acc_diff_html = "<p style='font-size: 1.2rem; font-weight: 500; color: #6b7280; margin:0; padding-top: 8px;'>(La teva primera puntuació!)</p>"

        rank_color = "#3b82f6" # blue
        rank_text = f"#{new_rank}"
        rank_diff_html = "<p style='font-size: 1.5rem; font-weight: 600; color: #3b82f6; margin:0;'>¡Ja ets a la taula!</p>"
        border_color = acc_color

    else:
        # 2. Handle Score Changes
        score_diff = new_score - last_score
        if abs(score_diff) < 0.0001:
            title = "✅ Enviament completat!"
            acc_color = "#6b7280" # gray
            acc_text = f"{(new_score * 100):.2f}%"
            acc_diff_html = f"<p style='font-size: 1.5rem; font-weight: 600; color: {acc_color}; margin:0;'>Sense canvis (↔)</p>"
            border_color = acc_color
        elif score_diff > 0:
            title = "✅ Enviament completat!"
            acc_color = "#16a34a" # green
            acc_text = f"{(new_score * 100):.2f}%"
            acc_diff_html = f"<p style='font-size: 1.5rem; font-weight: 600; color: {acc_color}; margin:0;'>+{(score_diff * 100):.2f} (⬆️)</p>"
            border_color = acc_color
        else:
            title = "📉 La puntuació ha baixat"
            acc_color = "#ef4444" # red
            acc_text = f"{(new_score * 100):.2f}%"
            acc_diff_html = f"<p style='font-size: 1.5rem; font-weight: 600; color: {acc_color}; margin:0;'>{(score_diff * 100):.2f} (⬇️)</p>"
            border_color = acc_color

        # 3. Handle Rank Changes
        rank_diff = last_rank - new_rank
        rank_color = "#3b82f6" # blue
        rank_text = f"#{new_rank}"
        if last_rank == 0: # Handle first rank
             rank_diff_html = "<p style='font-size: 1.5rem; font-weight: 600; color: #3b82f6; margin:0;'>¡Ja ets a la taula!</p>"
        elif rank_diff > 0:
            rank_diff_html = f"<p style='font-size: 1.5rem; font-weight: 600; color: #16a34a; margin:0;'>🚀 ¡Has pujat {rank_diff} posició/ons!</p>"
        elif rank_diff < 0:
            rank_diff_html = f"<p style='font-size: 1.5rem; font-weight: 600; color: #ef4444; margin:0;'>🔻 Has baixat {abs(rank_diff)} posició/ons!</p>"
        else:
            rank_diff_html = f"<p style='font-size: 1.5rem; font-weight: 600; color: {rank_color}; margin:0;'>Mantens la teva posició (↔)</p>"

    return f"""
    <div class='kpi-card' style='border-color: {border_color};'>
        <h2 style='color: #111827; margin-top:0;'>{title}</h2>
        <div class='kpi-card-body'>
            <div class='kpi-metric-box'>
                <p class='kpi-label'>Nova precisió</p>
                <p class='kpi-score' style='color: {acc_color};'>{acc_text}</p>
                {acc_diff_html}
            </div>
            <div class='kpi-metric-box'>
                <p class='kpi-label'>La teva posició</p>
                <p class='kpi-score' style='color: {rank_color};'>{rank_text}</p>
                {rank_diff_html}
            </div>
        </div>
    </div>
    """

def _build_team_html(team_summary_df, team_name):
    """
    Generates the HTML for the team leaderboard.
    
    Uses normalized, case-insensitive comparison to highlight the user's team row,
    ensuring reliable highlighting even with whitespace or casing variations.
    
    Team names are translated to Catalan for display only. Internal comparisons
    use the unmodified English team names from the DataFrame.
    """
    if team_summary_df is None or team_summary_df.empty:
        return "<p style='text-align:center; color:#6b7280; padding-top:20px;'>Encara no hi ha enviaments per equips.</p>"

    # Normalize the current user's team name for comparison (using English names)
    normalized_user_team = _normalize_team_name(team_name).lower()

    header = """
    <table class='leaderboard-html-table'>
        <thead>
            <tr>
                <th>Posició</th>
                <th>Equip</th>
                <th>Millor Puntuació</th>
                <th>Mitjana</th>
                <th>Enviaments</th>
            </tr>
        </thead>
        <tbody>
    """

    body = ""
    for index, row in team_summary_df.iterrows():
        # Normalize the row's team name and compare case-insensitively (using English names)
        normalized_row_team = _normalize_team_name(row["Team"]).lower()
        is_user_team = normalized_row_team == normalized_user_team
        row_class = "class='user-row-highlight'" if is_user_team else ""
        
        # Translate team name to Catalan for display only
        display_team_name = translate_team_name_for_display(row["Team"], UI_TEAM_LANG)
        
        body += f"""
        <tr {row_class}>
            <td>{index}</td>
            <td>{display_team_name}</td>
            <td>{(row['Best_Score'] * 100):.2f}%</td>
            <td>{(row['Avg_Score'] * 100):.2f}%</td>
            <td>{row['Submissions']}</td>
        </tr>
        """

    footer = "</tbody></table>"
    return header + body + footer

def _build_individual_html(individual_summary_df, username):
    """Generates the HTML for the individual leaderboard."""
    if individual_summary_df is None or individual_summary_df.empty:
        return "<p style='text-align:center; color:#6b7280; padding-top:20px;'>Encara no hi ha enviaments individuals.</p>"

    header = """
    <table class='leaderboard-html-table'>
        <thead>
            <tr>
                <th>Posició</th>
                <th>Enginyer/a</th>
                <th>Millor Puntuació</th>
                <th>Enviaments</th>
            </tr>
        </thead>
        <tbody>
    """

    body = ""
    for index, row in individual_summary_df.iterrows():
        is_user = row["Engineer"] == username
        row_class = "class='user-row-highlight'" if is_user else ""
        body += f"""
        <tr {row_class}>
            <td>{index}</td>
            <td>{row['Engineer']}</td>
            <td>{(row['Best_Score'] * 100):.2f}%</td>
            <td>{row['Submissions']}</td>
        </tr>
        """

    footer = "</tbody></table>"
    return header + body + footer




# --- End Helper Functions ---


def generate_competitive_summary(leaderboard_df, team_name, username, last_submission_score, last_rank, submission_count):
    """
    Build summaries, HTML, and KPI card.
    
    Concurrency Note: Uses the team_name parameter directly for team highlighting,
    NOT os.environ, to prevent cross-user data leakage under concurrent requests.
    
    Returns (team_html, individual_html, kpi_card_html, new_best_accuracy, new_rank, this_submission_score).
    """
    team_summary_df = pd.DataFrame(columns=["Team", "Best_Score", "Avg_Score", "Submissions"])
    individual_summary_df = pd.DataFrame(columns=["Engineer", "Best_Score", "Submissions"])

    if leaderboard_df is None or leaderboard_df.empty or "accuracy" not in leaderboard_df.columns:
        return (
            "<p style='text-align:center; color:#6b7280; padding-top:20px;'>La classificació està buida.</p>",
            "<p style='text-align:center; color:#6b7280; padding-top:20px;'>La classificació està buida.</p>",
            _build_kpi_card_html(0, 0, 0, 0, 0, is_preview=False, is_pending=False, local_test_accuracy=None), 
            0.0, 0, 0.0
        )

    # Team summary
    if "Team" in leaderboard_df.columns:
        team_summary_df = (
            leaderboard_df.groupby("Team")["accuracy"]
            .agg(Best_Score="max", Avg_Score="mean", Submissions="count")
            .reset_index()
            .sort_values("Best_Score", ascending=False)
            .reset_index(drop=True)
        )
        team_summary_df.index = team_summary_df.index + 1

    # Individual summary
    user_bests = leaderboard_df.groupby("username")["accuracy"].max()
    user_counts = leaderboard_df.groupby("username")["accuracy"].count()
    individual_summary_df = pd.DataFrame(
        {"Engineer": user_bests.index, "Best_Score": user_bests.values, "Submissions": user_counts.values}
    ).sort_values("Best_Score", ascending=False).reset_index(drop=True)
    individual_summary_df.index = individual_summary_df.index + 1

    # Get stats for KPI card
    new_rank = 0
    new_best_accuracy = 0.0
    this_submission_score = 0.0

    try:
        # All submissions for this user
        user_rows = leaderboard_df[leaderboard_df["username"] == username].copy()

        if not user_rows.empty:
            # Attempt robust timestamp parsing
            if "timestamp" in user_rows.columns:
                parsed_ts = pd.to_datetime(user_rows["timestamp"], errors="coerce")

                if parsed_ts.notna().any():
                    # At least one valid timestamp → use parsed ordering
                    user_rows["__parsed_ts"] = parsed_ts
                    user_rows = user_rows.sort_values("__parsed_ts", ascending=False)
                    this_submission_score = float(user_rows.iloc[0]["accuracy"])
                else:
                    # All timestamps invalid → assume append order, take last as "latest"
                    this_submission_score = float(user_rows.iloc[-1]["accuracy"])
            else:
                # No timestamp column → fallback to last row
                this_submission_score = float(user_rows.iloc[-1]["accuracy"])

        # Rank & best accuracy (unchanged logic, but make sure we use the same best row)
        my_rank_row = None
        # Build individual summary before this block (already done above)
        my_rank_row = individual_summary_df[individual_summary_df["Engineer"] == username]
        if not my_rank_row.empty:
            new_rank = my_rank_row.index[0]
            new_best_accuracy = float(my_rank_row["Best_Score"].iloc[0])

    except Exception as e:
        _log(f"Latest submission score extraction failed: {e}")

    # Generate HTML outputs
    # Concurrency Note: Use team_name parameter directly, not os.environ
    team_html = _build_team_html(team_summary_df, team_name)
    individual_html = _build_individual_html(individual_summary_df, username)
    kpi_card_html = _build_kpi_card_html(
        this_submission_score, last_submission_score, new_rank, last_rank, submission_count,
        is_preview=False, is_pending=False, local_test_accuracy=None
    )

    return team_html, individual_html, kpi_card_html, new_best_accuracy, new_rank, this_submission_score


def get_model_card(model_name):
    return MODEL_TYPES.get(model_name, {}).get("card_ca", "Descripció no disponible.")

def compute_rank_settings(
    submission_count,
    current_model,
    current_complexity,
    current_feature_set,
    current_data_size
):
    """
    Returns rank gating settings (updated for 1–10 complexity scale).
    Adapted for Catalan UI: Returns Tuple choices [(Display, Value)]
    """

    # Helper to generate feature choices (unchanged logic)
    def get_choices_for_rank(rank):
        if rank == 0: # Trainee
            return [opt for opt in FEATURE_SET_ALL_OPTIONS if opt[1] in FEATURE_SET_GROUP_1_VALS]
        if rank == 1: # Junior
            return [opt for opt in FEATURE_SET_ALL_OPTIONS if opt[1] in (FEATURE_SET_GROUP_1_VALS + FEATURE_SET_GROUP_2_VALS)]
        return FEATURE_SET_ALL_OPTIONS # Senior+

    # Helper to generate Model Radio Tuples [(Catalan, English)]
    def get_model_tuples(available_english_keys):
        # FIX: Use MODEL_DISPLAY_MAP
        return [(MODEL_DISPLAY_MAP[k], k) for k in available_english_keys if k in MODEL_DISPLAY_MAP]

    # Rank 0: Trainee
    if submission_count == 0:
        avail_keys = ["The Balanced Generalist"]
        return {
            "rank_message": "# 🧑‍🎓 Rang: Enginyer/a en Pràctiques\n<p style='font-size:24px; line-height:1.4;'>Per al teu primer enviament, només cal que facis clic al botó gran '🔬 Construir i enviar el model' de sota!</p>",
            "model_choices": get_model_tuples(avail_keys),
            "model_value": "The Balanced Generalist",
            "model_interactive": False,
            "complexity_max": 3,
            "complexity_value": min(current_complexity, 3),
            "feature_set_choices": get_choices_for_rank(0),
            "feature_set_value": FEATURE_SET_GROUP_1_VALS,
            "feature_set_interactive": False,
            "data_size_choices": ["Petita (20%)"],
            "data_size_value": "Petita (20%)",
            "data_size_interactive": False,
        }
        
    # Rank 1: Junior
    elif submission_count == 1:
        # Define available models for Rank 1 using ENGLISH keys
        avail_keys = ["The Balanced Generalist", "The Rule-Maker", "The 'Nearest Neighbor'"]
        
        return {
            "rank_message": "# 🎉 Has pujat de nivell! Enginyer/a Júnior\n<p style='font-size:24px; line-height:1.4;'>Nous models, mides de dades i variables desbloquejats!</p>",
            "model_choices": get_model_tuples(avail_keys),
            # Ensure current selection is valid for this rank, else reset to default
            "model_value": current_model if current_model in avail_keys else "The Balanced Generalist",
            "model_interactive": True,
            "complexity_max": 6,
            "complexity_value": min(current_complexity, 6),
            "feature_set_choices": get_choices_for_rank(1),
            "feature_set_value": current_feature_set,
            "feature_set_interactive": True,
            "data_size_choices": ["Petita (20%)", "Mitjana (60%)"],
            "data_size_value": current_data_size if current_data_size in ["Petita (20%)", "Mitjana (60%)"] else "Petita (20%)",
            "data_size_interactive": True,
        }

    # Rank 2: Senior
    elif submission_count == 2:
        avail_keys = list(MODEL_TYPES.keys()) # All models
        
        return {
            "rank_message": "# 🌟 Has pujat de nivell! Enginyer/a Sènior\n<p style='font-size:24px; line-height:1.4;'>Variables més potents desbloquejades! Els predictors més forts (com 'Edat' i 'Nombre de delictes previs') ja estan disponibles a la teva llista. Probablement milloraran la teva precisió, però recorda que sovint comporten més biaixos socials.</p>",
            "model_choices": get_model_tuples(avail_keys),
            "model_value": current_model if current_model in avail_keys else "The Deep Pattern-Finder",
            "model_interactive": True,
            "complexity_max": 8,
            "complexity_value": min(current_complexity, 8),
            "feature_set_choices": get_choices_for_rank(2),
            "feature_set_value": current_feature_set,
            "feature_set_interactive": True,
            "data_size_choices": ["Petita (20%)", "Mitjana (60%)", "Gran (80%)", "Completa (100%)"],
            "data_size_value": current_data_size if current_data_size in DATA_SIZE_DB_MAP else "Petita (20%)",
            "data_size_interactive": True,
        }
        
    # Rank 3+: Lead
    else:
        avail_keys = list(MODEL_TYPES.keys()) # All models

        return {
            "rank_message": "# 👑 Rang: Enginyer/a Principal\n<p style='font-size:24px; line-height:1.4;'>Totes les eines desbloquejades — optimitza amb llibertat!</p>",
            "model_choices": get_model_tuples(avail_keys),
            "model_value": current_model if current_model in avail_keys else "The Balanced Generalist",
            "model_interactive": True,
            "complexity_max": 10,
            "complexity_value": current_complexity,
            "feature_set_choices": get_choices_for_rank(3),
            "feature_set_value": current_feature_set,
            "feature_set_interactive": True,
            "data_size_choices": ["Petita (20%)", "Mitjana (60%)", "Gran (80%)", "Completa (100%)"],
            "data_size_value": current_data_size if current_data_size in DATA_SIZE_DB_MAP else "Petita (20%)",
            "data_size_interactive": True,
        }
# Find components by name to yield updates
# --- Existing global component placeholders ---
submit_button = None
submission_feedback_display = None
team_leaderboard_display = None
individual_leaderboard_display = None
last_submission_score_state = None 
last_rank_state = None 
best_score_state = None
submission_count_state = None
rank_message_display = None
model_type_radio = None
complexity_slider = None
feature_set_checkbox = None
data_size_radio = None
attempts_tracker_display = None
team_name_state = None
# Login components
login_username = None
login_password = None
login_submit = None
login_error = None
# Add missing placeholders for auth states (FIX)
username_state = None
token_state = None
first_submission_score_state = None  # (already commented as "will be assigned globally")
# Add state placeholders for readiness gating and preview tracking
readiness_state = None
was_preview_state = None
kpi_meta_state = None
last_seen_ts_state = None  # Track last seen user timestamp from leaderboard


def get_or_assign_team(username, token=None):
    """
    Get the existing team for a user from the leaderboard, or assign a new random team.
    
    Queries the playground leaderboard to check if the user has prior submissions with
    a team assignment. If found, returns that team (most recent if multiple submissions).
    Otherwise assigns a random team. All team names are normalized for consistency.
    
    Args:
        username: str, the username to check for existing team
        token: str, optional authentication token for leaderboard fetch
    
    Returns:
        tuple: (team_name: str, is_new: bool)
            - team_name: The normalized team name (existing or newly assigned)
            - is_new: True if newly assigned, False if existing team recovered
    """
    try:
        # Query the leaderboard
        if playground is None:
            # Fallback to random assignment if playground not available
            print("Playground not available, assigning random team")
            new_team = _normalize_team_name(random.choice(TEAM_NAMES))
            return new_team, True
        
        # Use centralized helper for authenticated leaderboard fetch
        leaderboard_df = _get_leaderboard_with_optional_token(playground, token)
        
        # Check if leaderboard has data and Team column
        if leaderboard_df is not None and not leaderboard_df.empty and "Team" in leaderboard_df.columns:
            # Filter for this user's submissions
            user_submissions = leaderboard_df[leaderboard_df["username"] == username]
            
            if not user_submissions.empty:
                # Sort by timestamp (most recent first) if timestamp column exists
                # Use contextlib.suppress for resilient timestamp parsing
                if "timestamp" in user_submissions.columns:
                    try:
                        # Attempt to coerce timestamp column to datetime and sort descending
                        user_submissions = user_submissions.copy()
                        user_submissions["timestamp"] = pd.to_datetime(user_submissions["timestamp"], errors='coerce')
                        user_submissions = user_submissions.sort_values("timestamp", ascending=False)
                        print(f"Sorted {len(user_submissions)} submissions by timestamp for {username}")
                    except Exception as ts_error:
                        # If timestamp parsing fails, continue with unsorted DataFrame
                        print(f"Warning: Could not sort by timestamp for {username}: {ts_error}")
                
                # Get the most recent team assignment (first row after sorting)
                existing_team = user_submissions.iloc[0]["Team"]
                
                # Check if team value is valid (not null/empty)
                if pd.notna(existing_team) and existing_team and str(existing_team).strip():
                    normalized_team = _normalize_team_name(existing_team)
                    print(f"Found existing team for {username}: {normalized_team}")
                    return normalized_team, False
        
        # No existing team found - assign random
        new_team = _normalize_team_name(random.choice(TEAM_NAMES))
        print(f"Assigning new team to {username}: {new_team}")
        return new_team, True
        
    except Exception as e:
        # On any error, fall back to random assignment
        print(f"Error checking leaderboard for team: {e}")
        new_team = _normalize_team_name(random.choice(TEAM_NAMES))
        print(f"Fallback: assigning random team to {username}: {new_team}")
        return new_team, True

def perform_inline_login(username_input, password_input):
    """
    Perform inline authentication and return credentials via gr.State updates.
    
    Concurrency Note: This function NO LONGER stores per-user credentials in
    os.environ to prevent cross-user data leakage. Authentication state is
    returned exclusively via gr.State updates (username_state, token_state,
    team_name_state). Password is never stored server-side.
    
    Args:
        username_input: str, the username entered by user
        password_input: str, the password entered by user
    
    Returns:
        dict: Gradio component updates for login UI elements and submit button
            - On success: hides login form, shows success message, enables submit
            - On failure: keeps login form visible, shows error with signup link
    """
    from aimodelshare.aws import get_aws_token
    
    # Validate inputs
    if not username_input or not username_input.strip():
        error_html = """
        <div style='background:#fef2f2; padding:12px; border-radius:8px; border-left:4px solid #ef4444; margin-top:12px;'>
            <p style='margin:0; color:#991b1b; font-weight:500;'>⚠️ Username is required</p>
        </div>
        """
        return {
            login_username: gr.update(),
            login_password: gr.update(),
            login_submit: gr.update(),
            login_error: gr.update(value=error_html, visible=True),
            submit_button: gr.update(),
            submission_feedback_display: gr.update(),
            team_name_state: gr.update(),
            username_state: gr.update(),
            token_state: gr.update()
        }
    
    if not password_input or not password_input.strip():
        error_html = """
        <div style='background:#fef2f2; padding:12px; border-radius:8px; border-left:4px solid #ef4444; margin-top:12px;'>
            <p style='margin:0; color:#991b1b; font-weight:500;'>⚠️ Password is required</p>
        </div>
        """
        return {
            login_username: gr.update(),
            login_password: gr.update(),
            login_submit: gr.update(),
            login_error: gr.update(value=error_html, visible=True),
            submit_button: gr.update(),
            submission_feedback_display: gr.update(),
            team_name_state: gr.update(),
            username_state: gr.update(),
            token_state: gr.update()
        }
    
    # Concurrency Note: get_aws_token() reads credentials from os.environ, which creates
    # a race condition in multi-threaded environments. We use _auth_lock to serialize
    # credential injection, preventing concurrent requests from seeing each other's
    # credentials. The password is immediately cleared after the auth attempt.
    # 
    # FUTURE: Ideally get_aws_token() would be refactored to accept credentials as
    # parameters instead of reading from os.environ. This lock is a workaround.
    username_clean = username_input.strip()
    
    # Attempt to get AWS token with serialized credential injection
    try:
        with _auth_lock:
            os.environ["username"] = username_clean
            os.environ["password"] = password_input.strip()  # Only for get_aws_token() call
            try:
                token = get_aws_token()
            finally:
                # SECURITY: Always clear credentials from environment, even on exception
                # Also clear stale env vars from previous implementations within the lock
                # to prevent any race conditions during cleanup
                os.environ.pop("password", None)
                os.environ.pop("username", None)
                os.environ.pop("AWS_TOKEN", None)
                os.environ.pop("TEAM_NAME", None)
        
        # Get or assign team for this user with explicit token (already normalized by get_or_assign_team)
        team_name, is_new_team = get_or_assign_team(username_clean, token=token)
        # Normalize team name before storing (defensive - already normalized by get_or_assign_team)
        team_name = _normalize_team_name(team_name)
        
        # Translate team name for display only (keep team_name_state in English)
        display_team_name = translate_team_name_for_display(team_name, UI_TEAM_LANG)
        
        # Build success message based on whether team is new or existing
        if is_new_team:
            team_message = f"T'hem assignat a un nou equip: <b>{display_team_name}</b> 🎉"
        else:
            team_message = f"Hola de nou! Continues a l'equip: <b>{display_team_name}</b> ✅"
        
        # Success: hide login form, show success message with team info, enable submit button
        success_html = f"""
        <div style='background:#f0fdf4; padding:16px; border-radius:8px; border-left:4px solid #16a34a; margin-top:12px;'>
            <p style='margin:0; color:#15803d; font-weight:600; font-size:1.1rem;'>✓ Signed in successfully!</p>
            <p style='margin:8px 0 0 0; color:#166534; font-size:0.95rem;'>
                {team_message}
            </p>
            <p style='margin:8px 0 0 0; color:#166534; font-size:0.95rem;'>
                Click "Build & Submit Model" again to publish your score.
            </p>
        </div>
        """
        return {
            login_username: gr.update(visible=False),
            login_password: gr.update(visible=False),
            login_submit: gr.update(visible=False),
            login_error: gr.update(value=success_html, visible=True),
            submit_button: gr.update(value="🔬 Build & Submit Model", interactive=True),
            submission_feedback_display: gr.update(visible=False),
            team_name_state: gr.update(value=team_name),
            username_state: gr.update(value=username_clean),
            token_state: gr.update(value=token)
        }
        
    except Exception as e:
        # Note: Credentials are already cleaned up by the finally block in the try above.
        # The lock ensures no race condition during cleanup.
        
        # Authentication failed: show error with signup link
        error_html = f"""
        <div style='background:#fef2f2; padding:16px; border-radius:8px; border-left:4px solid #ef4444; margin-top:12px;'>
            <p style='margin:0; color:#991b1b; font-weight:600; font-size:1.1rem;'>⚠️ Authentication failed</p>
            <p style='margin:8px 0; color:#7f1d1d; font-size:0.95rem;'>
                Could not verify your credentials. Please check your username and password.
            </p>
            <p style='margin:8px 0 0 0; color:#7f1d1d; font-size:0.95rem;'>
                <strong>New user?</strong> Create a free account at 
                <a href='https://www.modelshare.ai/login' target='_blank' 
                   style='color:#dc2626; text-decoration:underline;'>modelshare.ai/login</a>
            </p>
            <details style='margin-top:12px; font-size:0.85rem; color:#7f1d1d;'>
                <summary style='cursor:pointer;'>Technical details</summary>
                <pre style='margin-top:8px; padding:8px; background:#fee; border-radius:4px; overflow-x:auto;'>{str(e)}</pre>
            </details>
        </div>
        """
        return {
            login_username: gr.update(visible=True),
            login_password: gr.update(visible=True),
            login_submit: gr.update(visible=True),
            login_error: gr.update(value=error_html, visible=True),
            submit_button: gr.update(),
            submission_feedback_display: gr.update(),
            team_name_state: gr.update(),
            username_state: gr.update(),
            token_state: gr.update()
        }

def run_experiment(
    model_name_key,      # Recieves ENGLISH KEY (e.g., "The Balanced Generalist") from the updated Radio Tuples
    complexity_level,
    feature_set,
    data_size_str,       # Recieves CATALAN LABEL (e.g., "Petita (20%)")
    team_name,
    last_submission_score,
    last_rank,
    submission_count,
    first_submission_score,
    best_score,
    username=None,
    token=None,
    readiness_flag=None,
    was_preview_prev=None,
    progress=gr.Progress()
):
    """
    Core experiment: Uses 'yield' for visual updates and progress bar.
    Updated to translate Catalan inputs to English keys for Cache/DB lookup.
    """
    # --- COLLISION GUARDS ---
    # Log types of potentially shadowed names to ensure they refer to component objects, not dicts
    _log(f"DEBUG guard: types — submit_button={type(submit_button)} submission_feedback_display={type(submission_feedback_display)} kpi_meta_state={type(kpi_meta_state)} was_preview_state={type(was_preview_state)} readiness_flag_param={type(readiness_flag)}")
    
    # If any of the component names are found as dicts (indicating parameter shadowing), short-circuit
    if isinstance(submit_button, dict) or isinstance(submission_feedback_display, dict) or isinstance(kpi_meta_state, dict) or isinstance(was_preview_state, dict):
        error_html = """
        <div class='kpi-card' style='border-color: #ef4444;'>
            <h2 style='color: #111827; margin-top:0;'>⚠️ Configuration Error</h2>
            <div class='kpi-card-body'>
                <p style='color: #991b1b;'>Parameter shadowing detected. Global component variables were shadowed by local parameters.</p>
                <p style='color: #7f1d1d; margin-top: 8px;'>Please refresh the page and try again. If the issue persists, contact support.</p>
            </div>
        </div>
        """
        yield {
            submission_feedback_display: gr.update(value=error_html, visible=True),
            submit_button: gr.update(value="🔬 Build & Submit Model", interactive=True)
        }
        return
    
    # --- TRANSLATION LOGIC (THE FIX) ---
    # 1. Translate Data Size to English for DB/Cache Lookup
    # Example: "Petita (20%)" -> "Small (20%)"
    # Fallback to the input string if not found in map
    db_data_size = DATA_SIZE_DB_MAP.get(data_size_str, "Small (20%)")
    
    # Sanitize feature_set: convert dicts/tuples to their string values
    sanitized_feature_set = []
    for feat in (feature_set or []):
        if isinstance(feat, dict):
            sanitized_feature_set.append(feat.get("value", str(feat)))
        elif isinstance(feat, tuple):
            sanitized_feature_set.append(feat[1] if len(feat) > 1 else str(feat))
        else:
            sanitized_feature_set.append(str(feat))
    feature_set = sanitized_feature_set
    
    # Use readiness_flag parameter if provided, otherwise check readiness
    if readiness_flag is not None:
        ready = readiness_flag
    else:
        ready = _is_ready()
    _log(f"run_experiment: ready={ready}, username={username}, token_present={token is not None}")
    
    # Default to "Unknown_User" only if no username provided via state.
    if not username:
        username = "Unknown_User"
    
    # Helper to generate the animated HTML
    def get_status_html(step_num, title, subtitle):
        return f"""
        <div class='processing-status'>
            <span class='processing-icon'>⚙️</span>
            <div class='processing-text'>Step {step_num}/5: {title}</div>
            <div class='processing-subtext'>{subtitle}</div>
        </div>
        """

    # --- Stage 1: Lock UI and give initial feedback ---
    progress(0.1, desc="Iniciant l'experiment...")
    initial_updates = {
        submit_button: gr.update(value="⏳ Experiment en curs...", interactive=False),
        submission_feedback_display: gr.update(value=get_status_html(1, "Iniciant", "Preparant les variables de dades..."), visible=True), # Make sure it's visible
        login_error: gr.update(visible=False), # Hide login success/error message
        attempts_tracker_display: gr.update(value=_build_attempts_tracker_html(submission_count))
    }
    yield initial_updates

    # Ensure model key is valid (It should already be English from the Radio Tuple)
    if not model_name_key or model_name_key not in MODEL_TYPES:
        model_name_key = DEFAULT_MODEL
        
    complexity_level = safe_int(complexity_level, 2)

    log_output = f"▶ New Experiment\nModel: {model_name_key}\n..."

    # Check readiness
    with INIT_LOCK:
        flags = INIT_FLAGS.copy()
    
    # Normalize variable name for consistency
    ready_for_submission = ready
    
    # If not ready but warm mini available, run preview
    if not ready_for_submission and flags["warm_mini"] and X_TRAIN_WARM is not None:
        _log("Running warm mini preview (not ready yet)")
        progress(0.5, desc="Executant la vista prèvia...")
        yield { 
            submission_feedback_display: gr.update(value=get_status_html("Vista prèvia", "Prova d'escalfament", "Provant amb un conjunt de dades reduït..."), visible=True),
            login_error: gr.update(visible=False)
        }
        
        try:
            # Run preview on warm mini dataset
            numeric_cols = [f for f in feature_set if f in ALL_NUMERIC_COLS]
            categorical_cols = [f for f in feature_set if f in ALL_CATEGORICAL_COLS]
            
            if not numeric_cols and not categorical_cols:
                raise ValueError("No features selected for modeling.")
            
            # Quick preprocessing and training on warm mini (uses memoized preprocessor)
            preprocessor, selected_cols = build_preprocessor(numeric_cols, categorical_cols)
            
            X_warm_processed = preprocessor.fit_transform(X_TRAIN_WARM[selected_cols])
            X_test_processed = preprocessor.transform(X_TEST_RAW[selected_cols])
            
            base_model = MODEL_TYPES[model_name_key]["model_builder"]()
            tuned_model = tune_model_complexity(base_model, complexity_level)
            
            # Handle sparse arrays for models that require dense input
            if isinstance(tuned_model, (DecisionTreeClassifier, RandomForestClassifier)):
                X_warm_for_fit = _ensure_dense(X_warm_processed)
                X_test_for_predict = _ensure_dense(X_test_processed)
            else:
                X_warm_for_fit = X_warm_processed
                X_test_for_predict = X_test_processed
            
            tuned_model.fit(X_warm_for_fit, Y_TRAIN_WARM)
            
            # Get preview score
            from sklearn.metrics import accuracy_score
            predictions = tuned_model.predict(X_test_for_predict)
            preview_score = accuracy_score(Y_TEST, predictions)
            
            # Update metadata state
            new_kpi_meta = {
                "was_preview": True,
                "preview_score": preview_score,
                "ready_at_run_start": False,
                "poll_iterations": 0,
                "local_test_accuracy": preview_score,
                "this_submission_score": None,
                "new_best_accuracy": None,
                "rank": None
            }
            
            # Show preview card
            preview_html = _build_kpi_card_html(
                preview_score, 0, 0, 0, -1, 
                is_preview=True, is_pending=False, local_test_accuracy=None
            )
            
            settings = compute_rank_settings(
                 submission_count, model_name_key, complexity_level, feature_set, data_size_str
            )
            
            final_updates = {
                submission_feedback_display: gr.update(value=preview_html, visible=True),
                team_leaderboard_display: _build_skeleton_leaderboard(rows=6, is_team=True),
                individual_leaderboard_display: _build_skeleton_leaderboard(rows=6, is_team=False),
                last_submission_score_state: last_submission_score,
                last_rank_state: last_rank,
                best_score_state: best_score,
                submission_count_state: submission_count,
                first_submission_score_state: first_submission_score,
                rank_message_display: settings["rank_message"],
                model_type_radio: gr.update(choices=settings["model_choices"], value=settings["model_value"], interactive=settings["model_interactive"]),
                complexity_slider: gr.update(minimum=1, maximum=settings["complexity_max"], value=settings["complexity_value"]),
                feature_set_checkbox: gr.update(choices=settings["feature_set_choices"], value=settings["feature_set_value"], interactive=settings["feature_set_interactive"]),
                data_size_radio: gr.update(choices=settings["data_size_choices"], value=settings["data_size_value"], interactive=settings["data_size_interactive"]),
                submit_button: gr.update(value="🔬 Build & Submit Model", interactive=True),
                login_username: gr.update(visible=False),
                login_password: gr.update(visible=False),
                login_submit: gr.update(visible=False),
                login_error: gr.update(visible=False),
                attempts_tracker_display: gr.update(value=_build_attempts_tracker_html(submission_count)),
                was_preview_state: True,
                kpi_meta_state: new_kpi_meta,
                last_seen_ts_state: None  # No timestamp for preview
            }
            yield final_updates
            return
            
        except Exception as e:
            _log(f"Preview failed: {e}")
            # Fall through to error handling
    
    if playground is None or not ready_for_submission:
        settings = compute_rank_settings(
             submission_count, model_name_key, complexity_level, feature_set, data_size_str
        )
        
        error_msg = "<p style='text-align:center; color:red; padding:20px 0;'>"
        if playground is None:
            error_msg += "Playground not connected. Please try again later."
        else:
            error_msg += "Data still initializing. Please wait a moment and try again."
        error_msg += "</p>"
        
        error_kpi_meta = {
            "was_preview": False,
            "preview_score": None,
            "ready_at_run_start": False,
            "poll_iterations": 0,
            "local_test_accuracy": None,
            "this_submission_score": None,
            "new_best_accuracy": None,
            "rank": None
        }
        
        error_updates = {
            submission_feedback_display: gr.update(value=error_msg, visible=True),
            submit_button: gr.update(value="🔬 Build & Submit Model", interactive=True),
            team_leaderboard_display: _build_skeleton_leaderboard(rows=6, is_team=True),
            individual_leaderboard_display: _build_skeleton_leaderboard(rows=6, is_team=False),
            last_submission_score_state: last_submission_score,
            last_rank_state: last_rank,
            best_score_state: best_score,
            submission_count_state: submission_count,
            first_submission_score_state: first_submission_score,
            rank_message_display: settings["rank_message"],
            model_type_radio: gr.update(choices=settings["model_choices"], value=settings["model_value"], interactive=settings["model_interactive"]),
            complexity_slider: gr.update(minimum=1, maximum=settings["complexity_max"], value=settings["complexity_value"]),
            feature_set_checkbox: gr.update(choices=settings["feature_set_choices"], value=settings["feature_set_value"], interactive=settings["feature_set_interactive"]),
            data_size_radio: gr.update(choices=settings["data_size_choices"], value=settings["data_size_value"], interactive=settings["data_size_interactive"]),
            login_username: gr.update(visible=False),
            login_password: gr.update(visible=False),
            login_submit: gr.update(visible=False),
            login_error: gr.update(visible=False),
            attempts_tracker_display: gr.update(value=_build_attempts_tracker_html(submission_count)),
            was_preview_state: False,
            kpi_meta_state: error_kpi_meta,
            last_seen_ts_state: None
        }
        yield error_updates
        return

    try:
        # --- Stage 2: Smart Build (Cache vs Train) ---
        progress(0.3, desc="Building Model...")
        
        # 1. Generate Cache Key (Matches format in precompute_cache.py)
        # Uses ENGLISH keys: "The Balanced Generalist|2|Small (20%)|age,race"
        sanitized_features = sorted([str(f) for f in feature_set])
        feature_key = ",".join(sanitized_features)
        
        cache_key = f"{model_name_key}|{complexity_level}|{db_data_size}|{feature_key}"
        
        _log(f"Generated Key: {cache_key}") # Debug Log

        # 2. Check Cache
        cached_predictions = get_cached_prediction(cache_key)
        
        # Initialize submission variables
        predictions = None
        tuned_model = None
        preprocessor = None
        
        if cached_predictions:
            # === FAST PATH (Zero CPU) ===
            _log(f"⚡ CACHE HIT: {cache_key}")
            yield { 
                submission_feedback_display: gr.update(value=get_status_html(2, "Training Model", "⚡ The machine is learning from history..."), visible=True),
                login_error: gr.update(visible=False)
            }

            # --- DECOMPRESSION STEP ---
            if isinstance(cached_predictions, str):
                predictions = [int(c) for c in cached_predictions]
            else:
                predictions = cached_predictions

            tuned_model = None
            preprocessor = None
            
        else:
            # === CACHE MISS (Training Disabled) ===
            # This ensures we NEVER run heavy training code in production.
            msg = f"❌ CACHE MISS: {cache_key}"
            _log(msg)
            
            # User-friendly error message (Catalan)
            error_html = f"""
            <div style='background:#fee2e2; padding:16px; border-radius:8px; border:2px solid #ef4444; color:#991b1b; text-align:center;'>
                <h3 style='margin:0;'>⚠️ Configuració no trobada</h3>
                <p style='margin:8px 0;'>Aquesta combinació específica de paràmetres no s'ha trobat a la nostra base de dades.</p>
                <p style='font-size:0.9em;'>Per garantir l'estabilitat del sistema, l'entrenament en temps real està desactivat. Si us plau, ajusta la configuració (per exemple, canvia la "Mida de les dades" o l'"Estratègia del model") i torna-ho a provar.</p>
            </div>
            """
            
            yield { 
                submission_feedback_display: gr.update(value=error_html, visible=True),
                submit_button: gr.update(value="🔬 Construir i enviar el model", interactive=True),
                login_error: gr.update(visible=False)
            }
            return # <--- CRITICAL: Stop execution here.


        # --- Stage 3: Submit (API Call 1) ---
        # AUTHENTICATION GATE: Check for token before submission
        if token is None:
            # User not authenticated - compute preview score
            progress(0.6, desc="Computing Preview Score...")
            
            # NOTE: Logic updated to handle cached predictions
            from sklearn.metrics import accuracy_score
            
            # Ensure format is correct (list vs array)
            if isinstance(predictions, list):
                preds_for_metric = np.array(predictions)
            else:
                preds_for_metric = predictions
                
            preview_score = accuracy_score(Y_TEST, preds_for_metric)
            
            # ... (Rest of preview logic remains the same) ...
            
            preview_kpi_meta = {
                "was_preview": True, "preview_score": preview_score, "ready_at_run_start": ready,
                "poll_iterations": 0, "local_test_accuracy": preview_score,
                "this_submission_score": None, "new_best_accuracy": None, "rank": None
            }
            
            # 1. Generate the styled preview card
            preview_card_html = _build_kpi_card_html(
                new_score=preview_score, last_score=0, new_rank=0, last_rank=0,
                submission_count=-1, is_preview=True, is_pending=False, local_test_accuracy=None
            )
            
            # 2. Inject login text
            login_prompt_text_html = build_login_prompt_html() 
            closing_div_index = preview_card_html.rfind("</div>")
            if closing_div_index != -1:
                combined_html = preview_card_html[:closing_div_index] + login_prompt_text_html + "</div>"
            else:
                combined_html = preview_card_html + login_prompt_text_html 
                
            settings = compute_rank_settings(submission_count, model_name_key, complexity_level, feature_set, data_size_str)
            
            gate_updates = {
                submission_feedback_display: gr.update(value=combined_html, visible=True),
                submit_button: gr.update(value="Sign In Required", interactive=False),
                login_username: gr.update(visible=True), login_password: gr.update(visible=True),
                login_submit: gr.update(visible=True), login_error: gr.update(value="", visible=False),
                team_leaderboard_display: _build_skeleton_leaderboard(rows=6, is_team=True),
                individual_leaderboard_display: _build_skeleton_leaderboard(rows=6, is_team=False),
                last_submission_score_state: last_submission_score, last_rank_state: last_rank,
                best_score_state: best_score, submission_count_state: submission_count,
                first_submission_score_state: first_submission_score,
                rank_message_display: settings["rank_message"],
                model_type_radio: gr.update(choices=settings["model_choices"], value=settings["model_value"], interactive=settings["model_interactive"]),
                complexity_slider: gr.update(minimum=1, maximum=settings["complexity_max"], value=settings["complexity_value"]),
                feature_set_checkbox: gr.update(choices=settings["feature_set_choices"], value=settings["feature_set_value"], interactive=settings["feature_set_interactive"]),
                data_size_radio: gr.update(choices=settings["data_size_choices"], value=settings["data_size_value"], interactive=settings["data_size_interactive"]),
                attempts_tracker_display: gr.update(value=_build_attempts_tracker_html(submission_count)),
                was_preview_state: True, kpi_meta_state: preview_kpi_meta, last_seen_ts_state: None
            }
            yield gate_updates
            return  # Stop here
        
        # --- ATTEMPT LIMIT CHECK ---
        if submission_count >= ATTEMPT_LIMIT:
            limit_warning_html = f"""
            <div class='kpi-card' style='border-color: #ef4444;'>
                <h2 style='color: #111827; margin-top:0;'>🛑 Límit d'enviaments assolit</h2>
                <div class='kpi-card-body'>
                    <div class='kpi-metric-box'>
                        <p class='kpi-label'>Attempts Used</p>
                        <p class='kpi-score' style='color: #ef4444;'>{ATTEMPT_LIMIT} / {ATTEMPT_LIMIT}</p>
                    </div>
                </div>
                <div style='margin-top: 16px; background:#fef2f2; padding:16px; border-radius:12px; text-align:left; font-size:0.98rem; line-height:1.4;'>
                    <p style='margin:0; color:#991b1b;'><b>Nice Work!</b> Scroll down to "Finish and Reflect".</p>
                </div>
            </div>"""
            settings = compute_rank_settings(submission_count, model_name_key, complexity_level, feature_set, data_size_str)
            limit_reached_updates = {
                submission_feedback_display: gr.update(value=limit_warning_html, visible=True),
                submit_button: gr.update(value="🛑 Límit d'enviaments assolit", interactive=False),
                model_type_radio: gr.update(interactive=False), complexity_slider: gr.update(interactive=False),
                feature_set_checkbox: gr.update(interactive=False), data_size_radio: gr.update(interactive=False),
                attempts_tracker_display: gr.update(value=f"<div style='text-align:center; padding:8px; margin:8px 0; background:#fef2f2; border-radius:8px; border:1px solid #ef4444;'><p style='margin:0; color:#991b1b; font-weight:600;'>🛑 Intents utilitzats: {ATTEMPT_LIMIT}/{ATTEMPT_LIMIT}</p></div>"),
                team_leaderboard_display: team_leaderboard_display, individual_leaderboard_display: individual_leaderboard_display,
                last_submission_score_state: last_submission_score, last_rank_state: last_rank,
                best_score_state: best_score, submission_count_state: submission_count,
                first_submission_score_state: first_submission_score, rank_message_display: settings["rank_message"],
                login_username: gr.update(visible=False), login_password: gr.update(visible=False),
                login_submit: gr.update(visible=False), login_error: gr.update(visible=False),
                was_preview_state: False, kpi_meta_state: {}, last_seen_ts_state: None
            }
            yield limit_reached_updates
            return
        
        progress(0.5, desc="S'està enviant al núvol...")
        yield { 
            submission_feedback_display: gr.update(value=get_status_html(3, "Enviament en curs", "S'està enviant el model al servidor de la competició..."), visible=True),
            login_error: gr.update(visible=False)
        }

        
        description = f"{model_name_key} (Cplx:{complexity_level} Size:{data_size_str})"
        tags = f"team:{team_name},model:{model_name_key}"

        # 1. FETCH BASELINE
        baseline_leaderboard_df = _get_leaderboard_with_optional_token(playground, token)
        
        from sklearn.metrics import accuracy_score
        local_test_accuracy = accuracy_score(Y_TEST, predictions)

        # 2. SUBMIT & CAPTURE ACCURACY
        def _submit():
            return playground.submit_model(
                model=tuned_model,  # This can now be None!
                preprocessor=preprocessor, # This can now be None!
                prediction_submission=predictions, # We explicitly send predictions
                input_dict={'description': description, 'tags': tags},
                custom_metadata={'Team': team_name, 'Moral_Compass': 0}, 
                token=token,
                return_metrics=["accuracy"] 
            )
        
        try:
            submit_result = _retry_with_backoff(_submit, description="model submission")
            if isinstance(submit_result, tuple) and len(submit_result) == 3:
                _, _, metrics = submit_result
                if metrics and "accuracy" in metrics and metrics["accuracy"] is not None:
                    this_submission_score = float(metrics["accuracy"])
                else:
                    this_submission_score = local_test_accuracy
            else:
                this_submission_score = local_test_accuracy
        except Exception as e:
            _log(f"Submission return parsing failed: {e}. Using local accuracy.")
            this_submission_score = local_test_accuracy
        
        _log(f"Submission successful. Server Score: {this_submission_score}")

        try:
            # Short timeout to trigger the lambda without hanging the UI
            _log("Triggering backend merge...")
            playground.get_leaderboard(token=token) 
        except Exception:
            # We ignore errors here because the 'submit_model' post 
            # already succeeded. This is just a cleanup task.
            pass
        # -------------------------------------------------------------------------

        # Immediately increment submission count...
        new_submission_count = submission_count + 1
        new_first_submission_score = first_submission_score
        if submission_count == 0 and first_submission_score is None:
            new_first_submission_score = this_submission_score

        # --- Stage 4: Local Rank Calculation (Optimistic) ---
        progress(0.9, desc="Calculating Rank...")
        
        # 3. SIMULATE UPDATED LEADERBOARD
        simulated_df = baseline_leaderboard_df.copy() if baseline_leaderboard_df is not None else pd.DataFrame()
        
        # We use pd.Timestamp.now() to ensure pandas sorting logic sees this as the absolute latest
        new_row = pd.DataFrame([{
            "username": username,
            "accuracy": this_submission_score,
            "Team": team_name,
            "timestamp": pd.Timestamp.now(), 
            "version": "latest"
        }])
        
        if not simulated_df.empty:
            simulated_df = pd.concat([simulated_df, new_row], ignore_index=True)
        else:
            simulated_df = new_row

        # 4. GENERATE TABLES (Use helper for tables only)
        # We ignore the kpi_card return from this function because it might use internal sorting 
        # that doesn't respect our new row perfectly.
        team_html, individual_html, _, new_best_accuracy, new_rank, _ = generate_competitive_summary(
            simulated_df, team_name, username, last_submission_score, last_rank, submission_count
        )

        # 5. GENERATE KPI CARD EXPLICITLY (The Authority Fix)
        # We manually build the card using the score we KNOW we just got.
        kpi_card_html = _build_kpi_card_html(
            new_score=this_submission_score,
            last_score=last_submission_score,
            new_rank=new_rank,
            last_rank=last_rank,
            submission_count=submission_count, 
            is_preview=False,
            is_pending=False
        )

# ... (Previous Stage 1-4 logic remains unchanged) ...

        # --- Stage 5: Final UI Update ---
        progress(1.0, desc="Complete!")
        
        success_kpi_meta = {
            "was_preview": False, "preview_score": None, "ready_at_run_start": ready,
            "poll_iterations": 0, "local_test_accuracy": local_test_accuracy,
            "this_submission_score": this_submission_score, "new_best_accuracy": new_best_accuracy,
            "rank": new_rank, "pending": False, "optimistic_fallback": True 
        }
        
        settings = compute_rank_settings(new_submission_count, model_name_key, complexity_level, feature_set, data_size_str)

        # -------------------------------------------------------------------------
        # NEW LOGIC: Check for Limit Reached immediately AFTER this submission
        # -------------------------------------------------------------------------
        limit_reached = new_submission_count >= ATTEMPT_LIMIT
        
        # Prepare the UI state based on whether limit is reached
        if limit_reached:
            # 1. Append the Limit Warning HTML *below* the Result Card
            limit_html = f"""
            <div style='margin-top: 16px; border: 2px solid #ef4444; background:#fef2f2; padding:16px; border-radius:12px; text-align:left;'>
                <h3 style='margin:0 0 8px 0; color:#991b1b;'>🛑 Límit d'enviaments assolit ({ATTEMPT_LIMIT}/{ATTEMPT_LIMIT})</h3>
                <p style='margin:0; color:#7f1d1d; line-height:1.4;'>
                    <b>You have used all your attempts for this session.</b><br>
                    Revisa els teus resultats finals a dalt i després baixa fins a "Finalitzar i reflexionar" per continuar.
                </p>
            </div>
            """
            final_html_display = kpi_card_html + limit_html
            
            # 2. Disable all controls
            button_update = gr.update(value="🛑 Límit assolit", interactive=False)
            interactive_state = False
            tracker_html = f"<div style='text-align:center; padding:8px; margin:8px 0; background:#fef2f2; border-radius:8px; border:1px solid #ef4444;'><p style='margin:0; color:#991b1b; font-weight:600;'>🛑 Intents utilitzats: {ATTEMPT_LIMIT}/{ATTEMPT_LIMIT} (Max)</p></div>"
        
        else:
            # Normal State: Show just the result card and keep controls active
            final_html_display = kpi_card_html
            button_update = gr.update(value="🔬 Construir i enviar model", interactive=True)
            interactive_state = True
            tracker_html = _build_attempts_tracker_html(new_submission_count)

        # -------------------------------------------------------------------------

        final_updates = {
            submission_feedback_display: gr.update(value=final_html_display, visible=True),
            team_leaderboard_display: team_html,
            individual_leaderboard_display: individual_html,
            last_submission_score_state: this_submission_score, 
            last_rank_state: new_rank, 
            best_score_state: new_best_accuracy,
            submission_count_state: new_submission_count,
            first_submission_score_state: new_first_submission_score,
            rank_message_display: settings["rank_message"],
            
            # Apply the interactive state calculated above
            model_type_radio: gr.update(choices=settings["model_choices"], value=settings["model_value"], interactive=(settings["model_interactive"] and interactive_state)),
            complexity_slider: gr.update(minimum=1, maximum=settings["complexity_max"], value=settings["complexity_value"], interactive=interactive_state),
            feature_set_checkbox: gr.update(choices=settings["feature_set_choices"], value=settings["feature_set_value"], interactive=(settings["feature_set_interactive"] and interactive_state)),
            data_size_radio: gr.update(choices=settings["data_size_choices"], value=settings["data_size_value"], interactive=(settings["data_size_interactive"] and interactive_state)),
            
            submit_button: button_update,
            
            login_username: gr.update(visible=False), login_password: gr.update(visible=False),
            login_submit: gr.update(visible=False), login_error: gr.update(visible=False),
            attempts_tracker_display: gr.update(value=tracker_html),
            was_preview_state: False,
            kpi_meta_state: success_kpi_meta,
            last_seen_ts_state: time.time()
        }
        yield final_updates
      
    except Exception as e:
        error_msg = f"ERROR: {e}"
        _log(f"Exception in run_experiment: {error_msg}")
        settings = compute_rank_settings(
             submission_count, model_name_key, complexity_level, feature_set, data_size_str
        )
        
        exception_kpi_meta = {
            "was_preview": False,
            "preview_score": None,
            "ready_at_run_start": ready if 'ready' in locals() else False,
            "poll_iterations": 0,
            "local_test_accuracy": None,
            "this_submission_score": None,
            "new_best_accuracy": None,
            "rank": None,
            "error": str(e)
        }
        
        error_updates = {
            submission_feedback_display: gr.update(
                f"<p style='text-align:center; color:red; padding:20px 0;'>An error occurred: {error_msg}</p>", visible=True
            ),
            team_leaderboard_display: f"<p style='text-align:center; color:red; padding-top:20px;'>An error occurred: {error_msg}</p>",
            individual_leaderboard_display: f"<p style='text-align:center; color:red; padding-top:20px;'>An error occurred: {error_msg}</p>",
            last_submission_score_state: last_submission_score,
            last_rank_state: last_rank,
            best_score_state: best_score,
            submission_count_state: submission_count,
            first_submission_score_state: first_submission_score,
            rank_message_display: settings["rank_message"],
            model_type_radio: gr.update(choices=settings["model_choices"], value=settings["model_value"], interactive=settings["model_interactive"]),
            complexity_slider: gr.update(minimum=1, maximum=settings["complexity_max"], value=settings["complexity_value"]),
            feature_set_checkbox: gr.update(choices=settings["feature_set_choices"], value=settings["feature_set_value"], interactive=settings["feature_set_interactive"]),
            data_size_radio: gr.update(choices=settings["data_size_choices"], value=settings["data_size_value"], interactive=settings["data_size_interactive"]),
            submit_button: gr.update(value="🔬 Construir i enviar model", interactive=True),
            login_username: gr.update(visible=False),
            login_password: gr.update(visible=False),
            login_submit: gr.update(visible=False),
            login_error: gr.update(visible=False),
            attempts_tracker_display: gr.update(value=_build_attempts_tracker_html(submission_count)),
            was_preview_state: False,
            kpi_meta_state: exception_kpi_meta,
            last_seen_ts_state: None
        }
        yield error_updates


def on_initial_load(username, token=None, team_name=""):
    """
    Updated to show "Welcome & CTA" if the SPECIFIC USER has 0 submissions,
    even if the leaderboard/team already has data from others.
    """
    initial_ui = compute_rank_settings(
        0, DEFAULT_MODEL, 2, DEFAULT_FEATURE_SET, DEFAULT_DATA_SIZE
    )

    # 1. Prepare the Welcome HTML
    # Translate team name to Catalan for display only (keep team_name in English for logic)
    display_team = translate_team_name_for_display(team_name, UI_TEAM_LANG) if team_name else "El teu equip"
    
    welcome_html = f"""
    <div style='text-align:center; padding: 30px 20px;'>
        <div style='font-size: 3rem; margin-bottom: 10px;'>👋</div>
        <h3 style='margin: 0 0 8px 0; color: #111827; font-size: 1.5rem;'>Ja formes part de l'equip: <b>{display_team}</b>!</h3>
        <p style='font-size: 1.1rem; color: #4b5563; margin: 0 0 20px 0;'>
            El teu equip necessita la teva ajuda per millorar la IA.
        </p>
        
        <div style='background:#eff6ff; padding:16px; border-radius:12px; border:2px solid #bfdbfe; display:inline-block;'>
            <p style='margin:0; color:#1e40af; font-weight:bold; font-size:1.1rem;'>
                👈 Fes clic a 'Construir i enviar model' per començar a jugar!
            </p>
        </div>
    </div>
    """

    # Check background init
    with INIT_LOCK:
        background_ready = INIT_FLAGS["leaderboard"]
    
    should_attempt_fetch = background_ready or (token is not None)
    full_leaderboard_df = None
    
    if should_attempt_fetch:
        try:
            if playground:
                full_leaderboard_df = _get_leaderboard_with_optional_token(playground, token)
        except Exception as e:
            print(f"Error on initial load fetch: {e}")
            full_leaderboard_df = None

    # -------------------------------------------------------------------------
    # LOGIC UPDATE: Check if THIS user has submitted anything
    # -------------------------------------------------------------------------
    user_has_submitted = False
    if full_leaderboard_df is not None and not full_leaderboard_df.empty:
        if "username" in full_leaderboard_df.columns and username:
            # Check if the username exists in the dataframe
            user_has_submitted = username in full_leaderboard_df["username"].values

    # Decision Logic
    if not user_has_submitted:
        # CASE 1: New User (or first time loading session) -> FORCE WELCOME
        # regardless of whether the leaderboard has other people's data.
        team_html = welcome_html
        individual_html = "<p style='text-align:center; color:#6b7280; padding-top:40px;'>Envia el teu model per veure la teva posició a la classificació!</p>"
        
    elif full_leaderboard_df is None or full_leaderboard_df.empty:
        # CASE 2: Returning user, but data fetch failed -> Show Skeleton
        team_html = _build_skeleton_leaderboard(rows=6, is_team=True)
        individual_html = _build_skeleton_leaderboard(rows=6, is_team=False)
        
    else:
        # CASE 3: Returning user WITH data -> Show Real Tables
        try:
            team_html, individual_html, _, _, _, _ = generate_competitive_summary(
                full_leaderboard_df,
                team_name,
                username,
                0, 0, -1
            )
        except Exception as e:
            print(f"Error generating summary HTML: {e}")
            team_html = "<p style='text-align:center; color:red; padding-top:20px;'>S'ha produït un error en carregar la classificació.</p>"
            individual_html = "<p style='text-align:center; color:red; padding-top:20px;'>S'ha produït un error en mostrar la classificació.</p>"

    return (
        get_model_card(DEFAULT_MODEL),
        team_html,
        individual_html,
        initial_ui["rank_message"],
        gr.update(choices=initial_ui["model_choices"], value=initial_ui["model_value"], interactive=initial_ui["model_interactive"]),
        gr.update(minimum=1, maximum=initial_ui["complexity_max"], value=initial_ui["complexity_value"]),
        gr.update(choices=initial_ui["feature_set_choices"], value=initial_ui["feature_set_value"], interactive=initial_ui["feature_set_interactive"]),
        gr.update(choices=initial_ui["data_size_choices"], value=initial_ui["data_size_value"], interactive=initial_ui["data_size_interactive"]),
    )


# -------------------------------------------------------------------------
# Conclusion helpers (dark/light mode aware)
# -------------------------------------------------------------------------
def build_final_conclusion_html(best_score, submissions, rank, first_score, feature_set):
    """
    Build the final conclusion HTML with performance summary.
    Colors are handled via CSS classes so that light/dark mode work correctly.
    """
    unlocked_tiers = min(3, max(0, submissions - 1))  # 0..3
    tier_names = ["En pràctiques", "Júnior", "Sènior", "Principal"]
    reached = tier_names[: unlocked_tiers + 1]
    tier_line = " → ".join([f"{t}{' ✅' if t in reached else ''}" for t in tier_names])

    improvement = (best_score - first_score) if (first_score is not None and submissions > 1) else 0.0
    strong_predictors = {"age", "length_of_stay", "priors_count", "age_cat"}
    strong_used = [f for f in feature_set if f in strong_predictors]

    ethical_note = (
<<<<<<< HEAD
        "Has desbloquejat predictors molt potents. Reflexiona: eliminant els camps demogràfics canviaria l'equitat del sistema?"
         "En la següent secció començarem a investigar aquesta qüestió a fons."
=======
        "Has desbloquejat predictors molt potents. Reflexiona: eliminant els camps demogràfics canviaria la justícia del model?"
        "En la següent secció començarem a investigar aquesta qüestió a fons."
>>>>>>> 29548599
    )

    # Tailor message for very few submissions
    tip_html = ""
    if submissions < 2:
        tip_html = """
        <div class="final-conclusion-tip">
          <b>Tip:</b> Prova de fer almenys 2 o 3 enviaments canviant NOMÉS un paràmetre cada vegada per veure clarament la relació causa-efecte.
        </div>
        """

    # Add note if user reached the attempt cap
    attempt_cap_html = ""
    if submissions >= ATTEMPT_LIMIT:
        attempt_cap_html = f"""
        <div class="final-conclusion-attempt-cap">
          <p style="margin:0;">
            <b>📊 Límit d’intents assolit:</b> Has utilitzat tots els {ATTEMPT_LIMIT} intents d’enviament permesos per a aquesta sessió.
            Podràs enviar més models un cop hagis completat algunes activitats noves.
          </p>
        </div>
        """

    return f"""
    <div class="final-conclusion-root">
      <h1 class="final-conclusion-title">🎉 Fase d’enginyeria completada</h1>
      <div class="final-conclusion-card">
        <h2 class="final-conclusion-subtitle">Resum del teu rendiment</h2>
        <ul class="final-conclusion-list">
          <li>🏁 <b>Millor precisió:</b> {(best_score * 100):.2f}%</li>
          <li>📊 <b>Posició aconseguida:</b> {('#' + str(rank)) if rank > 0 else '—'}</li>
          <li>🔁 <b>Enviaments en aquesta sessió:</b> {submissions}{' / ' + str(ATTEMPT_LIMIT) if submissions >= ATTEMPT_LIMIT else ''}</li>
          <li>🧗 <b>Millora respecte a la primera puntuació d’aquesta sessió:</b> {(improvement * 100):+.2f}</li>
          <li>🎖️ <b>Progrés de nivell:</b> {tier_line}</li>
          <li>🧪 <b>Variables clau utilitzades:</b> {len(strong_used)} ({', '.join(strong_used) if strong_used else 'Encara cap'})</li>
        </ul>

        {tip_html}

        <div class="final-conclusion-ethics">
          <p style="margin:0;"><b>Reflexió ètica:</b> {ethical_note}</p>
        </div>

        {attempt_cap_html}

        <hr class="final-conclusion-divider" />

        <div class="final-conclusion-next">
          <h2>➡️ Següent: Conseqüències al món real</h2>
          <p>Desplaça’t cap avall sota aquesta aplicació per continuar. Analitzaràs com models com el teu influeixen en els resultats judicials.</p>
          <h1 class="final-conclusion-scroll">👇 DESPLAÇA’T CAP AVALL 👇</h1>
        </div>
      </div>
    </div>
    """



def build_conclusion_from_state(best_score, submissions, rank, first_score, feature_set):
    return build_final_conclusion_html(best_score, submissions, rank, first_score, feature_set)
def create_model_building_game_ca_app(theme_primary_hue: str = "indigo") -> "gr.Blocks":
    """
    Create (but do not launch) the model building game app.
    """
    start_background_init()

    # Add missing globals (FIX)
    global submit_button, submission_feedback_display, team_leaderboard_display
    global individual_leaderboard_display, last_submission_score_state, last_rank_state
    global best_score_state, submission_count_state, first_submission_score_state
    global rank_message_display, model_type_radio, complexity_slider
    global feature_set_checkbox, data_size_radio
    global login_username, login_password, login_submit, login_error
    global attempts_tracker_display, team_name_state
    global username_state, token_state  # <-- Added
    global readiness_state, was_preview_state, kpi_meta_state  # <-- Added for parameter shadowing guards
    global last_seen_ts_state  # <-- Added for timestamp tracking
    
    css = """
    /* ------------------------------
      Shared Design Tokens (local)
      ------------------------------ */

    /* We keep everything driven by Gradio theme vars:
      --body-background-fill, --body-text-color, --secondary-text-color,
      --border-color-primary, --block-background-fill, --color-accent,
      --shadow-drop, --prose-background-fill
    */

    :root {
        --slide-radius-md: 12px;
        --slide-radius-lg: 16px;
        --slide-radius-xl: 18px;
        --slide-spacing-lg: 24px;

        /* Local, non-brand tokens built *on top of* theme vars */
        --card-bg-soft: var(--block-background-fill);
        --card-bg-strong: var(--prose-background-fill, var(--block-background-fill));
        --card-border-subtle: var(--border-color-primary);
        --accent-strong: var(--color-accent);
        --text-main: var(--body-text-color);
        --text-muted: var(--secondary-text-color);
    }

    /* ------------------------------------------------------------------
      Base Layout Helpers
      ------------------------------------------------------------------ */

    .slide-content {
        max-width: 900px;
        margin-left: auto;
        margin-right: auto;
    }

    /* Shared card-like panels used throughout slides */
    .panel-box {
        background: var(--card-bg-soft);
        padding: 20px;
        border-radius: var(--slide-radius-lg);
        border: 2px solid var(--card-border-subtle);
        margin-bottom: 18px;
        color: var(--text-main);
        box-shadow: var(--shadow-drop, 0 2px 4px rgba(0,0,0,0.04));
    }

    .leaderboard-box {
        background: var(--card-bg-soft);
        padding: 20px;
        border-radius: var(--slide-radius-lg);
        border: 1px solid var(--card-border-subtle);
        margin-top: 12px;
        color: var(--text-main);
    }

    /* For “explanatory UI” scaffolding */
    .mock-ui-box {
        background: var(--card-bg-strong);
        border: 2px solid var(--card-border-subtle);
        padding: 24px;
        border-radius: var(--slide-radius-lg);
        color: var(--text-main);
    }

    .mock-ui-inner {
        background: var(--block-background-fill);
        border: 1px solid var(--card-border-subtle);
        padding: 24px;
        border-radius: var(--slide-radius-md);
    }

    /* “Control box” inside the mock UI */
    .mock-ui-control-box {
        padding: 12px;
        background: var(--block-background-fill);
        border-radius: 8px;
        border: 1px solid var(--card-border-subtle);
    }

    /* Little radio / check icons */
    .mock-ui-radio-on {
        font-size: 1.5rem;
        vertical-align: middle;
        color: var(--accent-strong);
    }

    .mock-ui-radio-off {
        font-size: 1.5rem;
        vertical-align: middle;
        color: var(--text-muted);
    }

    .mock-ui-slider-text {
        font-size: 1.5rem;
        margin: 0;
        color: var(--accent-strong);
        letter-spacing: 4px;
    }

    .mock-ui-slider-bar {
        color: var(--text-muted);
    }

    /* Simple mock button representation */
    .mock-button {
        width: 100%;
        font-size: 1.25rem;
        font-weight: 600;
        padding: 16px 24px;
        background-color: var(--accent-strong);
        color: var(--body-background-fill);
        border: none;
        border-radius: 8px;
        cursor: not-allowed;
    }

    /* Step visuals on slides */
    .step-visual {
        display: flex;
        flex-wrap: wrap;
        justify-content: space-around;
        align-items: center;
        margin: 24px 0;
        text-align: center;
        font-size: 1rem;
    }

    .step-visual-box {
        padding: 16px;
        background: var(--block-background-fill);   /* ✅ theme-aware */
        border-radius: 8px;
        border: 2px solid var(--border-color-primary);
        margin: 5px;
        color: var(--body-text-color);              /* optional, safe */
    }

    .step-visual-arrow {
        font-size: 2rem;
        margin: 5px;
        /* no explicit color – inherit from theme or override in dark mode */
    }

    /* ------------------------------------------------------------------
      KPI Card (score feedback)
      ------------------------------------------------------------------ */

    .kpi-card {
        background: var(--card-bg-strong);
        border: 2px solid var(--accent-strong);
        padding: 24px;
        border-radius: var(--slide-radius-lg);
        text-align: center;
        max-width: 600px;
        margin: auto;
        color: var(--text-main);
        box-shadow: var(--shadow-drop, 0 4px 6px -1px rgba(0,0,0,0.08));
        min-height: 200px; /* prevent layout shift */
    }

    .kpi-card-body {
        display: flex;
        flex-wrap: wrap;
        justify-content: space-around;
        align-items: flex-end;
        margin-top: 24px;
    }

    .kpi-metric-box {
        min-width: 150px;
        margin: 10px;
    }

    .kpi-label {
        font-size: 1rem;
        color: var(--text-muted);
        margin: 0;
    }

    .kpi-score {
        font-size: 3rem;
        font-weight: 700;
        margin: 0;
        line-height: 1.1;
        color: var(--accent-strong);
    }

    .kpi-subtext-muted {
        font-size: 1.2rem;
        font-weight: 500;
        color: var(--text-muted);
        margin: 0;
        padding-top: 8px;
    }

    /* Small variants to hint semantic state without hard-coded colors */
    .kpi-card--neutral {
        border-color: var(--card-border-subtle);
    }

    .kpi-card--subtle-accent {
        border-color: var(--accent-strong);
    }

    .kpi-score--muted {
        color: var(--text-muted);
    }

    /* ------------------------------------------------------------------
      Leaderboard Table + Placeholder
      ------------------------------------------------------------------ */

    .leaderboard-html-table {
        width: 100%;
        border-collapse: collapse;
        text-align: left;
        font-size: 1rem;
        color: var(--text-main);
        min-height: 300px; /* Stable height */
    }

    .leaderboard-html-table thead {
        background: var(--block-background-fill);
    }

    .leaderboard-html-table th {
        padding: 12px 16px;
        font-size: 0.9rem;
        color: var(--text-muted);
        font-weight: 500;
    }

    .leaderboard-html-table tbody tr {
        border-bottom: 1px solid var(--card-border-subtle);
    }

    .leaderboard-html-table td {
        padding: 12px 16px;
    }

    .leaderboard-html-table .user-row-highlight {
        background: rgba( var(--color-accent-rgb, 59,130,246), 0.1 );
        font-weight: 600;
        color: var(--accent-strong);
    }

    /* Static placeholder (no shimmer, no animation) */
    .lb-placeholder {
        min-height: 300px;
        display: flex;
        flex-direction: column;
        align-items: center;
        justify-content: center;
        background: var(--block-background-fill);
        border: 1px solid var(--card-border-subtle);
        border-radius: 12px;
        padding: 40px 20px;
        text-align: center;
    }

    .lb-placeholder-title {
        font-size: 1.25rem;
        font-weight: 500;
        color: var(--text-muted);
        margin-bottom: 8px;
    }

    .lb-placeholder-sub {
        font-size: 1rem;
        color: var(--text-muted);
    }

    /* ------------------------------------------------------------------
      Processing / “Experiment running” status
      ------------------------------------------------------------------ */

    .processing-status {
        background: var(--block-background-fill);
        border: 2px solid var(--accent-strong);
        border-radius: 16px;
        padding: 30px;
        text-align: center;
        box-shadow: var(--shadow-drop, 0 4px 6px rgba(0,0,0,0.12));
        animation: pulse-indigo 2s infinite;
        color: var(--text-main);
    }

    .processing-icon {
        font-size: 4rem;
        margin-bottom: 10px;
        display: block;
        animation: spin-slow 3s linear infinite;
    }

    .processing-text {
        font-size: 1.5rem;
        font-weight: 700;
        color: var(--accent-strong);
    }

    .processing-subtext {
        font-size: 1.1rem;
        color: var(--text-muted);
        margin-top: 8px;
    }

    /* Pulse & spin animations */
    @keyframes pulse-indigo {
        0%   { box-shadow: 0 0 0 0 rgba(99, 102, 241, 0.4); }
        70%  { box-shadow: 0 0 0 15px rgba(99, 102, 241, 0); }
        100% { box-shadow: 0 0 0 0 rgba(99, 102, 241, 0); }
    }

    @keyframes spin-slow {
        from { transform: rotate(0deg); }
        to   { transform: rotate(360deg); }
    }

    /* Conclusion arrow pulse */
    @keyframes pulseArrow {
        0%   { transform: scale(1);     opacity: 1; }
        50%  { transform: scale(1.08);  opacity: 0.85; }
        100% { transform: scale(1);     opacity: 1; }
    }

    @media (prefers-reduced-motion: reduce) {
        [style*='pulseArrow'] {
            animation: none !important;
        }
        .processing-status,
        .processing-icon {
            animation: none !important;
        }
    }

    /* ------------------------------------------------------------------
      Attempts Tracker + Init Banner + Alerts
      ------------------------------------------------------------------ */

    .init-banner {
        background: var(--card-bg-strong);
        padding: 12px;
        border-radius: 8px;
        text-align: center;
        margin-bottom: 16px;
        border: 1px solid var(--card-border-subtle);
        color: var(--text-main);
    }

    .init-banner__text {
        margin: 0;
        font-weight: 500;
        color: var(--text-muted);
    }

    /* Attempts tracker shell */
    .attempts-tracker {
        text-align: center;
        padding: 8px;
        margin: 8px 0;
        background: var(--block-background-fill);
        border-radius: 8px;
        border: 1px solid var(--card-border-subtle);
    }

    .attempts-tracker__text {
        margin: 0;
        font-weight: 600;
        font-size: 1rem;
        color: var(--accent-strong);
    }

    /* Limit reached variant – we *still* stick to theme colors */
    .attempts-tracker--limit .attempts-tracker__text {
        color: var(--text-main);
    }

    /* Generic alert helpers used in inline login messages */
    .alert {
        padding: 12px 16px;
        border-radius: 8px;
        margin-top: 12px;
        text-align: left;
        font-size: 0.95rem;
    }

    .alert--error {
        border-left: 4px solid var(--accent-strong);
        background: var(--block-background-fill);
        color: var(--text-main);
    }

    .alert--success {
        border-left: 4px solid var(--accent-strong);
        background: var(--block-background-fill);
        color: var(--text-main);
    }

    .alert__title {
        margin: 0;
        font-weight: 600;
        color: var(--text-main);
    }

    .alert__body {
        margin: 8px 0 0 0;
        color: var(--text-muted);
    }

    /* ------------------------------------------------------------------
      Navigation Loading Overlay
      ------------------------------------------------------------------ */

    #nav-loading-overlay {
        position: fixed;
        top: 0;
        left: 0;
        width: 100%;
        height: 100%;
        background: color-mix(in srgb, var(--body-background-fill) 90%, transparent);
        z-index: 9999;
        display: none;
        flex-direction: column;
        align-items: center;
        justify-content: center;
        opacity: 0;
        transition: opacity 0.3s ease;
    }

    .nav-spinner {
        width: 50px;
        height: 50px;
        border: 5px solid var(--card-border-subtle);
        border-top: 5px solid var(--accent-strong);
        border-radius: 50%;
        animation: nav-spin 1s linear infinite;
        margin-bottom: 20px;
    }

    @keyframes nav-spin {
        0%   { transform: rotate(0deg); }
        100% { transform: rotate(360deg); }
    }

    #nav-loading-text {
        font-size: 1.3rem;
        font-weight: 600;
        color: var(--accent-strong);
    }

    /* ------------------------------------------------------------------
      Utility: Image inversion for dark mode (if needed)
      ------------------------------------------------------------------ */

    .dark-invert-image {
        filter: invert(0);
    }

    @media (prefers-color-scheme: dark) {
        .dark-invert-image {
            filter: invert(1) hue-rotate(180deg);
        }
    }

    /* ------------------------------------------------------------------
      Dark Mode Specific Fine Tuning
      ------------------------------------------------------------------ */

    @media (prefers-color-scheme: dark) {
        .panel-box,
        .leaderboard-box,
        .mock-ui-box,
        .mock-ui-inner,
        .processing-status,
        .kpi-card {
            background: color-mix(in srgb, var(--block-background-fill) 85%, #000 15%);
            border-color: color-mix(in srgb, var(--card-border-subtle) 70%, var(--accent-strong) 30%);
        }

        .leaderboard-html-table thead {
            background: color-mix(in srgb, var(--block-background-fill) 75%, #000 25%);
        }

        .lb-placeholder {
            background: color-mix(in srgb, var(--block-background-fill) 75%, #000 25%);
        }

        #nav-loading-overlay {
            background: color-mix(in srgb, #000 70%, var(--body-background-fill) 30%);
        }
    }
    
    /* ---------- Conclusion Card Theme Tokens ---------- */

    /* Light theme defaults */
    :root,
    :root[data-theme="light"] {
        --conclusion-card-bg: #e0f2fe;          /* light sky */
        --conclusion-card-border: #0369a1;      /* sky-700 */
        --conclusion-card-fg: #0f172a;          /* slate-900 */

        --conclusion-tip-bg: #fef9c3;           /* amber-100 */
        --conclusion-tip-border: #f59e0b;       /* amber-500 */
        --conclusion-tip-fg: #713f12;           /* amber-900 */

        --conclusion-ethics-bg: #fef2f2;        /* red-50 */
        --conclusion-ethics-border: #ef4444;    /* red-500 */
        --conclusion-ethics-fg: #7f1d1d;        /* red-900 */

        --conclusion-attempt-bg: #fee2e2;       /* red-100 */
        --conclusion-attempt-border: #ef4444;   /* red-500 */
        --conclusion-attempt-fg: #7f1d1d;       /* red-900 */

        --conclusion-next-fg: #0f172a;          /* main text color */
    }

    /* Dark theme overrides – keep contrast high on dark background */
    [data-theme="dark"] {
        --conclusion-card-bg: #020617;          /* slate-950 */
        --conclusion-card-border: #38bdf8;      /* sky-400 */
        --conclusion-card-fg: #e5e7eb;          /* slate-200 */

        --conclusion-tip-bg: rgba(250, 204, 21, 0.08);   /* soft amber tint */
        --conclusion-tip-border: #facc15;                /* amber-400 */
        --conclusion-tip-fg: #facc15;

        --conclusion-ethics-bg: rgba(248, 113, 113, 0.10); /* soft red tint */
        --conclusion-ethics-border: #f97373;               /* red-ish */
        --conclusion-ethics-fg: #fecaca;

        --conclusion-attempt-bg: rgba(248, 113, 113, 0.16);
        --conclusion-attempt-border: #f97373;
        --conclusion-attempt-fg: #fee2e2;

        --conclusion-next-fg: #e5e7eb;
    }

    /* ---------- Conclusion Layout ---------- */

    .app-conclusion-wrapper {
        text-align: center;
    }

    .app-conclusion-title {
        font-size: 2.4rem;
        margin: 0;
    }

    .app-conclusion-card {
        margin-top: 24px;
        max-width: 950px;
        margin-left: auto;
        margin-right: auto;
        padding: 28px;
        border-radius: 18px;
        border-width: 3px;
        border-style: solid;
        background: var(--conclusion-card-bg);
        border-color: var(--conclusion-card-border);
        color: var(--conclusion-card-fg);
        box-shadow: 0 20px 40px rgba(15, 23, 42, 0.25);
    }

    .app-conclusion-subtitle {
        margin-top: 0;
        font-size: 1.5rem;
    }

    .app-conclusion-metrics {
        list-style: none;
        padding: 0;
        font-size: 1.05rem;
        text-align: left;
        max-width: 640px;
        margin: 20px auto;
    }

    /* ---------- Generic panel helpers reused here ---------- */

    .app-panel-tip,
    .app-panel-critical,
    .app-panel-warning {
        padding: 16px;
        border-radius: 12px;
        border-left-width: 6px;
        border-left-style: solid;
        text-align: left;
        font-size: 0.98rem;
        line-height: 1.4;
        margin-top: 16px;
    }

    .app-panel-title {
        margin: 0 0 4px 0;
        font-weight: 700;
    }

    .app-panel-body {
        margin: 0;
    }

    /* Specific variants */

    .app-conclusion-tip.app-panel-tip {
        background: var(--conclusion-tip-bg);
        border-left-color: var(--conclusion-tip-border);
        color: var(--conclusion-tip-fg);
    }

    .app-conclusion-ethics.app-panel-critical {
        background: var(--conclusion-ethics-bg);
        border-left-color: var(--conclusion-ethics-border);
        color: var(--conclusion-ethics-fg);
    }

    .app-conclusion-attempt-cap.app-panel-warning {
        background: var(--conclusion-attempt-bg);
        border-left-color: var(--conclusion-attempt-border);
        color: var(--conclusion-attempt-fg);
    }

    /* Divider + next section */

    .app-conclusion-divider {
        margin: 28px 0;
        border: 0;
        border-top: 2px solid rgba(148, 163, 184, 0.8); /* slate-400-ish */
    }

    .app-conclusion-next-title {
        margin: 0;
        color: var(--conclusion-next-fg);
    }

    .app-conclusion-next-body {
        font-size: 1rem;
        color: var(--conclusion-next-fg);
    }

    /* Arrow inherits the same color, keeps pulse animation defined earlier */
    .app-conclusion-arrow {
        margin: 12px 0;
        font-size: 3rem;
        animation: pulseArrow 2.5s infinite;
        color: var(--conclusion-next-fg);
    }

    /* ---------------------------------------------------- */
    /* Final Conclusion Slide (Light Mode Defaults)         */
    /* ---------------------------------------------------- */

    .final-conclusion-root {
        text-align: center;
        color: var(--body-text-color);
    }

    .final-conclusion-title {
        font-size: 2.4rem;
        margin: 0;
    }

    .final-conclusion-card {
        background-color: var(--block-background-fill);
        color: var(--body-text-color);
        padding: 28px;
        border-radius: 18px;
        border: 2px solid var(--border-color-primary);
        margin-top: 24px;
        max-width: 950px;
        margin-left: auto;
        margin-right: auto;
        box-shadow: var(--shadow-drop, 0 4px 10px rgba(15, 23, 42, 0.08));
    }

    .final-conclusion-subtitle {
        margin-top: 0;
        margin-bottom: 8px;
    }

    .final-conclusion-list {
        list-style: none;
        padding: 0;
        font-size: 1.05rem;
        text-align: left;
        max-width: 640px;
        margin: 20px auto;
    }

    .final-conclusion-list li {
        margin: 4px 0;
    }

    .final-conclusion-tip {
        margin-top: 16px;
        padding: 16px;
        border-radius: 12px;
        border-left: 6px solid var(--color-accent);
        background-color: color-mix(in srgb, var(--color-accent) 12%, transparent);
        text-align: left;
        font-size: 0.98rem;
        line-height: 1.4;
    }

    .final-conclusion-ethics {
        margin-top: 16px;
        padding: 18px;
        border-radius: 12px;
        border-left: 6px solid #ef4444;
        background-color: color-mix(in srgb, #ef4444 10%, transparent);
        text-align: left;
        font-size: 0.98rem;
        line-height: 1.4;
    }

    .final-conclusion-attempt-cap {
        margin-top: 16px;
        padding: 16px;
        border-radius: 12px;
        border-left: 6px solid #ef4444;
        background-color: color-mix(in srgb, #ef4444 16%, transparent);
        text-align: left;
        font-size: 0.98rem;
        line-height: 1.4;
    }

    .final-conclusion-divider {
        margin: 28px 0;
        border: 0;
        border-top: 2px solid var(--border-color-primary);
    }

    .final-conclusion-next h2 {
        margin: 0;
    }

    .final-conclusion-next p {
        font-size: 1rem;
        margin-top: 4px;
        margin-bottom: 0;
    }

    .final-conclusion-scroll {
        margin: 12px 0 0 0;
        font-size: 3rem;
        animation: pulseArrow 2.5s infinite;
    }

    /* ---------------------------------------------------- */
    /* Dark Mode Overrides for Final Slide                  */
    /* ---------------------------------------------------- */

    @media (prefers-color-scheme: dark) {
        .final-conclusion-card {
            background-color: #0b1120;        /* deep slate */
            color: white;                     /* 100% contrast confidence */
            border-color: #38bdf8;
            box-shadow: none;
        }

        .final-conclusion-tip {
            background-color: rgba(56, 189, 248, 0.18);
        }

        .final-conclusion-ethics {
            background-color: rgba(248, 113, 113, 0.18);
        }

        .final-conclusion-attempt-cap {
            background-color: rgba(248, 113, 113, 0.26);
        }
    }
    /* ---------------------------------------------------- */
    /* Slide 3: INPUT → MODEL → OUTPUT flow (theme-aware)   */
    /* ---------------------------------------------------- */


    .model-flow {
        text-align: center;
        font-weight: 600;
        font-size: 1.2rem;
        margin: 20px 0;
        /* No explicit color – inherit from the card */
    }

    .model-flow-label {
        padding: 0 0.1rem;
        /* No explicit color – inherit */
    }

    .model-flow-arrow {
        margin: 0 0.35rem;
        font-size: 1.4rem;
        /* No explicit color – inherit */
    }

    @media (prefers-color-scheme: dark) {
        .model-flow {
            color: var(--body-text-color);
        }
        .model-flow-arrow {
            /* In dark mode, nudge arrows toward accent for contrast/confidence */
            color: color-mix(in srgb, var(--color-accent) 75%, var(--body-text-color) 25%);
        }
    }
    """


    # Define globals for yield
    global submit_button, submission_feedback_display, team_leaderboard_display
    # --- THIS IS THE FIXED LINE ---
    global individual_leaderboard_display, last_submission_score_state, last_rank_state, best_score_state, submission_count_state, first_submission_score_state
    # --- END OF FIX ---
    global rank_message_display, model_type_radio, complexity_slider
    global feature_set_checkbox, data_size_radio
    global login_username, login_password, login_submit, login_error
    global attempts_tracker_display, team_name_state

    with gr.Blocks(theme=gr.themes.Soft(primary_hue="indigo"), css=css) as demo:
        # Persistent top anchor for scroll-to-top navigation
        gr.HTML("<div id='app_top_anchor' style='height:0;'></div>")
        
        # Navigation loading overlay with spinner and dynamic message
        gr.HTML("""
            <div id='nav-loading-overlay'>
                <div class='nav-spinner'></div>
                <span id='nav-loading-text'>Loading...</span>
            </div>
        """)

        # Concurrency Note: Do NOT read per-user state from os.environ here.
        # Username and other per-user data are managed via gr.State objects
        # and populated during handle_load_with_session_auth.

        # Loading screen
        with gr.Column(visible=False) as loading_screen:
            gr.Markdown(
                """
                <div style='text-align:center; padding:100px 0;'>
                    <h2 style='font-size:2rem; color:#6b7280;'>⏳ Carregant...</h2>
                </div>
                """
            )

        # --- Briefing Slideshow (Updated with New Cards) ---
  
        # Slide 1: From Understanding to Building (Retained as transition)
        with gr.Column(visible=True, elem_id="slide-1") as briefing_slide_1:
            gr.Markdown("<h1 style='text-align:center;'>🔄 De la Comprensió a la Creació</h1>")
            gr.HTML("""
                <div class='slide-content'>
                <div class='panel-box'>
                <h3 style='font-size: 1.5rem; text-align:center; margin-top:0;'>Molt bon progrés! Ara ja has:</h3>
                <ul style='list-style: none; padding-left: 0; margin-top: 24px; margin-bottom: 24px;'>
                    <li style='font-size: 1.1rem; font-weight: 500; margin-bottom: 12px;'>✅ Pres decisions difícils com a jutge</li>
                    <li style='font-size: 1.1rem; font-weight: 500; margin-bottom: 12px;'>✅ Après sobre falsos positius i negatius</li>
                    <li style='font-size: 1.1rem; font-weight: 500; margin-bottom: 12px;'>✅ Entès com funciona la IA</li>
                </ul>
                <div style='background:white; padding:16px; border-radius:12px; margin:12px 0; text-align:center;'>
                    <span style='background:#dbeafe; padding:8px; border-radius:4px; color:#0369a1; font-weight:bold;'>ENTRADA</span> → 
                    <span style='background:#fef3c7; padding:8px; border-radius:4px; color:#92400e; font-weight:bold;'>MODEL</span> → 
                    <span style='background:#f0fdf4; padding:8px; border-radius:4px; color:#15803d; font-weight:bold;'>SORTIDA</span>
                </div>
                <h3 style='font-size: 1.5rem; text-align:center;'>Ara: Posa't a la pell d'un Enginyer d'IA.</h3>
                </div>
                </div>
            """)
            briefing_1_next = gr.Button("Següent ▶️", variant="primary", size="lg")
  
        # Slide 2: Mission
        with gr.Column(visible=False, elem_id="slide-2") as briefing_slide_2:
            gr.Markdown("<h1 style='text-align:center;'>📋 La Teva Missió: Crear una IA Millor</h1>")
            gr.HTML("""
                <div class='slide-content'>
                    <div class='panel-box'>
                        <h3>La Missió</h3>
                        <p>Construeix un model d'IA que ajudi els jutges a prendre millors decisions. La teva feina és predir el risc de reincidència amb més precisió que el model anterior.</p>
                        
                        <h3>La Competició</h3>
                        <p>Per fer-ho, competiràs amb altres enginyers! T'uniràs a un equip, amb puntuacions registrades tant pel rendiment individual com d'equip a les taules de classificació en directe.</p>
                        <div style="background:var(--background-fill-secondary); padding:8px 12px; border-radius:8px; margin-bottom:12px; border:1px solid var(--border-color-primary);">
                             T'uniràs a un equip com ara… <b>🛡️ Els Exploradors Ètics</b>
                        </div>
  
                        <h3>El Repte de Dades</h3>
                        <p>Per competir, tindràs accés a milers d'arxius de casos antics que contenen <b>Perfils dels Acusats</b> (Edat, Historial) i <b>Resultats Històrics</b> (Van reincidir?).</p>
                        <p>La teva tasca és entrenar un sistema d'IA que aprengui dels perfils i predigui el resultat amb precisió. A punt per construir quelcom que podria canviar com funciona la justícia?</p>
                    </div>
                </div>
            """)
            with gr.Row():
                briefing_2_back = gr.Button("◀️ Enrere", size="lg")
                briefing_2_next = gr.Button("Següent ▶️", variant="primary", size="lg")
  
        # Slide 3: Concept
        with gr.Column(visible=False, elem_id="slide-3") as briefing_slide_3:
            gr.Markdown("<h1 style='text-align:center;'>🧠 Què és un Sistema d'IA?</h1>")
            gr.HTML("""
                <div class='slide-content'>
                    <div class='panel-box'>
                        <p>Pensa en un Sistema d'IA com una "Màquina de Predicció". La construeixes utilitzant tres components principals:</p>
                        <p><strong>1. Les Entrades:</strong> Les dades que li subministres (ex: Edat, Delictes).</p>
                        <p><strong>2. El Model ("El Cervell"):</strong> Les matemàtiques (algorisme) que troben patrons.</p>
                        <p><strong>3. La Sortida:</strong> La predicció (ex: Nivell de Risc).</p>
                    </div>
                </div>
            """)
            with gr.Row():
                briefing_3_back = gr.Button("◀️ Enrere", size="lg")
                briefing_3_next = gr.Button("Següent ▶️", variant="primary", size="lg")
  
        # Slide 4: The Loop
        with gr.Column(visible=False, elem_id="slide-4") as briefing_slide_4:
            gr.Markdown("<h1 style='text-align:center;'>🔁 Com Treballen els Enginyers: El Cicle</h1>")
            gr.HTML("""
                <div class='slide-content'>
                    <div class='panel-box'>
                        <p>Els equips d'IA reals mai l'encerten a la primera. Segueixen un cicle: <strong>Provar, Testejar, Aprendre, Repetir.</strong></p>
                        <p>Faràs exactament el mateix en aquesta competició:</p>
                        <div class='step-visual'>
                            <div class='step-visual-box'><b>1. Configurar</b><br><span style='font-size:0.85rem'>tria model i dades</span></div>→
                            <div class='step-visual-box'><b>2. Enviar</b><br><span style='font-size:0.85rem'>entrena el teu sistema</span></div>→
                            <div class='step-visual-box'><b>3. Analitzar</b><br><span style='font-size:0.85rem'>comprova el rànquing</span></div>→
                            <div class='step-visual-box'><b>4. Refinar</b><br><span style='font-size:0.85rem'>ajusta i torna-ho a provar</span></div>
                        </div>
                    </div>
                </div>
            """)
            
            with gr.Row():
                briefing_4_back = gr.Button("◀️ Enrere", size="lg")
                briefing_4_next = gr.Button("Següent ▶️", variant="primary", size="lg")
  
        # Slide 5: Systems Check (Controls)
        with gr.Column(visible=False, elem_id="slide-5") as briefing_slide_5:
            gr.HTML(
                """
                <div class='slide-content'>
                    <div class='panel-box'>
                        <div class='t-minus-header'>
                            <h2 class='t-minus-title'>🔧 Comprovació de Sistemes d'Enginyeria</h2>
                        </div>
            
                        <div style='background:#eff6ff; border:1px solid #bfdbfe; padding:16px; border-radius:10px; text-align:center; margin-bottom:24px;'>
                            <strong style='color:#1e40af; font-size:1.1rem;'>⚠️ MODE DE SIMULACIÓ ACTIU</strong>
                            <p style='margin:8px 0 0 0; color:#1e3a8a; font-size:1.05rem; line-height:1.4;'>
                                A continuació tens els <b>4 controls exactes</b> que utilitzaràs per construir el teu model en el següent pas.<br>
                                <b>Fes clic a cadascun ara</b> per aprendre què fan abans que comenci la competició.
                            </p>
                        </div>
            
                        <details class="styled-details">
                            <summary>1. Estratègia del Model (El ‘cervell’)</summary>
                            <div class="content">
                                <div class="widget-row"><span class="radio-circle selected"></span> <b>El Generalista Equilibrat</b></div>
                                <div class="widget-row"><span class="radio-circle"></span> El Creador de Regles</div>
                                <div class="widget-row"><span class="radio-circle"></span> El Cercador de Patrons Profunds</div>
                                
                                <div class="info-popup">
                                    <b>Al Joc:</b> Triaràs una d'aquestes estratègies de model. Cada estratègia permet que el teu model aprengui de les dades d'entrada d'una manera única.<br>
                                    <i>Consell: Comença amb el "Generalista Equilibrat" per a una puntuació base segura i fiable.</i>
                                </div>
                            </div>
                        </details>
            
                        <details class="styled-details">
                            <summary>2. Complexitat del Model (Nivell d'Enfocament)</summary>
                            <div class="content">
                                <div class="slider-track"><div class="slider-thumb"></div></div>
                                <div style="display:flex; justify-content:space-between; font-size:0.8rem; color:var(--text-muted);">
                                    <span>Nivell 1 (General)</span>
                                    <span>Nivell 10 (Específic)</span>
                                </div>
                                
                        <div class="info-popup">
                            <b>Al Joc:</b> Pensa en això com <b>Estudiar vs. Memoritzar</b>.<br>
                            • <b>Complexitat Baixa:</b> La IA aprèn conceptes generals (Bo per a nous casos).<br>
                            • <b>Complexitat Alta:</b> La IA memoritza les respostes (Dolent per a nous casos).<br>
                            <strong style="color:#ef4444;">⚠️ El Parany:</strong> Una configuració alta sembla perfecta en el test de pràctica, però falla al món real perquè la IA només ha memoritzat les respostes!
                        </div>
                            </div>
                        </details>
            
                        <details class="styled-details">
                            <summary>3. Ingredients de Dades (Les entrades)</summary>
                            <div class="content">
                                <div class="widget-row"><span class="check-square checked"></span> <b>Delictes Anteriors</b></div>
                                <div class="widget-row"><span class="check-square checked"></span> <b>Grau del Càrrec</b></div>
                                <div class="widget-row"><span class="check-square"></span> <b>Demografia (Raça/Sexe)</b> <span class="risk-tag">⚠️ RISC</span></div>
                                
                                <div class="info-popup">
                                    <b>Al Joc:</b> Marcaràs caselles per decidir quines dades d'entrada brutes pot utilitzar la IA per aprendre nous patrons.<br>
                                    <strong style="color:#ef4444;">⚠️ Risc Ètic:</strong> Pots utilitzar la demografia per millorar la teva puntuació, però és just?
                                </div>
                            </div>
                        </details>
            
                        <details class="styled-details">
                            <summary>4. Mida de les Dades (Volum)</summary>
                            <div class="content">
                                <div class="widget-row"><span class="radio-circle selected"></span> <b>Petita (20%)</b> - La IA aprèn ràpid, però veu menys dades.</div>
                                <div class="widget-row"><span class="radio-circle"></span> <b>Completa (100%)</b> - La IA veu més dades i aprèn més lentament.</div>
                                
                                <div class="info-popup">
                                    <b>Al Joc:</b> Tries quanta història llegeix el model.<br>
                                    <i>Consell: Fes servir "Petita" per provar idees ràpidament. Fes servir "Completa" quan creguis que tens una estratègia guanyadora.</i>
                                </div>
                            </div>
                        </details>
            
                    </div>
                </div>
                """
            )
            
            with gr.Row():
                briefing_5_back = gr.Button("◀️ Enrere", size="lg")
                briefing_5_next = gr.Button("Següent ▶️", variant="primary", size="lg")
  
        # Slide 6: Final Score
        with gr.Column(visible=False, elem_id="slide-6") as briefing_slide_6:            
            gr.HTML(
                """
                <div class='slide-content'>
                    <div class='panel-box'>
                        <div class='t-minus-header'>
                            <h2 class='t-minus-title'>🚀 Informe de Missió: La Puntuació Final</h2>
                        </div>
                        
                        <p style='font-size: 1.15rem; text-align:center; margin-bottom: 24px;'>
                            Accés concedit. Així és com es jutjarà la teva feina.
                        </p>
            
                        <div style='background:var(--prose-background-fill); padding:20px; border-radius:12px; text-align:left; margin-bottom:24px;'>
                            <div style='display:flex; align-items:center; gap:8px; margin-bottom:12px;'>
                                <span style='font-size:1.5rem;'>🔐</span>
                                <strong style='font-size:1.2rem; color:#064e3b;'>Com Guanyar</strong>
                            </div>
                            
                            <p style='margin-bottom:12px;'>
                                Al món real, no coneixem el futur. Per simular-ho, hem amagat el 20% dels arxius de casos (dades) en una "Caixa Forta".
                            </p>
                            
                            <ul style='margin:0; padding-left:24px; color:var(--text-muted); line-height:1.6;'>
                                <li style='margin-bottom:8px;'>
                                    La teva IA aprendrà de les dades d'entrada que li donis, però serà avaluada amb les dades amagades a la Caixa Forta.
                                </li>
                                <li>
                                    <b>La Teva Puntuació:</b> Se et puntua segons la precisió de la predicció. Si obtens un 50%, la teva IA bàsicament està endevinant (com tirar una moneda). El teu objectiu és dissenyar un sistema que predigui molt millor!
                                </li>
                            </ul>
                        </div>
            
                        <div style='text-align:center; border-top:1px solid var(--card-border-subtle); padding-top:20px; margin-bottom:30px;'>
                            <h3 style='margin:0 0 8px 0; font-size:1.2rem;'>Rangs Desbloquejables</h3>
                            <p style='margin-bottom:16px; font-size:0.95rem; color:var(--text-muted);'>
                                A mesura que refinis el teu model i pugis a la classificació, guanyaràs nous rangs:
                            </p>
                            <div style='display:inline-flex; gap:12px; flex-wrap:wrap; justify-content:center;'>
                                <span style='padding:6px 12px; background:#f3f4f6; border-radius:20px; font-size:0.9rem;'>⭐ Novell</span>
                                <span style='padding:6px 12px; background:#e0e7ff; border-radius:20px; font-size:0.9rem; color:#4338ca;'>⭐⭐ Júnior</span>
                                <span style='padding:6px 12px; background:#fae8ff; border-radius:20px; font-size:0.9rem; color:#86198f;'>⭐⭐⭐ Enginyer Principal</span>
                            </div>
                        </div>
                        
                        <div style='text-align:center; background: color-mix(in srgb, var(--color-accent) 10%, transparent); padding: 20px; border-radius: 12px; border: 2px solid var(--color-accent);'>
                            <p style='margin:0 0 8px 0; font-size: 1.1rem; color: var(--text-muted);'>Per començar la competició:</p>
                            <b style='color:var(--accent-strong); font-size:1.3rem;'>Fes clic a "Començar", i després a "Construir i Enviar Model"</b>
                            <p style='margin:8px 0 0 0; font-size: 1rem;'>Això farà la teva primera tramesa a la classificació.</p>
                        </div>
                    </div>
                </div>
                """
            )
            
            with gr.Row():
                briefing_6_back = gr.Button("◀️ Enrere", size="lg")
                briefing_6_next = gr.Button("Començar la Construcció del Model ▶️", variant="primary", size="lg")

        # --- End Briefing Slideshow ---


        # Model Building App (Main Interface)
        with gr.Column(visible=False, elem_id="model-step") as model_building_step:
            gr.Markdown("<h1 style='text-align:center;'>🛠️ Àrea de construcció de models</h1>")
            
            # Status panel for initialization progress - HIDDEN
            init_status_display = gr.HTML(value="", visible=False)
            
            # Banner for UI state

            init_banner = gr.HTML(
              value=(
                  "<div class='init-banner'>"
                  "<p class='init-banner__text'>"
                  "⏳ Carregant les dades i la classificació… pots explorar, però has d’esperar que estigui llest per enviar."
                  "</p>"
                  "</div>"
              ),
              visible=True)

            # Session-based authentication state objects
            # Concurrency Note: These are initialized to None/empty and populated
            # during handle_load_with_session_auth. Do NOT use os.environ here.
            username_state = gr.State(None)
            token_state = gr.State(None)
            
            team_name_state = gr.State(None)  # Populated via handle_load_with_session_auth
            last_submission_score_state = gr.State(0.0)
            last_rank_state = gr.State(0)
            best_score_state = gr.State(0.0)
            submission_count_state = gr.State(0)
            first_submission_score_state = gr.State(None)
            
            # New states for readiness gating and preview tracking
            readiness_state = gr.State(False)
            was_preview_state = gr.State(False)
            kpi_meta_state = gr.State({})
            last_seen_ts_state = gr.State(None)  # Track last seen user timestamp

            # Buffered states for all dynamic inputs
            model_type_state = gr.State(DEFAULT_MODEL)
            complexity_state = gr.State(2)
            feature_set_state = gr.State(DEFAULT_FEATURE_SET)
            data_size_state = gr.State(DEFAULT_DATA_SIZE)

            rank_message_display = gr.Markdown("### Carregant la classificació...")
            with gr.Row():
                with gr.Column(scale=1):

                    model_type_radio = gr.Radio(
                        label="1. Estratègia del model",
                        choices=MODEL_RADIO_CHOICES, # Uses the list of tuples [(Cat, En), ...]
                        value=DEFAULT_MODEL,         # "The Balanced Generalist"
                        interactive=False
                    )
                    model_card_display = gr.Markdown(get_model_card(DEFAULT_MODEL))

                    gr.Markdown("---") # Separator

                    complexity_slider = gr.Slider(
                        label="2. Complexitat del model (1–10)",
                        minimum=1, maximum=3, step=1, value=2,
                        info="Valors més alts aprenen més, però un excés pot empitjorar els resultats."
                    )

                    gr.Markdown("---") # Separator

                    feature_set_checkbox = gr.CheckboxGroup(
                        label="3. Selecciona les variables de dades",
                        choices=FEATURE_SET_ALL_OPTIONS,
                        value=DEFAULT_FEATURE_SET,
                        interactive=False,
                        info="Desbloqueja més variables a mesura que puges de posició!"
                    )

                    gr.Markdown("---") # Separator

                    data_size_radio = gr.Radio(
                        label="4. Mida de les dades",
                        choices=[DEFAULT_DATA_SIZE],
                        value=DEFAULT_DATA_SIZE,
                        interactive=False
                    )

                    gr.Markdown("---") # Separator

                    # Attempt tracker display
                    attempts_tracker_display = gr.HTML(
                        value="<div style='text-align:center; padding:8px; margin:8px 0; background:#f0f9ff; border-radius:8px; border:1px solid #bae6fd;'>"
                        "<p style='margin:0; color:#0369a1; font-weight:600; font-size:1rem;'>📊 Intents utilitzats: 0/10</p>"
                        "</div>",
                        visible=True
                    )

                    submit_button = gr.Button(
                        value="5. 🔬 Construir i enviar el model",
                        variant="primary",
                        size="lg"
                    )

                with gr.Column(scale=1):
                    gr.HTML(
                        """
                        <div class='leaderboard-box'>
                            <h3 style='margin-top:0;'>🏆 Classificació en directe</h3>
                            <p style='margin:0;'>Envia un model per veure la teva posició.</p>
                        </div>
                        """
                    )

                    # KPI Card
                    submission_feedback_display = gr.HTML(
                        "<p style='text-align:center; color:#6b7280; padding:20px 0;'>Envia el teu primer model per obtenir una valoració!</p>"
                    )
                    
                    # Inline Login Components (initially hidden)
                    login_username = gr.Textbox(
                        label="Username",
                        placeholder="Enter your modelshare.ai username",
                        visible=False
                    )
                    login_password = gr.Textbox(
                        label="Password",
                        type="password",
                        placeholder="Enter your password",
                        visible=False
                    )
                    login_submit = gr.Button(
                        "Sign In & Submit",
                        variant="primary",
                        visible=False
                    )
                    login_error = gr.HTML(
                        value="",
                        visible=False
                    )

                    with gr.Tabs():
                        with gr.TabItem("Classificació per equips"):
                            team_leaderboard_display = gr.HTML(
                                "<p style='text-align:center; color:#6b7280; padding-top:20px;'>Envia un model per veure la classificació dels equips.</p>"
                            )
                        with gr.TabItem("Classificació individual"):
                            individual_leaderboard_display = gr.HTML(
                                "<p style='text-align:center; color:#6b7280; padding-top:20px;'>Envia un model per veure la classificació individual.</p>"
                            )

            # REMOVED: Ethical Reminder HTML Block
            step_2_next = gr.Button("Finalitzar i reflexionar ▶️", variant="secondary")

        # Conclusion Step
        with gr.Column(visible=False, elem_id="conclusion-step") as conclusion_step:
            gr.Markdown("<h1 style='text-align:center;'>✅ Secció completada</h1>")
            final_score_display = gr.HTML(value="<p>Preparant el resum final...</p>")
            step_3_back = gr.Button("◀️ Tornar a l'experiment")

        # --- Navigation Logic ---
        all_steps_nav = [
            briefing_slide_1, briefing_slide_2, briefing_slide_3,
            briefing_slide_4, briefing_slide_5, briefing_slide_6, 
            model_building_step, conclusion_step, loading_screen
        ]

        def create_nav(current_step, next_step):
            """
            Simplified navigation: directly switches visibility without artificial loading screen.
            Loading screen only shown when entering arena if not yet ready.
            """
            def _nav():
                # Direct single-step navigation
                updates = {next_step: gr.update(visible=True)}
                for s in all_steps_nav:
                    if s != next_step:
                        updates[s] = gr.update(visible=False)
                return updates
            return _nav

        def finalize_and_show_conclusion(best_score, submissions, rank, first_score, feature_set):
            """Build dynamic conclusion HTML and navigate to conclusion step."""
            html = build_final_conclusion_html(best_score, submissions, rank, first_score, feature_set)
            updates = {
                conclusion_step: gr.update(visible=True),
                final_score_display: gr.update(value=html)
            }
            for s in all_steps_nav:
                if s != conclusion_step:
                    updates[s] = gr.update(visible=False)
            return [updates[s] if s in updates else gr.update() for s in all_steps_nav] + [html]

        # Helper function to generate navigation JS with loading overlay
        def nav_js(target_id: str, message: str, min_show_ms: int = 1200) -> str:
            """
            Generate JavaScript for enhanced slide navigation with loading overlay.
            
            Args:
                target_id: Element ID of the target slide (e.g., 'slide-2', 'model-step')
                message: Loading message to display during transition
                min_show_ms: Minimum time to show overlay (prevents flicker)
            
            Returns:
                JavaScript arrow function string for Gradio's js parameter
            """
            return f"""
()=>{{
  try {{
    // Show overlay immediately
    const overlay = document.getElementById('nav-loading-overlay');
    const messageEl = document.getElementById('nav-loading-text');
    if(overlay && messageEl) {{
      messageEl.textContent = '{message}';
      overlay.style.display = 'flex';
      setTimeout(() => {{ overlay.style.opacity = '1'; }}, 10);
    }}
    
    const startTime = Date.now();
    
    // Scroll to top after brief delay
    setTimeout(() => {{
      const anchor = document.getElementById('app_top_anchor');
      const container = document.querySelector('.gradio-container') || document.scrollingElement || document.documentElement;
      
      function doScroll() {{
        if(anchor) {{ anchor.scrollIntoView({{behavior:'smooth', block:'start'}}); }}
        else {{ container.scrollTo({{top:0, behavior:'smooth'}}); }}
        
        // Best-effort Colab iframe scroll
        try {{
          if(window.parent && window.parent !== window && window.frameElement) {{
            const top = window.frameElement.getBoundingClientRect().top + window.parent.scrollY;
            window.parent.scrollTo({{top: Math.max(top - 10, 0), behavior:'smooth'}});
          }}
        }} catch(e2) {{}}
      }}
      
      doScroll();
      // Retry scroll to combat layout shifts
      let scrollAttempts = 0;
      const scrollInterval = setInterval(() => {{
        scrollAttempts++;
        doScroll();
        if(scrollAttempts >= 3) clearInterval(scrollInterval);
      }}, 130);
    }}, 40);
    
    // Poll for target visibility and minimum display time
    const targetId = '{target_id}';
    const minShowMs = {min_show_ms};
    let pollCount = 0;
    const maxPolls = 77; // ~7 seconds max
    
    const pollInterval = setInterval(() => {{
      pollCount++;
      const elapsed = Date.now() - startTime;
      const target = document.getElementById(targetId);
      const isVisible = target && target.offsetParent !== null && 
                       window.getComputedStyle(target).display !== 'none';
      
      // Hide overlay when target is visible AND minimum time elapsed
      if((isVisible && elapsed >= minShowMs) || pollCount >= maxPolls) {{
        clearInterval(pollInterval);
        if(overlay) {{
          overlay.style.opacity = '0';
          setTimeout(() => {{ overlay.style.display = 'none'; }}, 300);
        }}
      }}
    }}, 90);
    
  }} catch(e) {{ console.warn('nav-js error', e); }}
}}
"""


        # --- Wire up slide buttons with enhanced navigation ---

        # Slide 1 -> 2
        briefing_1_next.click(
            fn=create_nav(briefing_slide_1, briefing_slide_2),
            inputs=None, outputs=all_steps_nav,
            js=nav_js("slide-2", "Carregant la missió...")
        )

        # Slide 2 (Mission) Navigation
        briefing_2_back.click(
            fn=create_nav(briefing_slide_2, briefing_slide_1),
            inputs=None, outputs=all_steps_nav,
            js=nav_js("slide-1", "Tornant a la introducció...")
        )
        briefing_2_next.click(
            fn=create_nav(briefing_slide_2, briefing_slide_3),
            inputs=None, outputs=all_steps_nav,
            js=nav_js("slide-3", "Explorant el concepte del sistema...")
        )

        # Slide 3 (Concepts) Navigation
        briefing_3_back.click(
            fn=create_nav(briefing_slide_3, briefing_slide_2),
            inputs=None, outputs=all_steps_nav,
            js=nav_js("slide-2", "Revisant la missió...")
        )
        briefing_3_next.click(
            fn=create_nav(briefing_slide_3, briefing_slide_4),
            inputs=None, outputs=all_steps_nav,
            js=nav_js("slide-4", "Entenent el bucle de treball...")
        )

        # Slide 4 (The Loop) Navigation
        briefing_4_back.click(
            fn=create_nav(briefing_slide_4, briefing_slide_3),
            inputs=None, outputs=all_steps_nav,
            js=nav_js("slide-3", "Tornant als conceptes...")
        )
        briefing_4_next.click(
            fn=create_nav(briefing_slide_4, briefing_slide_5),
            inputs=None, outputs=all_steps_nav,
            js=nav_js("slide-5", "Carregant els controls del sistema...")
        )

        # Slide 5 (Controls) Navigation
        briefing_5_back.click(
            fn=create_nav(briefing_slide_5, briefing_slide_4),
            inputs=None, outputs=all_steps_nav,
            js=nav_js("slide-4", "Revisant el flux de treball...")
        )
        briefing_5_next.click(
            fn=create_nav(briefing_slide_5, briefing_slide_6),
            inputs=None, outputs=all_steps_nav,
            js=nav_js("slide-6", "Analitzant els objectius de puntuació...")
        )

        # Slide 6 (Score/Final) Navigation
        briefing_6_back.click(
            fn=create_nav(briefing_slide_6, briefing_slide_5),
            inputs=None, outputs=all_steps_nav,
            js=nav_js("slide-5", "Tornant als controls...")
        )
        # Final Step: Slide 6 -> Model Building Interface
        briefing_6_next.click(
            fn=create_nav(briefing_slide_6, model_building_step),
            inputs=None, outputs=all_steps_nav,
            js=nav_js("model-step", "Inicialitzant l'entorn de construcció...")
        )

        # App -> Conclusion
        step_2_next.click(
            fn=finalize_and_show_conclusion,
            inputs=[
                best_score_state,
                submission_count_state,
                last_rank_state,
                first_submission_score_state,
                feature_set_state
            ],
            outputs=all_steps_nav + [final_score_display],
            js=nav_js("conclusion-step", "Generant el resum de rendiment...")
        )

        # Conclusion -> App
        step_3_back.click(
            fn=create_nav(conclusion_step, model_building_step),
            inputs=None, outputs=all_steps_nav,
            js=nav_js("model-step", "Tornant a l'àrea de construcció del model...")
        )

        # Events
        model_type_radio.change(
            fn=get_model_card,
            inputs=model_type_radio,
            outputs=model_card_display
        )
        model_type_radio.change(
            fn=lambda v: v or DEFAULT_MODEL,
            inputs=model_type_radio,
            outputs=model_type_state
        )
        complexity_slider.change(fn=lambda v: v, inputs=complexity_slider, outputs=complexity_state)

        feature_set_checkbox.change(
            fn=lambda v: v or [],
            inputs=feature_set_checkbox,
            outputs=feature_set_state
        )
        data_size_radio.change(
            fn=lambda v: v or DEFAULT_DATA_SIZE,
            inputs=data_size_radio,
            outputs=data_size_state
        )

        all_outputs = [
            submission_feedback_display,
            team_leaderboard_display,
            individual_leaderboard_display,
            last_submission_score_state,
            last_rank_state,
            best_score_state,
            submission_count_state,
            first_submission_score_state,
            rank_message_display,
            model_type_radio,
            complexity_slider,
            feature_set_checkbox,
            data_size_radio,
            submit_button,
            login_username,
            login_password,
            login_submit,
            login_error,
            attempts_tracker_display,
            was_preview_state,
            kpi_meta_state,
            last_seen_ts_state
        ]

        # Wire up login button
        login_submit.click(
            fn=perform_inline_login,
            inputs=[login_username, login_password],
            outputs=[
                login_username, 
                login_password, 
                login_submit, 
                login_error, 
                submit_button, 
                submission_feedback_display, 
                team_name_state,
                username_state,  # NEW
                token_state      # NEW
            ]
        )

        # Removed gr.State(username) from the inputs list
        submit_button.click(
            fn=run_experiment,
            inputs=[
                model_type_state,
                complexity_state,
                feature_set_state,
                data_size_state,
                team_name_state,
                last_submission_score_state,
                last_rank_state,
                submission_count_state,
                first_submission_score_state,
                best_score_state,
                username_state,  # NEW: Session-based auth
                token_state,     # NEW: Session-based auth
                readiness_state, # Renamed to readiness_flag in function signature
                was_preview_state, # Renamed to was_preview_prev in function signature
                # kpi_meta_state removed from inputs - used only as output
            ],
            outputs=all_outputs,
            show_progress="full",
            js=nav_js("model-step", "Executant l'experiment...", 500)
        )

        # Timer for polling initialization status
        status_timer = gr.Timer(value=0.5, active=True)  # Poll every 0.5 seconds
        
        def update_init_status():
            """
            Poll initialization status and update UI elements.
            Returns status HTML, banner visibility, submit button state, data size choices, and readiness_state.
            """
            status_html, ready = poll_init_status()
            
            # Update banner visibility - hide when ready
            banner_visible = not ready
            
            # Update submit button
            if ready:
                submit_label = "5. 🔬 Build & Submit Model"
                submit_interactive = True
            else:
                submit_label = "⏳ Esperant les dades..."
                submit_interactive = False
            
            # Get available data sizes based on init progress
            available_sizes = get_available_data_sizes()
            
            # Stop timer once fully initialized
            timer_active = not (ready and INIT_FLAGS.get("pre_samples_full", False))
            
            return (
                status_html,
                gr.update(visible=banner_visible),
                gr.update(value=submit_label, interactive=submit_interactive),
                gr.update(choices=available_sizes),
                timer_active,
                ready  # readiness_state
            )
        
        status_timer.tick(
            fn=update_init_status,
            inputs=None,
            outputs=[init_status_display, init_banner, submit_button, data_size_radio, status_timer, readiness_state]
        )

        # Handle session-based authentication on page load
        def handle_load_with_session_auth(request: "gr.Request"):
            """
            Check for session token, auto-login if present, then load initial UI with stats.
            
            Concurrency Note: This function does NOT set per-user values in os.environ.
            All authentication state is returned via gr.State objects (username_state,
            token_state, team_name_state) to prevent cross-user data leakage.
            """
            success, username, token = _try_session_based_auth(request)
            
            if success and username and token:
                _log(f"Session auth successful on load for {username}")
                
                # Get user stats and team from cache/leaderboard
                stats = _compute_user_stats(username, token)
                team_name = stats.get("team_name", "")
                
                # Concurrency Note: Do NOT set os.environ for per-user values.
                # Return state via gr.State objects exclusively.
                
                # Hide login form since user is authenticated via session
                # Return initial load results plus login form hidden
                # Pass token explicitly for authenticated leaderboard fetch
                initial_results = on_initial_load(username, token=token, team_name=team_name)
                return initial_results + (
                    gr.update(visible=False),  # login_username
                    gr.update(visible=False),  # login_password  
                    gr.update(visible=False),  # login_submit
                    gr.update(visible=False),  # login_error (hide any messages)
                    username,  # username_state
                    token,     # token_state
                    team_name, # team_name_state
                )
            else:
                _log("No valid session on load, showing login form")
                # No valid session, proceed with normal load (show login form)
                # No token available, call without token
                initial_results = on_initial_load(None, token=None, team_name="")
                return initial_results + (
                    gr.update(visible=True),   # login_username
                    gr.update(visible=True),   # login_password
                    gr.update(visible=True),   # login_submit
                    gr.update(visible=False),  # login_error
                    None,  # username_state
                    None,  # token_state
                    "",    # team_name_state
                )
        
        demo.load(
            fn=handle_load_with_session_auth,
            inputs=None,  # Request is auto-injected
            outputs=[
                model_card_display,
                team_leaderboard_display, 
                individual_leaderboard_display, 
                rank_message_display,
                model_type_radio,
                complexity_slider,
                feature_set_checkbox,
                data_size_radio,
                login_username,
                login_password,
                login_submit,
                login_error,
                username_state,  # NEW
                token_state,     # NEW
                team_name_state, # NEW
            ]
        )

    return demo

# -------------------------------------------------------------------------
# 4. Convenience Launcher
# -------------------------------------------------------------------------

def launch_model_building_game_ca_app(height: int = 1200, share: bool = False, debug: bool = False) -> None:
    """
    Create and directly launch the Model Building Game app inline (e.g., in notebooks).
    """
    global playground, X_TRAIN_RAW, X_TEST_RAW, Y_TRAIN, Y_TEST
    if playground is None:
        try:
            playground = Competition(MY_PLAYGROUND_ID)
        except Exception as e:
            print(f"WARNING: Could not connect to playground: {e}")
            playground = None

    if X_TRAIN_RAW is None:
        X_TRAIN_RAW, X_TEST_RAW, Y_TRAIN, Y_TEST = load_and_prep_data()

    demo = create_model_building_game_ca_app()
    port = int(os.environ.get("PORT", 8080))
    demo.launch(share=share, inline=True, debug=debug, height=height, server_port=port)
<|MERGE_RESOLUTION|>--- conflicted
+++ resolved
@@ -2665,13 +2665,8 @@
     strong_used = [f for f in feature_set if f in strong_predictors]
 
     ethical_note = (
-<<<<<<< HEAD
         "Has desbloquejat predictors molt potents. Reflexiona: eliminant els camps demogràfics canviaria l'equitat del sistema?"
          "En la següent secció començarem a investigar aquesta qüestió a fons."
-=======
-        "Has desbloquejat predictors molt potents. Reflexiona: eliminant els camps demogràfics canviaria la justícia del model?"
-        "En la següent secció començarem a investigar aquesta qüestió a fons."
->>>>>>> 29548599
     )
 
     # Tailor message for very few submissions
