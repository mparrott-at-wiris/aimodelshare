--- conflicted
+++ resolved
@@ -507,10 +507,7 @@
     # competitiondata lambda function invoked through below url to update model submissions and contributors
     response=requests.post("https://eeqq8zuo9j.execute-api.us-east-1.amazonaws.com/dev/modeldata",
                   json=bodydatamodels_allstrings, headers=headers_with_authentication)
-<<<<<<< HEAD
-
-    return "Your model has been submitted as model version "+str(model_version)
-=======
+
     if str(response.status_code)=="200":
         code_comp_result="To submit code used to create this model or to view current leaderboard navigate to Model Playground: \n\n https://www.modelshare.org/detail/model:"+response.text.split(":")[1]  
     else:
@@ -518,8 +515,6 @@
     
     
     return print("\nYour model has been submitted as model version "+str(model_version)+ "\n\n"+code_comp_result)
->>>>>>> d18a5121
-
   
 def update_runtime_model(apiurl, model_version=None):
     """
