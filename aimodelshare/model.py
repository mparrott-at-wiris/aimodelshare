--- conflicted
+++ resolved
@@ -477,11 +477,12 @@
       filedownload_dict=ast.literal_eval(s3_presigned_dict ['put'][i])
       fileputlistofdicts.append(filedownload_dict)
 
-
     with open(preprocessor, 'rb') as f:
       files = {'file': (preprocessor, f)}
       http_response = requests.post(fileputlistofdicts[0]['url'], data=fileputlistofdicts[0]['fields'], files=files)
 
+
+    # ONNX model upload
     putfilekeys=list(s3_presigned_dict['put'].keys())
     modelputfiles = [s for s in putfilekeys if str("onnx") in s]
 
@@ -490,16 +491,12 @@
       filedownload_dict=ast.literal_eval(s3_presigned_dict ['put'][i])
       fileputlistofdicts.append(filedownload_dict)
 
-
     with open(model_filepath, 'rb') as f:
       files = {'file': (model_filepath, f)}
       http_response = requests.post(fileputlistofdicts[1]['url'], data=fileputlistofdicts[1]['fields'], files=files)
-<<<<<<< HEAD
-    
-=======
-
->>>>>>> c1654259
-
+
+
+    # Reproducibility environment upload
     putfilekeys=list(s3_presigned_dict['put'].keys())
     modelputfiles = [s for s in putfilekeys if str("reproducibility") in s]
 
@@ -512,11 +509,34 @@
         with open(reproducibility_env_filepath, 'rb') as f:
           files = {'file': (reproducibility_env_filepath, f)}
           http_response = requests.post(fileputlistofdicts[0]['url'], data=fileputlistofdicts[0]['fields'], files=files)
-<<<<<<< HEAD
-      
-=======
-
->>>>>>> c1654259
+
+
+    # Model metadata upload
+    putfilekeys=list(s3_presigned_dict['put'].keys())
+    modelputfiles = [s for s in putfilekeys if str("model_metadata") in s]
+
+    fileputlistofdicts=[]
+    for i in modelputfiles:
+      filedownload_dict=ast.literal_eval(s3_presigned_dict ['put'][i])
+      fileputlistofdicts.append(filedownload_dict)
+
+    onnx_model = onnx.load(model_filepath)
+    meta_dict = _get_metadata(onnx_model)
+    model_metadata = {
+        "model_config": meta_dict["model_config"],
+        "ml_framework": meta_dict["ml_framework"],
+        "model_type": meta_dict["model_type"]
+    }
+
+    temp = tempfile.mkdtemp()
+    model_metadata_path = temp + "/" + 'model_metadata.json'
+    with open(model_metadata_path, 'w') as outfile:
+        json.dump(model_metadata, outfile)
+
+    with open(model_metadata_path, 'rb') as f:
+        files = {'file': (model_metadata_path, f)}
+        http_response = requests.post(fileputlistofdicts[0]['url'], data=fileputlistofdicts[0]['fields'], files=files)
+
 
     # Upload model metrics and metadata {{{
     modelleaderboarddata = _update_leaderboard_public(
