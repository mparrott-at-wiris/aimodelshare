import boto3
import botocore
import os
from numpy.core.fromnumeric import var
import requests
import uuid
import json
import math
import time
import datetime
import onnx
import tempfile
import sys
import base64
import mimetypes
import numpy as np
from aimodelshare.tools import extract_varnames_fromtrainingdata, _get_extension_from_filepath
from aimodelshare.aws import get_s3_iam_client, run_function_on_lambda
from aimodelshare.bucketpolicy import _custom_upload_policy
from aimodelshare.exceptions import AuthorizationError, AWSAccessError, AWSUploadError
from aimodelshare.api import create_prediction_api
from aimodelshare.api import get_api_json
from aimodelshare.modeluser import create_user_getkeyandpassword
from aimodelshare.preprocessormodules import upload_preprocessor
from aimodelshare.model import _get_predictionmodel_key, _extract_model_metadata
from aimodelshare.data_sharing.share_data import share_data_codebuild
from aimodelshare.containerization import check_if_image_exists


def take_user_info_and_generate_api(model_filepath, model_type, categorical,labels, preprocessor_filepath,custom_libraries, requirements, exampledata_json_filepath, repo_name, image_tag):
    """
    Generates an api using model parameters and user credentials, from the user

    -----------
    Parameters

    model_filepath :  string ends with '.onnx'
                    value - Absolute path to model file [REQUIRED] to be set by the user
                    .onnx is the only accepted model file extension
                    "example_model.onnx" filename for file in directory.
                    "/User/xyz/model/example_model.onnx" absolute path to model file from local directory
    preprocessor_filepath:  string
                            value - absolute path to preprocessor file 
                            [REQUIRED] to be set by the user
                            "./preprocessor.zip" 
                            searches for an exported zip preprocessor file in the current directory
                            file is generated using export_preprocessor function from the AI Modelshare library 
    model_type :  string 
                values - [ 'text' , 'image' , 'tabular' , 'timeseries' ]
                Type of model data 
    categorical:  string
                  "TRUE" if model is Classification, categorical type
                  "FALSE" if model is continuous, Regression type
    labels:   list
            value - labels for training data
            can be extracted from columns of y train or can be provided by the user
    custom_libraries:   string
                  "TRUE" if user wants to load custom Python libraries to their prediction runtime
                  "FALSE" if user wishes to use AI Model Share base libraries including latest versions of most common ML libs.
     

    -----------
    Returns
    finalresult : list 
                length 5
                [ api url, api status code,   
                start time for api generation, 
                model unique key, 
                s3 bucket name
                  ]                   

    """
    import tempfile
    from zipfile import ZipFile
    import os
    import random

    # create temporary folder
    temp_dir = tempfile.gettempdir()
   
    api_json= get_api_json()
    user_client = boto3.client('apigateway', aws_access_key_id=str(
    os.environ.get("AWS_ACCESS_KEY_ID")), aws_secret_access_key=str(os.environ.get("AWS_SECRET_ACCESS_KEY")), region_name=str(os.environ.get("AWS_REGION")))

    response2 = user_client.import_rest_api(
    failOnWarnings=True,
    parameters={
        'endpointConfigurationTypes': 'REGIONAL'
    },
    body=api_json
    )

    api_id = response2['id']
    now = datetime.datetime.now()
    s3, iam, region = get_s3_iam_client(os.environ.get("AWS_ACCESS_KEY_ID"), os.environ.get("AWS_SECRET_ACCESS_KEY"), os.environ.get("AWS_REGION"))
    s3["client"].create_bucket(
        ACL='private',
        Bucket=os.environ.get("BUCKET_NAME"))
    # model upload
    Filepath = model_filepath
    model = onnx.load(model_filepath)
    metadata = _extract_model_metadata(model)
    input_shape = metadata["input_shape"]
    #tab_imports ='./tabular_imports.pkl'
    #img_imports ='./image_imports.pkl'
    file_extension = _get_extension_from_filepath(Filepath)
    unique_model_id = str(api_id)
    file_key, versionfile_key = _get_predictionmodel_key(
        unique_model_id, file_extension)
    try:
        s3["client"].upload_file(exampledata_json_filepath, os.environ.get("BUCKET_NAME"), unique_model_id + "/exampledata.json") 
    except:
        pass
    try:
        s3["client"].upload_file(Filepath, os.environ.get("BUCKET_NAME"),  file_key)
        s3["client"].upload_file(Filepath, os.environ.get("BUCKET_NAME"),  versionfile_key)

        # preprocessor upload
        #s3["client"].upload_file(tab_imports, os.environ.get("BUCKET_NAME"),  'tabular_imports.pkl')
        #s3["client"].upload_file(img_imports, os.environ.get("BUCKET_NAME"),  'image_imports.pkl')
        # preprocessor upload

        # ADD model/Preprocessor VERSION
        response = upload_preprocessor(
            preprocessor_filepath, s3, os.environ.get("BUCKET_NAME"), unique_model_id, 1)
        preprocessor_file_extension = _get_extension_from_filepath(
            preprocessor_filepath)
        # write runtime JSON
        json_path = os.path.join(temp_dir, "runtime_data.json")
        if(preprocessor_file_extension == '.py'):
            runtime_preprocessor_type = "module"
        elif(preprocessor_file_extension == '.pkl'):
            runtime_preprocessor_type = "pickle object"
        else:
            runtime_preprocessor_type = "others"
        runtime_data = {}
        runtime_data["runtime_model"] = {"name": "runtime_model.onnx"}
        runtime_data["runtime_preprocessor"] = runtime_preprocessor_type
            
        #runtime_data = {"runtime_model": {"name": "runtime_model.onnx"},"runtime_preprocessor": runtime_preprocessor_type }
        json_string = json.dumps(runtime_data, sort_keys=False)
        with open(json_path, 'w') as outfile:
            outfile.write(json_string)
        s3["client"].upload_file(
            json_path, os.environ.get("BUCKET_NAME"), unique_model_id + "/runtime_data.json"
        )
        os.remove(json_path)
    except Exception as err:
        raise AWSUploadError(
            "There was a problem with model/preprocessor upload. "+str(err))

    #Delete Legacy exampledata json:
    try:
        os.remove(exampledata_json_filepath)
    except:
        pass

    #headers = {'content-type': 'application/json'}

    ### Progress Update #2/6 {{{
    sys.stdout.write('\r')
    sys.stdout.write("[========                             ] Progress: 30% - Building lambda functions and updating permissions...")
    sys.stdout.flush()
    # }}}
    
    apiurl = create_prediction_api(model_filepath, unique_model_id,
                                   model_type, categorical, labels,api_id,custom_libraries, requirements, repo_name, image_tag)

    finalresult = [apiurl["body"], apiurl["statusCode"],
                   now, unique_model_id, os.environ.get("BUCKET_NAME"), input_shape]
    return finalresult


def send_model_data_to_dyndb_and_return_api(api_info, private, categorical, preprocessor_filepath,
                                            aishare_modelname, aishare_modeldescription, aishare_modelevaluation, model_type,
                                            aishare_tags, aishare_apicalls, exampledata_json_filepath,variablename_and_type_data="default"):
    """
    Updates dynamodb with model data taken as input from user along with already generated api info
    -----------
    Parameters
    api_info :  list  
              length 5
              api and s3 bucket information 
              returned from take_user_info_and_generate_api function
    private :   string, default="FALSE"
              TRUE if model and its corresponding data is not public
              FALSE if model and its corresponding data is public            
    categorical: string, default="TRUE"
                  TRUE if model is of Classification type with categorical variables
                  FALSE if model is Regression type with continuous variables
    preprocessor_filepath:  string
                          value - Absolute path to preprocessor file [REQUIRED] to be set by the user
                          "./preprocessor.zip" 
                          searches for an exported zip preprocessor file in the current directory 
    variablename_and_type_data :  list, default='default'
                                value- extracted from example_data
                                [variable types,variable columns]
                                'default' when training data info is not available to extract columns
    
    -----------
    Results
    print (api_info) : statements with the generated live prediction API information for the user

    """
    
    # unpack user credentials
    unique_model_id = api_info[3]
    bucket_name = api_info[4]
    input_shape = api_info[5]
    if variablename_and_type_data == "default":
        variablename_and_type_data = ["", ""]

     # needs to use double backslashes and have full filepath
    preprocessor_file_extension = _get_extension_from_filepath(
        preprocessor_filepath)
    if exampledata_json_filepath!="":
        exampledata_addtodatabase={"exampledata":"TRUE"}
    else:
        exampledata_addtodatabase={"exampledata":"FALSE"}
    bodydata = {"id": int(math.log(1/((time.time()*1000000)))*100000000000000),
                "unique_model_id": unique_model_id,
                "apideveloper": os.environ.get("username"),  # change this to first and last name
                "apimodeldescription": aishare_modeldescription,
                "apimodelevaluation": aishare_modelevaluation,
                "apimodeltype": model_type,
                # getting rid of extra quotes that screw up dynamodb string search on apiurls
                "apiurl": api_info[0].strip('\"'),
                "bucket_name": bucket_name,
                "version": 1,
                "modelname": aishare_modelname,
                "tags": aishare_tags,
                "Private": private,
                "Categorical": categorical,
                "delete": "FALSE",
                "input_feature_dtypes": variablename_and_type_data[0],
                "input_feature_names": variablename_and_type_data[1],
                "preprocessor": preprocessor_filepath,
                "preprocessor_fileextension": preprocessor_file_extension,
                "input_shape": input_shape
                }
    bodydata.update(exampledata_addtodatabase)
    # Get the response
    headers_with_authentication = {'Content-Type': 'application/json', 'authorizationToken': os.environ.get("JWT_AUTHORIZATION_TOKEN"), 'Access-Control-Allow-Headers':
                                   'Content-Type,X-Amz-Date,authorizationToken,Access-Control-Allow-Origin,X-Api-Key,X-Amz-Security-Token,Authorization', 'Access-Control-Allow-Origin': '*'}
    # modeltoapi lambda function invoked through below url to return new prediction api in response
    response = requests.post("https://bhrdesksak.execute-api.us-east-1.amazonaws.com/dev/modeldata",
                              json=bodydata, headers=headers_with_authentication)
    response_string = response.text
    response_string = response_string[1:-1]

    # Build output {{{
    final_message = ("\nYou can now use your API web dashboard.\n\n"
                     "To explore your API's functionality, follow this link to your Model Playground.\n"
                     "You can make predictions with the Dashboard and access example code from the Programmatic tab.\n")
    web_dashboard_url = ("https://www.modelshare.org/detail/"+ response_string)
    
    start = api_info[2]
    end = datetime.datetime.now()
    difference = (end - start).total_seconds()
    finalresult2 = "Your AI Model Share API was created in " + \
        str(int(difference)) + " seconds." + " API Url: " + api_info[0]
    # }}}

    ### Progress Update #6/6 {{{
    sys.stdout.write('\r')
    sys.stdout.write("[=====================================] Progress: 100% - Complete!                                            ")
    sys.stdout.flush()
    # }}}

    return print("\n\n" + finalresult2 + "\n" + final_message + web_dashboard_url)


<<<<<<< HEAD
def model_to_api(model_filepath, model_type, private, categorical, y_train,preprocessor_filepath,custom_libraries="FALSE", example_data=None):
=======
def model_to_api(model_filepath, model_type, private, categorical, trainingdata, y_train,preprocessor_filepath,custom_libraries="FALSE", example_data=None, repo_name="aimodelshare-base-image", image_tag="latest"):
>>>>>>> f0543349
    """
      Launches a live prediction REST API for deploying ML models using model parameters and user credentials, provided by the user
      Inputs : 8
      Output : model launched to an API
               detaled API info printed out
     
      -----------
      Parameters 
      
      model_filepath :  string ends with '.onnx'
                        value - Absolute path to model file 
                        [REQUIRED] to be set by the user
                        .onnx is the only accepted model file extension
                        "example_model.onnx" filename for file in directory.
                        "/User/xyz/model/example_model.onnx" absolute path to model file from local directory
      preprocessor_filepath:  string
                              value - absolute path to preprocessor file 
                              [REQUIRED] to be set by the user
                              "./preprocessor.zip" 
                              searches for an exported zip preprocessor file in the current directory
                              file is generated using export_preprocessor function from the AI Modelshare library  
      model_type :  string 
                    values - [ 'Text' , 'Image' , 'Tabular' , 'Timeseries' ] 
                    type of model data     
      categorical:    bool, default=True
                      True [DEFAULT] if model is of Classification type with categorical target variables
                      False if model is of Regression type with continuous target variables
      y_train : training labels of size of dataset
                value - y values for model
                [REQUIRED] for classification type models
                expects a one hot encoded y train data format
      private :   bool, default = False
                  True if model and its corresponding data is not public
                  False [DEFAULT] if model and its corresponding data is public   
      custom_libraries:   string
                  "TRUE" if user wants to load custom Python libraries to their prediction runtime
                  "FALSE" if user wishes to use AI Model Share base libraries including latest versions of most common ML libs.
      example_data:  pandas DataFrame (for tabular & text data) OR filepath as string (image, audio, video data)
                     tabular data - pandas DataFrame in same structure expected by preprocessor function
                     other data types - absolute path to folder containing example data
                                        (first five files with relevent file extensions will be accepted)
                     [REQUIRED] for tabular data
      -----------
      Returns
      print_api_info : prints statements with generated live prediction API details
                      also prints steps to update the model submissions by the user/team
                                 

    """
    # Used 2 python functions :
    #  1. take_user_info_and_generate_api : to upload model/preprocessor and generate an api for model submitted by user
    #  2. send_model_data_to_dyndb_and_return_api : to add new record to database with user data, model and api related information

    # Get user inputs, pass to other functions  {{{
<<<<<<< HEAD
    print("We need some information about your model before we can build your REST API and interactive Model Playground.")
=======

    user_session = boto3.session.Session(aws_access_key_id=os.environ.get("AWS_ACCESS_KEY_ID"),
                                          aws_secret_access_key = os.environ.get("AWS_SECRET_ACCESS_KEY"), 
                                         region_name=os.environ.get("AWS_REGION"))

    if(check_if_image_exists(user_session, repo_name, image_tag)==False):
        print("Image does not exist.")
        return

    print("We need some information about your model before we can build your API.")
>>>>>>> f0543349
    print("   ")

    requirements = ""
    if(any([custom_libraries=='TRUE',custom_libraries=='true'])):
        requirements = input("Enter all required Python libraries you need at prediction runtime (separated with commas):")
        _confirm_libraries_exist(requirements)
        
    aishare_modelname = input("Model Name (for AI Model Share Website):")
    aishare_modeldescription = input("Model Description (Explain what your model does and \n why end-users would find your model useful):")
    aishare_modelevaluation = "unverified" # verified metrics added to playground once 1. a model is submitted to a competition leaderboard and 2. playground owner updates runtime
                                           #...model with update_runtime_model()
    aishare_tags = input(
        "Model Key Words (Search categories that describe your model, separated with commas):")
    aishare_apicalls = 0
    print("   ")
    #  }}}

    # Force user to provide example data for tabular models {{{
    if any([model_type.lower() == "tabular", model_type.lower() == "timeseries"]):
        if example_data == None:
            return print("Error: Example data is required for tabular models. \n Please provide a pandas DataFrame with a sample of your X data (in the format expected by your preprocessor) and try again.")
    else:
        pass
    #}}}
        
    print("Creating your prediction API. (This process may take several minutes.)\n")
    variablename_and_type_data = None
    private = str(private).upper()
    categorical = str(categorical).upper()
    if model_type == "tabular" or "keras_tabular" or 'Tabular':
        variablename_and_type_data = extract_varnames_fromtrainingdata(
            example_data)
    if categorical == "TRUE":
        try:
            labels = y_train.columns.tolist()
        except:
            #labels = list(set(y_train.to_frame()['tags'].tolist()))
            labels = list(set(y_train))
    else:
        labels = "no data"

    # Create Example Data JSON
    exampledata_json_filepath = ""
    if example_data is not None:
        _create_exampledata_json(model_type, example_data)
        exampledata_json_filepath = os.getcwd() + "/exampledata.json"

    ### Progress Update #1/6 {{{
    sys.stdout.write("[===                                  ] Progress: 5% - Accessing Amazon Web Services, uploading resources...")
    sys.stdout.flush()
    # }}}
    
    api_info = take_user_info_and_generate_api( 
        model_filepath, model_type, categorical, labels,preprocessor_filepath,custom_libraries, requirements, exampledata_json_filepath, repo_name, image_tag)

    ### Progress Update #5/6 {{{
    sys.stdout.write('\r')
    sys.stdout.write("[=================================    ] Progress: 90% - Finishing web dashboard...                           ")
    sys.stdout.flush()
    # }}}
    
    print_api_info = send_model_data_to_dyndb_and_return_api(
        api_info, private, categorical,preprocessor_filepath, aishare_modelname,
        aishare_modeldescription, aishare_modelevaluation, model_type,
        aishare_tags, aishare_apicalls, exampledata_json_filepath,variablename_and_type_data)
    
    return api_info[0]

def create_competition(apiurl, data_directory, y_test, generate_credentials_file = True):
    """
    Creates a model competition for a deployed prediction REST API
    Inputs : 2
    Output : Submit credentials for model competition
    
    ---------
    Parameters
    
    apiurl: string
            URL of deployed prediction API 
    
    y_test :  y labels for test data 
            [REQUIRED] for eval metrics
            expects a one hot encoded y test data format
            
    data_directory : folder storing training data and test data (excluding Y test data)
    generate_credentials_file (OPTIONAL): Default is True
                                          Function will output .txt file with new credentials
    ---------
    Returns
    finalresultteams3info : Submit_model credentials with access to S3 bucket
    (api_id)_credentials.txt : .txt file with submit_model credentials,
                                formatted for use with set_credentials() function 
    """

    # create temporary folder
    temp_dir = tempfile.gettempdir()
    
    s3, iam, region = get_s3_iam_client(os.environ.get("AWS_ACCESS_KEY_ID"), os.environ.get("AWS_SECRET_ACCESS_KEY"), os.environ.get("AWS_REGION"))
    
    # Get bucket and model_id subfolder for user based on apiurl {{{
    response, error = run_function_on_lambda(
        apiurl, **{"delete": "FALSE", "versionupdateget": "TRUE"}
    )
    if error is not None:
        raise error

    _, api_bucket, model_id = json.loads(response.content.decode("utf-8"))
    # }}} 
    
    # upload y_test data: 
    ytest_path = os.path.join(temp_dir, "ytest.pkl")
    import pickle
    #ytest data to load to s3

    if y_test is not None:
        if type(y_test) is not list:
            y_test=y_test.tolist()
        else: 
            pass

        if all(isinstance(x, (np.int64)) for x in y_test):
              y_test = [int(i) for i in y_test]
        else: 
            pass


    pickle.dump(y_test,open(ytest_path,"wb"))
    s3["client"].upload_file(ytest_path, os.environ.get("BUCKET_NAME"),  model_id + "/ytest.pkl")

    # Reset user policy
    create_user_getkeyandpassword()
    # Detach & Delete current policy  
    policy_response = iam["client"].get_policy(
        PolicyArn=os.environ.get("POLICY_ARN")
    )
    user_policy = iam["resource"].UserPolicy(
        os.environ.get("IAM_USERNAME"), policy_response['Policy']['PolicyName'])
    response = iam["client"].detach_user_policy(
        UserName= os.environ.get("IAM_USERNAME"),
        PolicyArn=os.environ.get("POLICY_ARN")
    )

    # Create & attach new policy that only allows file upload to bucket
    policy = iam["resource"].Policy(os.environ.get("POLICY_ARN"))
    response = policy.delete()
    s3upload_policy = _custom_upload_policy(os.environ.get("BUCKET_NAME"), 
                                            model_id)
    s3uploadpolicy_name = 'temporaryaccessAImodelsharePolicy' + \
        str(uuid.uuid1().hex)
    s3uploadpolicy_response = iam["client"].create_policy(
        PolicyName=s3uploadpolicy_name,
        PolicyDocument=json.dumps(s3upload_policy)
    )
    user = iam["resource"].User(os.environ.get("IAM_USERNAME"))
    response = user.attach_policy(
        PolicyArn=s3uploadpolicy_response['Policy']['Arn']
    )
    
    # get api_id from apiurl, generate txt file name
    api_url_trim = apiurl.split('https://')[1]
    api_id = api_url_trim.split(".")[0]
    txt_file_name = api_id+"_credentials.txt"

    aishare_competitionname = input("Enter competition name:")
    aishare_competitiondescription = input("Enter competition description:")
    aishare_datadescription = input(
        "Enter data description (i.e.- filenames denoting training and test data, file types, and any subfolders where files are stored):")
    
    user_session = boto3.session.Session(aws_access_key_id=os.environ.get("AWS_ACCESS_KEY_ID"),
                                          aws_secret_access_key = os.environ.get("AWS_SECRET_ACCESS_KEY"), 
                                         region_name=os.environ.get("AWS_REGION"))
    account_number = user_session.client(
        'sts').get_caller_identity().get('Account')

    datauri=share_data_codebuild(account_number,os.environ.get("AWS_REGION"),data_directory)

    bodydata = {"unique_model_id": model_id,
                "bucket_name": api_bucket,
                "apideveloper": os.environ.get("username"),  # change this to first and last name
                "competitionname":aishare_competitionname,                
                "competitiondescription": aishare_competitiondescription,
                # getting rid of extra quotes that screw up dynamodb string search on apiurls
                "apiurl": apiurl,
                "version": 0,
                "Private": "FALSE",
                "delete": "FALSE",
                'datadescription':aishare_datadescription,
                'dataecruri':datauri['ecr_uri']}
    
    # Get the response
    headers_with_authentication = {'Content-Type': 'application/json', 'authorizationToken': os.environ.get("JWT_AUTHORIZATION_TOKEN"), 'Access-Control-Allow-Headers':
                                   'Content-Type,X-Amz-Date,authorizationToken,Access-Control-Allow-Origin,X-Api-Key,X-Amz-Security-Token,Authorization', 'Access-Control-Allow-Origin': '*'}
    # modeltoapi lambda function invoked through below url to return new prediction api in response
    requests.post("https://o35jwfakca.execute-api.us-east-1.amazonaws.com/dev/modeldata",
                  json=bodydata, headers=headers_with_authentication)

    
    #Format output text
    formatted_userpass = ('[aimodelshare_creds] \n'
                'username = "Your_Username_Here" \n'
                'password = "Your_Password_Here"\n\n')

    formatted_new_creds = ("#Credentials for Competition: " + api_id + "\n"
                '[submit_model:"' + apiurl + '"]\n'
                'AWS_ACCESS_KEY_ID = "' + os.environ.get("AI_MODELSHARE_ACCESS_KEY_ID") + '"\n'
                'AWS_SECRET_ACCESS_KEY = "' + os.environ.get("AI_MODELSHARE_SECRET_ACCESS_KEY") +'"\n'
                'AWS_REGION = "' + os.environ.get("AWS_REGION") + '"\n')
    
    final_message = ("\n Success! Model competition created. \n\n"
                "Your team members can now make use of the following functions: \n"
                "submit_model() to submit new models to the competition leaderboard. \n"
                "download_data('"+datauri['ecr_uri']+"') to download your competition data.  \n\n"
                "You may update your prediction API runtime model with the update_runtime_model() function.\n\n"
                "To upload new models and/or preprocessors to this API, team members should use \n"
                "the following credentials:\n\n" + formatted_new_creds + "\n"
                "(This aws key/password combination limits team members to file upload access only.)\n\n")
  
    file_generated_message = ("These credentials have been saved as: " + txt_file_name + ".")

    # Generate .txt file with new credentials 
    if generate_credentials_file == True:
        final_message = final_message + file_generated_message

        f= open(txt_file_name,"w+")
        f.write(formatted_userpass + formatted_new_creds)
        f.close()



    return print(final_message)



def _confirm_libraries_exist(requirements):
  requirements = requirements.split(",")
  for i in range(len(requirements)):
      requirements[i] = requirements[i].strip(" ")
      exists = requests.get("https://pypi.org/project/" + requirements[i]) 
      if exists.status_code == 404:
          try_again_message = ("The entered library '" + requirements[i] + "' was not found. "
                                "Please confirm and re-submit library name: ")
          requirements[i] = input(try_again_message)
          exists = requests.get("https://pypi.org/project/" + requirements[i])
  
          if exists.status_code == 404:
              error_message = ("ModuleNotFoundError: No module named '" + requirements[i] + "' found in the Python Package Index (PyPI). \n"
                               "Please double-check library name and try again.")
              return print(error_message)

  return



def _create_exampledata_json(model_type, exampledata_folder_filepath): 
    image_extensions = ['.png', '.jpg', '.jpeg', '.tiff', '.bmp', '.gif', '.avif', 
                        '.svg', '.webp', '.tif', '.bmp', '.jpe', '.jif', '.jfif',
                        '.jfi', 'psd', '.raw', '.arw', '.cr2', '.nrw', '.k25', '.eps']
    video_extensions = ['.avchd', '.avi', '.flv', '.mov', '.mkv', '.mp4', '.wmv']
    audio_extensions = ['.m4a', '.flac', '.mp3', '.mp4', '.wav', '.wma', '.aac']
     
    if any([model_type.lower() == "tabular", model_type.lower() == "timeseries", model_type.lower() == "text"]):
        tabularjson = exampledata_folder_filepath.to_json(orient='split', index=False)
        
    
        with open('exampledata.json', 'w', encoding='utf-8') as f:
            json.dump({"exampledata": tabularjson, "totalfiles":1}, f, ensure_ascii=False, indent=4)

            return
        
    else:
        #Check file types & make list to convert 
        data = ""
        file_list = os.listdir(exampledata_folder_filepath)
        files_to_convert = []
        for i in range(len(file_list)):
            file_list[i] = exampledata_folder_filepath + "/" + file_list[i]
            root, ext = os.path.splitext(file_list[i])
            
            if not ext:
                ext = mimetypes.guess_extension(file_list[i])
                
            if model_type.lower() == "image" and ext in image_extensions:
                files_to_convert.append(file_list[i])
                    
            if model_type.lower() == "video" and ext in video_extensions:
                files_to_convert.append(file_list[i])
                
            if model_type.lower() == "audio" and ext in audio_extensions: 
                files_to_convert.append(file_list[i])     
        
            i += 1 
            if len(files_to_convert) == 5:
                break
    
        #base64 encode confirmed file list 
        for i in range(len(files_to_convert)):
            with open(files_to_convert[i], "rb") as current_file: 
                encoded_string = base64.b64encode(current_file.read())
                data = data + encoded_string.decode('utf-8') + ", "
                i += 1
    
        #build json
        with open('exampledata.json', 'w', encoding='utf-8') as f:
            json.dump({"exampledata": data[:-2], "totalfiles": len(files_to_convert)}, f, ensure_ascii=False, indent=4)
        
        return

__all__ = [
    take_user_info_and_generate_api,
    send_model_data_to_dyndb_and_return_api,
    model_to_api,
    create_competition,
]<|MERGE_RESOLUTION|>--- conflicted
+++ resolved
@@ -270,11 +270,7 @@
     return print("\n\n" + finalresult2 + "\n" + final_message + web_dashboard_url)
 
 
-<<<<<<< HEAD
-def model_to_api(model_filepath, model_type, private, categorical, y_train,preprocessor_filepath,custom_libraries="FALSE", example_data=None):
-=======
-def model_to_api(model_filepath, model_type, private, categorical, trainingdata, y_train,preprocessor_filepath,custom_libraries="FALSE", example_data=None, repo_name="aimodelshare-base-image", image_tag="latest"):
->>>>>>> f0543349
+def model_to_api(model_filepath, model_type, private, categorical, y_train,preprocessor_filepath,custom_libraries="FALSE", example_data=None, repo_name="aimodelshare-base-image", image_tag="latest"):
     """
       Launches a live prediction REST API for deploying ML models using model parameters and user credentials, provided by the user
       Inputs : 8
@@ -329,10 +325,6 @@
     #  2. send_model_data_to_dyndb_and_return_api : to add new record to database with user data, model and api related information
 
     # Get user inputs, pass to other functions  {{{
-<<<<<<< HEAD
-    print("We need some information about your model before we can build your REST API and interactive Model Playground.")
-=======
-
     user_session = boto3.session.Session(aws_access_key_id=os.environ.get("AWS_ACCESS_KEY_ID"),
                                           aws_secret_access_key = os.environ.get("AWS_SECRET_ACCESS_KEY"), 
                                          region_name=os.environ.get("AWS_REGION"))
@@ -341,8 +333,7 @@
         print("Image does not exist.")
         return
 
-    print("We need some information about your model before we can build your API.")
->>>>>>> f0543349
+    print("We need some information about your model before we can build your REST API and interactive Model Playground.")
     print("   ")
 
     requirements = ""
